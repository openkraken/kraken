--- conflicted
+++ resolved
@@ -8,12 +8,9 @@
 const chalk = require('chalk');
 
 series(
-<<<<<<< HEAD
   'run-bridge-unit-test',
-=======
   'unit-test',
   'unit-test-coverage-reporter',
->>>>>>> 93035edb
   'integration-test'
 )(() => {
   console.log(chalk.green('Test Success.'));
