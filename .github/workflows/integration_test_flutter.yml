--- conflicted
+++ resolved
@@ -10,11 +10,7 @@
 # A workflow run is made up of one or more jobs that can run sequentially or in parallel
 jobs:
   integration_test:
-<<<<<<< HEAD
     runs-on: [self-hosted]
-=======
-    runs-on: [self-hosted, flutter_2.2.0]
->>>>>>> 3b430a0f
     steps:
     - uses: actions/checkout@v2
     - uses: subosito/flutter-action@v1
