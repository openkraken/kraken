--- conflicted
+++ resolved
@@ -4387,10 +4387,6 @@
     BODY.appendChild(p_1);
     BODY.appendChild(div);
 
-<<<<<<< HEAD
-    await snapshot(0.1);
-=======
     await snapshot(0.5);
->>>>>>> ebf41576
   });
 });