--- conflicted
+++ resolved
@@ -213,18 +213,13 @@
     await matchViewportSnapshot();
   });
 
-<<<<<<< HEAD
   it('works with text of multiple lines', async () => {
-=======
-  it('should work with percentage', async () => {
->>>>>>> b0215a27
     let div;
     div = createElement(
       'div',
       {
         style: {
           width: '200px',
-<<<<<<< HEAD
           fontFamily: 'Songti SC',
           fontSize: '16px',
           backgroundColor: 'green',
@@ -235,7 +230,17 @@
         createText('The line-height CSS property sets the height of a line box. Its commonly used to set the distance between lines of text. On block-level elements, it specifies the minimum height of line boxes within the element. On non-replaced inline elements, it specifies the height that is used to calculate line box height.')
       ]
     );
-=======
+    BODY.appendChild(div);
+    await matchViewportSnapshot();
+  });
+
+  it('should work with percentage', async () => {
+    let div;
+    div = createElement(
+      'div',
+      {
+        style: {
+          width: '200px',
           height: '200px',
           backgroundColor: 'yellow',
           position: 'relative',
@@ -255,9 +260,8 @@
         ])
       ]
     );
-
->>>>>>> b0215a27
-    BODY.appendChild(div);
-    await matchViewportSnapshot();
-  });
+    BODY.appendChild(div);
+    await matchViewportSnapshot();
+  });
+
 });