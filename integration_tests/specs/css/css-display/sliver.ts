describe('display sliver', () => {
  function createSliverBasicCase() {
    var d = document.createElement('div');

    for (var i = 0; i < 100; i ++) {
      var e = document.createElement('div');
      e.style.background = 'red';
      e.style.width = e.style.height = '99px';
      e.appendChild(document.createTextNode(i + ''));
      d.appendChild(e);
    }

    d.style.display = 'sliver';
    d.style.width = '100px';
    d.style.height = '150px';

    document.body.appendChild(d);

    return d;
  }

  it('basic', async () => {
    createSliverBasicCase();
    await snapshot();
  });

  it('sliver-direction', async () => {
    const container = createSliverBasicCase();
    (container.style as any).sliverDirection = 'column';

    await snapshot();
  });

  it('scroll works', async () => {
    const container = createSliverBasicCase();

    container.scrollBy(0, 200);
    await snapshot();

    container.scrollBy(0, -150);
    await snapshot();
  });

  it('scrollTop', async () => {
    const container = createSliverBasicCase();

    container.scrollBy(0, 200);
    expect(container.scrollTop).toEqual(200);

    container.scrollBy(0, -150);
    expect(container.scrollTop).toEqual(50);
  });

  it('scrollHeight', async () => {
    const container = createSliverBasicCase();

    container.scrollBy(0, 200);
    expect(container.scrollHeight).toEqual(100 * 99);
  });

  it('child contains Comment and Text', async () => {
    const container = createSliverBasicCase();
    const comment = document.createComment('foo');
    container.appendChild(comment);
    container.appendChild(document.createTextNode('hello'));

    // No error occurred, pass.
    await snapshot();
  });

  it('continuous scroll works', async () => {
    const container = createSliverBasicCase();

    container.scrollTo(0, 600);
    await snapshot();

    container.scrollTo(0, 200);
    await snapshot();
  });

  it('insertBefore with right order', async () => {
    var d = document.createElement('div');

    for (var i = 0; i < 100; i ++) {
      var e = document.createElement('div');
      e.style.background = 'red';
      e.style.width = e.style.height = '99px';
      e.appendChild(document.createTextNode(i + ''));
      d.insertBefore(e, d.firstChild);
    }

    d.style.display = 'sliver';
    d.style.width = '100px';
    d.style.height = '150px';

    document.body.appendChild(d);

    // Order from 99 -> 0
    await snapshot();
  });

  it('should works with positioned element of no top and left', async () => {
    let div;
    div = createElement(
      'div',
      {
        style: {
          display: 'sliver',
          width: '200px',
          height: '200px',
        },
      }, [
        createElement('div', {
          style: {
            positive: 'relative',
            width: '200px',
            height: '100px',
          }
        }, [
          createElement('div', {
            style: {
              positive: 'absolute',
              width: '50px',
              height: '50px',
              backgroundColor: 'green',
            }
          }, [
            createText('1')
          ])
        ]),
        createElement('div', {
          style: {
            positive: 'relative',
            width: '200px',
            height: '100px',
          }
        }, [
          createElement('div', {
            style: {
              positive: 'absolute',
              width: '50px',
              height: '50px',
              backgroundColor: 'green',
            }
          }, [
            createText('2')
          ])
        ])
      ]
    );
    BODY.appendChild(div);

    await snapshot();
  });

<<<<<<< HEAD
  it('should works with height of sliver child changes', async (done) => {
    let div;
    let div1;
    let div2;
    div = createElement(
      'div',
      {
        style: {
          display: 'sliver',
          width: '200px',
          height: '200px',
          backgroundColor: 'red'
        },
      }, [
        (div1 = createElement('div', {
          style: {
            positive: 'relative',
            width: '200px',
            height: '100px',
            backgroundColor: 'green'
          }
        }, [
            createText('1')
        ])),
        (div2 = createElement('div', {
          style: {
            positive: 'relative',
            width: '200px',
            height: '100px',
            backgroundColor: 'yellow'
          }
        }, [
          createText('2')
        ]))
      ]
    );
    BODY.appendChild(div);

    await snapshot();

    requestAnimationFrame(async () => {
      div1.style.height = '50px';
      div2.style.height = '50px';
      await snapshot();
      done();
    });
=======
  it('sliver child is text or comment', async () => {
    var comment = document.createComment('HelloWorld');
    var text = document.createTextNode('HelloWorld');
    // Empty text node has different logic in backend.
    var emptyText = document.createTextNode('');

    var container = createSliverBasicCase();
    
    container.insertBefore(emptyText, container.firstChild);
    container.insertBefore(text, container.firstChild);
    container.insertBefore(comment, container.firstChild);
    expect(container.childNodes.length).toEqual(103);

    await snapshot(); // Not throws error is ok.
  });

  it('sliver child is display none', async () => {
    var container = createSliverBasicCase();
    
    container.children[2].style.display = 'none';
    await snapshot(); // Not throws error is ok.
>>>>>>> c918e197
  });
});<|MERGE_RESOLUTION|>--- conflicted
+++ resolved
@@ -153,7 +153,6 @@
     await snapshot();
   });
 
-<<<<<<< HEAD
   it('should works with height of sliver child changes', async (done) => {
     let div;
     let div1;
@@ -200,7 +199,8 @@
       await snapshot();
       done();
     });
-=======
+  });
+  
   it('sliver child is text or comment', async () => {
     var comment = document.createComment('HelloWorld');
     var text = document.createTextNode('HelloWorld');
@@ -222,6 +222,5 @@
     
     container.children[2].style.display = 'none';
     await snapshot(); // Not throws error is ok.
->>>>>>> c918e197
   });
 });