{
  "private": true,
  "scripts": {
    "pretest": "npm install",
    "test": "flutter pub get && flutter clean && npm run clean && npm run lint && npm run integration",
    "plugin_test": "npm run pretest && flutter pub get && flutter clean && npm run clean && npm run lint && npm run plugin_integration",
    "lint": "cd ../ && npm run lint",
    "clean": "rm -rf ./.specs && git clean -xfd ./snapshots",
    "specs": "webpack --config ./webpack.config.js",
    "prettier": "prettier --no-config --single-quote --trailing-comma=es5 --write ./specs/{.,**,**/**}/*.ts",
<<<<<<< HEAD
    "integration": "npm run specs && node scripts/core_integration_starter",
    "plugin_integration": "npm run specs && node scripts/plugin_integration_starter"
=======
    "integration": "npm run clean && npm run specs && node scripts/integration_starter"
>>>>>>> 87a098cf
  },
  "devDependencies": {
    "@babel/core": "^7.12.10",
    "@babel/helper-plugin-utils": "^7.13.0",
    "@babel/preset-env": "^7.12.11",
    "@babel/preset-react": "^7.12.10",
    "@babel/preset-typescript": "^7.12.7",
    "babel-laoder": "^0.0.1-security",
    "babel-loader": "^8.2.2",
    "chalk": "^3.0.0",
    "glob": "^7.1.6",
    "is-port-reachable": "^3.0.0",
    "prettier": "^1.19.1",
    "stylesheet-loader": "^0.8.5",
    "typescript": "^3.8.3",
    "webpack": "^4.42.0",
    "webpack-cli": "^3.3.11",
    "ws": "^7.3.0"
  },
  "dependencies": {
    "core-js": "^3.8.2",
    "lodash.flattendeep": "^4.4.0"
  }
}<|MERGE_RESOLUTION|>--- conflicted
+++ resolved
@@ -8,12 +8,8 @@
     "clean": "rm -rf ./.specs && git clean -xfd ./snapshots",
     "specs": "webpack --config ./webpack.config.js",
     "prettier": "prettier --no-config --single-quote --trailing-comma=es5 --write ./specs/{.,**,**/**}/*.ts",
-<<<<<<< HEAD
-    "integration": "npm run specs && node scripts/core_integration_starter",
+    "integration": "npm run clean && npm run specs && node scripts/core_integration_starter",
     "plugin_integration": "npm run specs && node scripts/plugin_integration_starter"
-=======
-    "integration": "npm run clean && npm run specs && node scripts/integration_starter"
->>>>>>> 87a098cf
   },
   "devDependencies": {
     "@babel/core": "^7.12.10",
