name: kraken_integration_tests
description: Integration tests for kraken.

# The following defines the version and build number for your application.
# A version number is three numbers separated by dots, like 1.2.43
# followed by an optional build number separated by a +.
# Both the version and the builder number may be overridden in flutter
# build by specifying --build-name and --build-number, respectively.
# In Android, build-name is used as versionName while build-number used as versionCode.
# Read more about Android versioning at https://developer.android.com/studio/publish/versioning
# In iOS, build-name is used as CFBundleShortVersionString while build-number used as CFBundleVersion.
# Read more about iOS versioning at
# https://developer.apple.com/library/archive/documentation/General/Reference/InfoPlistKeyReference/Articles/CoreFoundationKeys.html
version: 1.0.0+1

environment:
  sdk: '>=2.12.0 <3.0.0'

dependency_overrides:
  kraken:
    path: ../kraken

dependencies:
  ffi: ^1.0.0
  colorize: ^3.0.0
  flutter:
    sdk: flutter
  kraken: 0.8.0-dev.1
  image: ^3.0.2
<<<<<<< HEAD
  kraken_video_player: 2.2.0
  kraken_websocket: 2.0.0
  kraken_webview: 2.2.0
=======
  kraken_video_player: ^2.2.0+1
  kraken_websocket: ^2.0.0
  kraken_webview: ^2.2.0+1
>>>>>>> de3a6649
  waterfall_flow: ^3.0.1

dev_dependencies:
  flutter_test:
    sdk: flutter
  test: ^1.16.8
  ansicolor: ^2.0.1

# For information on the generic Dart part of this file, see the
# following page: https://dart.dev/tools/pub/pubspec

# The following section is specific to Flutter.
flutter:
  assets:
    - assets/

  # The following line ensures that the Material Icons font is
  # included with your application, so that you can use the icons in
  # the material Icons class.
  uses-material-design: true

  # To add assets to your application, add an assets section, like this:
  # assets:
  #  - images/a_dot_burr.jpeg
  #  - images/a_dot_ham.jpeg

  # An image asset can refer to one or more resolution-specific "variants", see
  # https://flutter.dev/assets-and-images/#resolution-aware.

  # For details regarding adding assets from package dependencies, see
  # https://flutter.dev/assets-and-images/#from-packages

  fonts:
    - family: AlibabaPuHuiTi
      fonts:
        - asset: fonts/Alibaba-PuHuiTi-Regular.ttf
        - asset: fonts/Alibaba-PuHuiTi-Light.ttf
          weight: 300
        - asset: fonts/Alibaba-PuHuiTi-Medium.ttf
          weight: 500
        - asset: fonts/Alibaba-PuHuiTi-Bold.ttf
          weight: 700
        - asset: fonts/Alibaba-PuHuiTi-Heavy.ttf
          weight: 900
    - family: AlibabaSans
      fonts:
        - asset: fonts/AlibabaSans-Regular.otf
        - asset: fonts/AlibabaSans-Italic.otf
          style: italic
        - asset: fonts/AlibabaSans-Light.otf
          weight: 300
        - asset: fonts/AlibabaSans-LightItalic.otf
          weight: 300
          style: italic
        - asset: fonts/AlibabaSans-Medium.otf
          weight: 500
        - asset: fonts/AlibabaSans-MediumItalic.otf
          weight: 500
          style: italic
        - asset: fonts/AlibabaSans-Bold.otf
          weight: 700
        - asset: fonts/AlibabaSans-BoldItalic.otf
          weight: 700
          style: italic
        - asset: fonts/AlibabaSans-Heavy.otf
          weight: 900
        - asset: fonts/AlibabaSans-HeavyItalic.otf
          weight: 900
          style: italic
    - family: AlibabaSans-Black
      fonts:
        - asset: fonts/AlibabaSans-Black.otf<|MERGE_RESOLUTION|>--- conflicted
+++ resolved
@@ -27,15 +27,9 @@
     sdk: flutter
   kraken: 0.8.0-dev.1
   image: ^3.0.2
-<<<<<<< HEAD
-  kraken_video_player: 2.2.0
-  kraken_websocket: 2.0.0
-  kraken_webview: 2.2.0
-=======
   kraken_video_player: ^2.2.0+1
   kraken_websocket: ^2.0.0
   kraken_webview: ^2.2.0+1
->>>>>>> de3a6649
   waterfall_flow: ^3.0.1
 
 dev_dependencies:
