name: kraken_integration_tests
description: Integration tests for kraken.

# The following defines the version and build number for your application.
# A version number is three numbers separated by dots, like 1.2.43
# followed by an optional build number separated by a +.
# Both the version and the builder number may be overridden in flutter
# build by specifying --build-name and --build-number, respectively.
# In Android, build-name is used as versionName while build-number used as versionCode.
# Read more about Android versioning at https://developer.android.com/studio/publish/versioning
# In iOS, build-name is used as CFBundleShortVersionString while build-number used as CFBundleVersion.
# Read more about iOS versioning at
# https://developer.apple.com/library/archive/documentation/General/Reference/InfoPlistKeyReference/Articles/CoreFoundationKeys.html
version: 1.0.0+1

environment:
  sdk: '>=2.12.0 <3.0.0'

dependency_overrides:
  kraken:
    path: ../kraken

dependencies:
  ffi: ^1.0.0
  colorize: ^3.0.0
  flutter:
    sdk: flutter
  kraken: 0.8.0-dev.1
  image: ^3.0.2
<<<<<<< HEAD
#  kraken_video_player: ^0.4.0
#  kraken_websocket: ^0.2.0
#  kraken_animation_player: ^0.2.0
#  kraken_webview: ^0.6.0
=======
  kraken_video_player: ^0.4.0
  kraken_websocket: ^0.2.0
  kraken_animation_player: ^0.2.0
  kraken_webview: ^0.7.0
>>>>>>> 9567c0ff

dev_dependencies:
  flutter_test:
    sdk: flutter
  test: ^1.16.8
  ansicolor: ^2.0.1

# For information on the generic Dart part of this file, see the
# following page: https://dart.dev/tools/pub/pubspec

# The following section is specific to Flutter.
flutter:
  assets:
    - assets/

  # The following line ensures that the Material Icons font is
  # included with your application, so that you can use the icons in
  # the material Icons class.
  uses-material-design: true

  # To add assets to your application, add an assets section, like this:
  # assets:
  #  - images/a_dot_burr.jpeg
  #  - images/a_dot_ham.jpeg

  # An image asset can refer to one or more resolution-specific "variants", see
  # https://flutter.dev/assets-and-images/#resolution-aware.

  # For details regarding adding assets from package dependencies, see
  # https://flutter.dev/assets-and-images/#from-packages

  fonts:
    - family: AlibabaPuHuiTi
      fonts:
        - asset: fonts/Alibaba-PuHuiTi-Regular.ttf
        - asset: fonts/Alibaba-PuHuiTi-Light.ttf
          weight: 300
        - asset: fonts/Alibaba-PuHuiTi-Medium.ttf
          weight: 500
        - asset: fonts/Alibaba-PuHuiTi-Bold.ttf
          weight: 700
        - asset: fonts/Alibaba-PuHuiTi-Heavy.ttf
          weight: 900
    - family: AlibabaSans
      fonts:
        - asset: fonts/AlibabaSans-Regular.otf
        - asset: fonts/AlibabaSans-Italic.otf
          style: italic
        - asset: fonts/AlibabaSans-Light.otf
          weight: 300
        - asset: fonts/AlibabaSans-LightItalic.otf
          weight: 300
          style: italic
        - asset: fonts/AlibabaSans-Medium.otf
          weight: 500
        - asset: fonts/AlibabaSans-MediumItalic.otf
          weight: 500
          style: italic
        - asset: fonts/AlibabaSans-Bold.otf
          weight: 700
        - asset: fonts/AlibabaSans-BoldItalic.otf
          weight: 700
          style: italic
        - asset: fonts/AlibabaSans-Heavy.otf
          weight: 900
        - asset: fonts/AlibabaSans-HeavyItalic.otf
          weight: 900
          style: italic
    - family: AlibabaSans-Black
      fonts:
        - asset: fonts/AlibabaSans-Black.otf<|MERGE_RESOLUTION|>--- conflicted
+++ resolved
@@ -27,17 +27,10 @@
     sdk: flutter
   kraken: 0.8.0-dev.1
   image: ^3.0.2
-<<<<<<< HEAD
 #  kraken_video_player: ^0.4.0
 #  kraken_websocket: ^0.2.0
 #  kraken_animation_player: ^0.2.0
-#  kraken_webview: ^0.6.0
-=======
-  kraken_video_player: ^0.4.0
-  kraken_websocket: ^0.2.0
-  kraken_animation_player: ^0.2.0
-  kraken_webview: ^0.7.0
->>>>>>> 9567c0ff
+#  kraken_webview: ^0.7.0
 
 dev_dependencies:
   flutter_test:
