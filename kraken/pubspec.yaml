--- conflicted
+++ resolved
@@ -1,10 +1,6 @@
 name: kraken
 description: A high-performance, web standards-compliant rendering engine.
-<<<<<<< HEAD
-version: 0.9.0
-=======
 version: 0.9.1-dev.2
->>>>>>> 91971465
 homepage: https://openkraken.com
 
 environment:
