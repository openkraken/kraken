/*
 * Copyright (C) 2019-present Alibaba Inc. All rights reserved.
 * Author: Kraken Team.
 */
import 'dart:io';
import 'dart:ui';

import 'package:flutter/foundation.dart';
import 'package:flutter/material.dart';
import 'package:flutter/rendering.dart';
import 'package:kraken/kraken.dart';
import 'package:kraken/module.dart';
import 'package:meta/meta.dart';

typedef KrakenOnLoad = void Function(KrakenController controller);

class Kraken extends StatelessWidget {
  // The background color for viewport, default to transparent.
  final Color background;

  // the width of krakenWidget
  final double viewportWidth;

  // the height of krakenWidget
  final double viewportHeight;

  // The initial URL to load.
  final String bundleURL;

  // The initial assets path to load.
  final String bundlePath;

  // The initial raw javascript content to load.
  final String bundleContent;

  // The animationController of Flutter Route object.
  // Pass this object to KrakenWidget to make sure Kraken execute JavaScripts scripts after route transition animation completed.
  final AnimationController animationController;

  // The methods of the KrakenNavigateDelegation help you implement custom behaviors that are triggered
  // during a kraken view's process of loading, and completing a navigation request.
  final KrakenNavigationDelegate navigationDelegate;

  // A method channel for receiving messaged from JavaScript code and sending message to JavaScript.
  final KrakenJavaScriptChannel javaScriptChannel;

  final LoadErrorHandler loadErrorHandler;

  final KrakenOnLoad onLoad;

  final bool debugEnableInspector;

  KrakenController get controller {
    return KrakenController.getControllerOfName(shortHash(this));
  }

  Kraken({
    Key key,
    @required this.viewportWidth,
    @required this.viewportHeight,
    this.bundleURL,
    this.bundlePath,
    this.bundleContent,
    this.onLoad,
    this.navigationDelegate,
    this.javaScriptChannel,
    this.background,
    // Kraken's viewportWidth options only works fine when viewportWidth is equal to window.physicalSize.width / window.devicePixelRatio.
    // Maybe got unexpected error when change to other values, use this at your own risk!
    // We will fixed this on next version released. (v0.6.0)
    // Disable viewportWidth check and no assertion error report.
    bool disableViewportWidthAssertion = false,
    // Kraken's viewportHeight options only works fine when viewportHeight is equal to window.physicalSize.height / window.devicePixelRatio.
    // Maybe got unexpected error when change to other values, use this at your own risk!
    // We will fixed this on next version release. (v0.6.0)
    // Disable viewportHeight check and no assertion error report.
    bool disableViewportHeightAssertion = false,
    // Callback functions when loading Javascript scripts failed.
    this.loadErrorHandler,
    this.animationController,
    this.debugEnableInspector,
  }) : super(key: key) {
    // assert(!(viewportWidth != window.physicalSize.width / window.devicePixelRatio && !disableViewportWidthAssertion),
    // 'viewportWidth must temporarily equal to window.physicalSize.width / window.devicePixelRatio, as a result of vw uint in current version is not relative to viewportWidth.');
    // assert(!(viewportHeight != window.physicalSize.height / window.devicePixelRatio && !disableViewportHeightAssertion),
    // 'viewportHeight must temporarily equal to window.physicalSize.height / window.devicePixelRatio, as a result of vh uint in current version is not relative to viewportHeight.');
  }

  @override
  void debugFillProperties(DiagnosticPropertiesBuilder properties) {
    super.debugFillProperties(properties);
    properties.add(DiagnosticsProperty<double>('viewportWidth', viewportWidth));
    properties.add(DiagnosticsProperty<double>('viewportHeight', viewportHeight));
  }

  @override
  Widget build(BuildContext context) {
    return KrakenRenderWidget(this);
  }
}

class KrakenRenderWidget extends SingleChildRenderObjectWidget {
  /// Creates a widget that visually hides its child.
  const KrakenRenderWidget(Kraken widget, {Key key})
      : _krakenWidget = widget,
        super(key: key);

  final Kraken _krakenWidget;

  @override
  RenderObject createRenderObject(BuildContext context) {
<<<<<<< HEAD
    if (kProfileMode) {
      PerformanceTiming.instance(0).mark(PERF_CONTROLLER_INIT_START);
    }

    KrakenController controller = KrakenController(
      shortHash(_widget.hashCode),
      _widget.viewportWidth,
      _widget.viewportHeight,
      background: _widget.background,
=======
    KrakenController controller = KrakenController(shortHash(_krakenWidget.hashCode), _krakenWidget.viewportWidth, _krakenWidget.viewportHeight,
      background: _krakenWidget.background,
>>>>>>> 19935c73
      showPerformanceOverlay: Platform.environment[ENABLE_PERFORMANCE_OVERLAY] != null,
      bundleURL: _krakenWidget.bundleURL,
      bundlePath: _krakenWidget.bundlePath,
      loadErrorHandler: _krakenWidget.loadErrorHandler,
      methodChannel: _krakenWidget.javaScriptChannel,
      bundleContent: _krakenWidget.bundleContent,
      debugEnableInspector: _krakenWidget.debugEnableInspector,
    );

    if (kProfileMode) {
      PerformanceTiming.instance(controller.view.contextId).mark(PERF_CONTROLLER_INIT_END);
    }

    return controller.view.getRootRenderObject();
  }

  @override
  void didUnmountRenderObject(covariant RenderObject renderObject) {
    KrakenController controller = (renderObject as RenderObjectWithControllerMixin).controller;
    controller.dispose();
  }

  @override
  _KrakenRenderElement createElement() {
    return _KrakenRenderElement(this);
  }
}

class _KrakenRenderElement extends SingleChildRenderObjectElement {
  _KrakenRenderElement(KrakenRenderWidget widget) : super(widget);

  @override
  void mount(Element parent, dynamic newSlot) async {
    super.mount(parent, newSlot);
    KrakenController controller = (renderObject as RenderObjectWithControllerMixin).controller;

    if (kProfileMode) {
      PerformanceTiming.instance(controller.view.contextId).mark(PERF_JS_BUNDLE_LOAD_START);
    }

    await controller.loadBundle();

    if (kProfileMode) {
      PerformanceTiming.instance(controller.view.contextId).mark(PERF_JS_BUNDLE_LOAD_END);
    }

    // Execute JavaScript scripts will block the Flutter UI Threads.
    // Listen for animationController listener to make sure to execute Javascript after route transition had completed.
    if (controller.bundleURL == null && widget._krakenWidget.animationController != null) {
      widget._krakenWidget.animationController.addStatusListener((AnimationStatus status) {
        if (status == AnimationStatus.completed) {
          controller.run();
        }
      });
    } else {
      await controller.run();
    }

    if (widget._krakenWidget.onLoad != null) {
      // DOM element are created at next frame, so we should trigger onload callback in the next frame.
      controller.module.requestAnimationFrame((_) {
        widget._krakenWidget.onLoad(controller);
      });
    }
  }

  @override
  KrakenRenderWidget get widget => super.widget as KrakenRenderWidget;
}<|MERGE_RESOLUTION|>--- conflicted
+++ resolved
@@ -109,20 +109,12 @@
 
   @override
   RenderObject createRenderObject(BuildContext context) {
-<<<<<<< HEAD
     if (kProfileMode) {
       PerformanceTiming.instance(0).mark(PERF_CONTROLLER_INIT_START);
     }
 
-    KrakenController controller = KrakenController(
-      shortHash(_widget.hashCode),
-      _widget.viewportWidth,
-      _widget.viewportHeight,
-      background: _widget.background,
-=======
     KrakenController controller = KrakenController(shortHash(_krakenWidget.hashCode), _krakenWidget.viewportWidth, _krakenWidget.viewportHeight,
       background: _krakenWidget.background,
->>>>>>> 19935c73
       showPerformanceOverlay: Platform.environment[ENABLE_PERFORMANCE_OVERLAY] != null,
       bundleURL: _krakenWidget.bundleURL,
       bundlePath: _krakenWidget.bundlePath,
