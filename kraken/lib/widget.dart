/*
 * Copyright (C) 2019-present Alibaba Inc. All rights reserved.
 * Author: Kraken Team.
 */

<<<<<<< HEAD
import 'package:flutter/foundation.dart';
import 'package:flutter/cupertino.dart';
import 'package:flutter/material.dart';
import 'package:flutter/rendering.dart';
import 'package:flutter/services.dart';
import 'package:flutter/scheduler.dart';
import 'package:kraken/kraken.dart';
import 'package:kraken/rendering.dart';
import 'package:kraken/dom.dart' as dom;
import 'package:kraken/module.dart';
import 'package:kraken/gesture.dart';
import 'package:kraken/css.dart';
import 'package:kraken/src/dom/element_registry.dart';
import 'package:kraken/src/dom/element_manager.dart';
import 'package:kraken/bridge.dart';

/// Get context of current widget.
typedef GetContext = BuildContext Function();
/// Request focus of current widget.
typedef RequestFocus = void Function();
/// Get the target platform.
typedef GetTargetPlatform = TargetPlatform Function();
/// Get the cursor color according to the widget theme and platform theme.
typedef GetCursorColor = Color Function();
/// Get the selection color according to the widget theme and platform theme.
typedef GetSelectionColor = Color Function();
/// Get the cursor radius according to the target platform.
typedef GetCursorRadius = Radius Function();
/// Get the text selection controls according to the target platform.
typedef GetTextSelectionControls = TextSelectionControls Function();

/// Delegate methods of widget
class WidgetDelegate {
  GetContext getContext;
  RequestFocus requestFocus;
  GetTargetPlatform getTargetPlatform;
  GetCursorColor getCursorColor;
  GetSelectionColor getSelectionColor;
  GetCursorRadius getCursorRadius;
  GetTextSelectionControls getTextSelectionControls;

  WidgetDelegate(
    this.getContext,
    this.requestFocus,
    this.getTargetPlatform,
    this.getCursorColor,
    this.getSelectionColor,
    this.getCursorRadius,
    this.getTextSelectionControls,
  );
}

const Map<String, dynamic> _defaultStyle = {
  DISPLAY: INLINE_BLOCK,
};

abstract class WidgetElement extends dom.Element {
  late Element _renderViewElement;
  late BuildOwner _buildOwner;
  late Widget _widget;
  _KrakenAdapterWidgetPropertiesState? _propertiesState;
  WidgetElement(int targetId, Pointer<NativeEventTarget> nativeEventTarget, dom.ElementManager elementManager)
      : super(
      targetId,
      nativeEventTarget,
      elementManager,
      isIntrinsicBox: true,
      defaultStyle: _defaultStyle
  );

  Widget build(BuildContext context, Map<String, dynamic> properties);

  @override
  void didAttachRenderer() {
    super.didAttachRenderer();

    WidgetsFlutterBinding.ensureInitialized();

    _propertiesState = _KrakenAdapterWidgetPropertiesState(this, properties);
    _widget = _KrakenAdapterWidget(_propertiesState!);
    _attachWidget(_widget);
  }

  @override
  void removeProperty(String key) {
    super.removeProperty(key);
    if (_propertiesState != null) {
      _propertiesState!.onAttributeChanged(properties);
    }
  }

  @override
  void setProperty(String key, dynamic value) {
    super.setProperty(key, value);
    if (_propertiesState != null) {
      _propertiesState!.onAttributeChanged(properties);
    }
  }

  void _handleBuildScheduled() {
    // Register drawFrame callback same with [WidgetsBinding.drawFrame]
    SchedulerBinding.instance!.addPostFrameCallback((Duration timeStamp) {
      _buildOwner.buildScope(_renderViewElement);
      // ignore: invalid_use_of_protected_member
      RendererBinding.instance!.drawFrame();
      _buildOwner.finalizeTree();
    });
    SchedulerBinding.instance!.ensureVisualUpdate();
  }

  void _attachWidget(Widget widget) {
    // A new buildOwner difference with flutter's buildOwner
    _buildOwner = BuildOwner(focusManager: WidgetsBinding.instance!.buildOwner!.focusManager);
    _buildOwner.onBuildScheduled = _handleBuildScheduled;
    _renderViewElement = RenderObjectToWidgetAdapter<RenderBox>(
        child: widget,
        container: renderBoxModel as RenderObjectWithChildMixin<RenderBox>,
      ).attachToRenderTree(_buildOwner);
  }
}

class _KrakenAdapterWidget extends StatefulWidget {
  final _KrakenAdapterWidgetPropertiesState _state;
  _KrakenAdapterWidget(this._state);
  @override
  State<StatefulWidget> createState() {
    return _state;
  }
}

class _KrakenAdapterWidgetPropertiesState extends State<_KrakenAdapterWidget> {
  Map<String, dynamic> _properties;
  final WidgetElement _element;
  _KrakenAdapterWidgetPropertiesState(this._element, this._properties);

  void onAttributeChanged(Map<String, dynamic> properties) {
    setState(() {
      _properties = properties;
    });
  }

  @override
  Widget build(BuildContext context) {
    return _element.build(context, _properties);
  }
}

class Kraken extends StatefulWidget {
  // The background color for viewport, default to transparent.
  final Color? background;

  // the width of krakenWidget
  final double? viewportWidth;

  // the height of krakenWidget
  final double? viewportHeight;

  //  The initial bundle to load.
  final KrakenBundle? bundle;

  // The animationController of Flutter Route object.
  // Pass this object to KrakenWidget to make sure Kraken execute JavaScripts scripts after route transition animation completed.
  final AnimationController? animationController;

  // The methods of the KrakenNavigateDelegation help you implement custom behaviors that are triggered
  // during a kraken view's process of loading, and completing a navigation request.
  final KrakenNavigationDelegate? navigationDelegate;

  // A method channel for receiving messaged from JavaScript code and sending message to JavaScript.
  final KrakenMethodChannel? javaScriptChannel;

  final LoadErrorHandler? onLoadError;

  final LoadHandler? onLoad;

  final JSErrorHandler ?onJSError;

  // Open a service to support Chrome DevTools for debugging.
  // https://github.com/openkraken/devtools
  final DevToolsService? devToolsService;

  final GestureListener? gestureListener;

  final HttpClientInterceptor? httpClientInterceptor;

  final UriParser? uriParser;

  KrakenController? get controller {
    return KrakenController.getControllerOfName(shortHash(this));
  }

  // Set kraken http cache mode.
  static void setHttpCacheMode(HttpCacheMode mode) {
    HttpCacheController.mode = mode;
    if (kDebugMode) {
      print('Kraken http cache mode set to $mode.');
    }
  }

  static bool _isValidCustomElementName(localName) {
    return RegExp(r'^[a-z][.0-9_a-z]*-[\-.0-9_a-z]*$').hasMatch(localName);
  }

  static void defineCustomElement(String tagName, ElementCreator creator) {
    if (!_isValidCustomElementName(tagName)) {
      throw ArgumentError('The element name "$tagName" is not valid.');
    }
    defineElement(tagName.toUpperCase(), creator);
  }

  loadBundle(KrakenBundle bundle) async {
    await controller!.unload();
    await controller!.loadBundle(
        bundle: bundle
    );
    _evalBundle(controller!, animationController);
  }

  @deprecated
  loadContent(String bundleContent) async {
    await controller!.unload();
    await controller!.loadBundle(
        bundle: KrakenBundle.fromContent(bundleContent)
    );
    _evalBundle(controller!, animationController);
  }

  @deprecated
  loadByteCode(Uint8List bundleByteCode) async {
    await controller!.unload();
    await controller!.loadBundle(
        bundle: KrakenBundle.fromBytecode(bundleByteCode)
    );
    _evalBundle(controller!, animationController);
  }

  @deprecated
  loadURL(String bundleURL, { String? bundleContent, Uint8List? bundleByteCode }) async {
    await controller!.unload();

    KrakenBundle bundle;
    if (bundleByteCode != null) {
      bundle = KrakenBundle.fromBytecode(bundleByteCode, url: bundleURL);
    } else if (bundleContent != null) {
      bundle = KrakenBundle.fromContent(bundleContent, url: bundleURL);
    } else {
      bundle = KrakenBundle.fromUrl(bundleURL);
    }

    await controller!.loadBundle(
        bundle: bundle
    );
    _evalBundle(controller!, animationController);
  }

  @deprecated
  loadPath(String bundlePath, { String? bundleContent, Uint8List? bundleByteCode }) async {
    await controller!.unload();

    KrakenBundle bundle;
    if (bundleByteCode != null) {
      bundle = KrakenBundle.fromBytecode(bundleByteCode, url: bundlePath);
    } else if (bundleContent != null) {
      bundle = KrakenBundle.fromContent(bundleContent, url: bundlePath);
    } else {
      bundle = KrakenBundle.fromUrl(bundlePath);
    }

    await controller!.loadBundle(
        bundle: bundle
    );
    _evalBundle(controller!, animationController);
  }

  reload() async {
    await controller!.reload();
  }

  Kraken({
    Key? key,
    this.viewportWidth,
    this.viewportHeight,
    this.bundle,
    this.onLoad,
    this.navigationDelegate,
    this.javaScriptChannel,
    this.background,
    this.gestureListener,
    this.devToolsService,
    // Kraken's http client interceptor.
    this.httpClientInterceptor,
    this.uriParser,
    // Kraken's viewportWidth options only works fine when viewportWidth is equal to window.physicalSize.width / window.devicePixelRatio.
    // Maybe got unexpected error when change to other values, use this at your own risk!
    // We will fixed this on next version released. (v0.6.0)
    // Disable viewportWidth check and no assertion error report.
    bool disableViewportWidthAssertion = false,
    // Kraken's viewportHeight options only works fine when viewportHeight is equal to window.physicalSize.height / window.devicePixelRatio.
    // Maybe got unexpected error when change to other values, use this at your own risk!
    // We will fixed this on next version release. (v0.6.0)
    // Disable viewportHeight check and no assertion error report.
    bool disableViewportHeightAssertion = false,
    // Callback functions when loading Javascript scripts failed.
    this.onLoadError,
    this.animationController,
    this.onJSError
  }) : super(key: key);

  @override
  void debugFillProperties(DiagnosticPropertiesBuilder properties) {
    super.debugFillProperties(properties);
    properties.add(DiagnosticsProperty<double>('viewportWidth', viewportWidth));
    properties.add(DiagnosticsProperty<double>('viewportHeight', viewportHeight));
  }

  @override
  _KrakenState createState() => _KrakenState();

}
class _KrakenState extends State<Kraken> {
  Map<Type, Action<Intent>>? _actionMap;

  final FocusNode _focusNode = FocusNode();

  @override
  void initState() {
    super.initState();
    _actionMap = <Type, Action<Intent>>{
      // Action of focus.
      NextFocusIntent: CallbackAction<NextFocusIntent>(onInvoke: _handleNextFocus),
      PreviousFocusIntent: CallbackAction<PreviousFocusIntent>(onInvoke: _handlePreviousFocus),

      // Action of mouse move hotkeys.
      MoveSelectionRightByLineTextIntent: CallbackAction<MoveSelectionRightByLineTextIntent>(onInvoke: _handleMoveSelectionRightByLineText),
      MoveSelectionLeftByLineTextIntent: CallbackAction<MoveSelectionLeftByLineTextIntent>(onInvoke: _handleMoveSelectionLeftByLineText),
      MoveSelectionRightByWordTextIntent: CallbackAction<MoveSelectionRightByWordTextIntent>(onInvoke: _handleMoveSelectionRightByWordText),
      MoveSelectionLeftByWordTextIntent: CallbackAction<MoveSelectionLeftByWordTextIntent>(onInvoke: _handleMoveSelectionLeftByWordText),
      MoveSelectionUpTextIntent: CallbackAction<MoveSelectionUpTextIntent>(onInvoke: _handleMoveSelectionUpText),
      MoveSelectionDownTextIntent: CallbackAction<MoveSelectionDownTextIntent>(onInvoke: _handleMoveSelectionDownText),
      MoveSelectionLeftTextIntent: CallbackAction<MoveSelectionLeftTextIntent>(onInvoke: _handleMoveSelectionLeftText),
      MoveSelectionRightTextIntent: CallbackAction<MoveSelectionRightTextIntent>(onInvoke: _handleMoveSelectionRightText),
      MoveSelectionToStartTextIntent: CallbackAction<MoveSelectionToStartTextIntent>(onInvoke: _handleMoveSelectionToStartText),
      MoveSelectionToEndTextIntent: CallbackAction<MoveSelectionToEndTextIntent>(onInvoke: _handleMoveSelectionToEndText),

      // Action of selection hotkeys.
      ExtendSelectionLeftTextIntent: CallbackAction<ExtendSelectionLeftTextIntent>(onInvoke: _handleExtendSelectionLeftText),
      ExtendSelectionRightTextIntent: CallbackAction<ExtendSelectionRightTextIntent>(onInvoke: _handleExtendSelectionRightText),
      ExtendSelectionUpTextIntent: CallbackAction<ExtendSelectionUpTextIntent>(onInvoke: _handleExtendSelectionUpText),
      ExtendSelectionDownTextIntent: CallbackAction<ExtendSelectionDownTextIntent>(onInvoke: _handleExtendSelectionDownText),
      ExpandSelectionToEndTextIntent: CallbackAction<ExpandSelectionToEndTextIntent>(onInvoke: _handleExtendSelectionToEndText),
      ExpandSelectionToStartTextIntent: CallbackAction<ExpandSelectionToStartTextIntent>(onInvoke: _handleExtendSelectionToStartText),
      ExpandSelectionLeftByLineTextIntent: CallbackAction<ExpandSelectionLeftByLineTextIntent>(onInvoke: _handleExtendSelectionLeftByLineText),
      ExpandSelectionRightByLineTextIntent: CallbackAction<ExpandSelectionRightByLineTextIntent>(onInvoke: _handleExtendSelectionRightByLineText),
      ExtendSelectionLeftByWordTextIntent: CallbackAction<ExtendSelectionLeftByWordTextIntent>(onInvoke: _handleExtendSelectionLeftByWordText),
      ExtendSelectionRightByWordTextIntent: CallbackAction<ExtendSelectionRightByWordTextIntent>(onInvoke: _handleExtendSelectionRightByWordText),
    };
  }

  @override
  Widget build(BuildContext context) {
    return RepaintBoundary(
      child: FocusableActionDetector(
        actions: _actionMap,
        focusNode: _focusNode,
        onFocusChange: _handleFocusChange,
        child: _KrakenRenderObjectWidget(
          context.widget as Kraken,
          widgetDelegate,
        )
      )
    );
  }

  WidgetDelegate get widgetDelegate {
    return WidgetDelegate(
      _getContext,
      _requestFocus,
      _getTargetPlatform,
      _getCursorColor,
      _getSelectionColor,
      _getCursorRadius,
      _getTextSelectionControls,
    );
  }

  // Get context of current widget.
  BuildContext _getContext() {
    return context;
  }

  // Request focus of current widget.
  void _requestFocus() {
    _focusNode.requestFocus();
  }

  // Get the target platform.
  TargetPlatform _getTargetPlatform() {
    final ThemeData theme = Theme.of(context);
    return theme.platform;
  }

  // Get the cursor color according to the widget theme and platform theme.
  Color _getCursorColor() {
    Color cursorColor = CSSColor.initial;
    TextSelectionThemeData selectionTheme = TextSelectionTheme.of(context);
    ThemeData theme = Theme.of(context);

    switch (theme.platform) {
      case TargetPlatform.iOS:
        final CupertinoThemeData cupertinoTheme = CupertinoTheme.of(context);
        cursorColor = selectionTheme.cursorColor ?? cupertinoTheme.primaryColor;
        break;

      case TargetPlatform.macOS:
        final CupertinoThemeData cupertinoTheme = CupertinoTheme.of(context);
        cursorColor = selectionTheme.cursorColor ?? cupertinoTheme.primaryColor;
        break;

      case TargetPlatform.android:
      case TargetPlatform.fuchsia:
        cursorColor = selectionTheme.cursorColor ?? theme.colorScheme.primary;
        break;

      case TargetPlatform.linux:
      case TargetPlatform.windows:
        cursorColor = selectionTheme.cursorColor ?? theme.colorScheme.primary;
        break;
    }

    return cursorColor;
  }

  // Get the selection color according to the widget theme and platform theme.
  Color _getSelectionColor() {
    Color selectionColor = CSSColor.initial.withOpacity(0.4);
    TextSelectionThemeData selectionTheme = TextSelectionTheme.of(context);
    ThemeData theme = Theme.of(context);

    switch (theme.platform) {
      case TargetPlatform.iOS:
        final CupertinoThemeData cupertinoTheme = CupertinoTheme.of(context);
        selectionColor = selectionTheme.selectionColor ?? cupertinoTheme.primaryColor.withOpacity(0.40);
        break;

      case TargetPlatform.macOS:
        final CupertinoThemeData cupertinoTheme = CupertinoTheme.of(context);
        selectionColor = selectionTheme.selectionColor ?? cupertinoTheme.primaryColor.withOpacity(0.40);
        break;

      case TargetPlatform.android:
      case TargetPlatform.fuchsia:
        selectionColor = selectionTheme.selectionColor ?? theme.colorScheme.primary.withOpacity(0.40);
        break;

      case TargetPlatform.linux:
      case TargetPlatform.windows:
        selectionColor = selectionTheme.selectionColor ?? theme.colorScheme.primary.withOpacity(0.40);
        break;
    }

    return selectionColor;
  }

  // Get the cursor radius according to the target platform.
  Radius _getCursorRadius() {
    Radius cursorRadius = const Radius.circular(2.0);
    TargetPlatform platform = _getTargetPlatform();

    switch (platform) {
      case TargetPlatform.iOS:
        cursorRadius = const Radius.circular(2.0);
        break;

      case TargetPlatform.macOS:
        cursorRadius = const Radius.circular(2.0);
        break;

      case TargetPlatform.android:
      case TargetPlatform.fuchsia:
      case TargetPlatform.linux:
      case TargetPlatform.windows:
        break;
    }

    return cursorRadius;
  }

  // Get the text selection controls according to the target platform.
  TextSelectionControls _getTextSelectionControls() {
    TextSelectionControls _selectionControls;
    TargetPlatform platform = _getTargetPlatform();

    switch (platform) {
      case TargetPlatform.iOS:
        _selectionControls = cupertinoTextSelectionControls;
        break;

      case TargetPlatform.macOS:
        _selectionControls = cupertinoDesktopTextSelectionControls;
        break;

      case TargetPlatform.android:
      case TargetPlatform.fuchsia:
        _selectionControls = materialTextSelectionControls;
        break;

      case TargetPlatform.linux:
      case TargetPlatform.windows:
        _selectionControls = desktopTextSelectionControls;
        break;
    }

    return _selectionControls;
  }

  // Handle focus change of focusNode.
  void _handleFocusChange(bool focused) {
    dom.Element rootElement = _findRootElement();
    List<dom.Element> focusableElements = _findFocusableElements(rootElement);
    if (focusableElements.isNotEmpty) {
      dom.Element? focusedElement = _findFocusedElement(focusableElements);
      // Currently only input element is focusable.
      if (focused) {
        if (dom.InputElement.focusInputElement == null) {
          (focusableElements[0] as dom.InputElement).focus();
        }
      } else {
        if (focusedElement != null) {
          (focusedElement as dom.InputElement).blur();
        }
      }
    }
  }

  // Handle focus action usually by pressing the [Tab] hotkey.
  void _handleNextFocus(NextFocusIntent intent) {
    dom.Element rootElement = _findRootElement();
    List<dom.Element> focusableElements = _findFocusableElements(rootElement);
    if (focusableElements.isNotEmpty) {
      dom.Element? focusedElement = _findFocusedElement(focusableElements);
      // None focusable element is focused, focus the first focusable element.
      if (focusedElement == null) {
        _focusNode.requestFocus();
        (focusableElements[0] as dom.InputElement).focus();

      // Some focusable element is focused, focus the next element, if it is the last focusable element,
      // then focus the next widget.
      } else {
        int idx = focusableElements.indexOf(focusedElement);
        if (idx == focusableElements.length - 1) {
          _focusNode.nextFocus();
          (focusableElements[focusableElements.length - 1] as dom.InputElement).blur();
        } else {
          _focusNode.requestFocus();
          (focusableElements[idx] as dom.InputElement).blur();
          (focusableElements[idx + 1] as dom.InputElement).focus();
        }
      }

    // None focusable element exists, focus the next widget.
    } else {
      _focusNode.nextFocus();
    }
  }

  // Handle focus action usually by pressing the [Shift]+[Tab] hotkey in the reverse direction.
  void _handlePreviousFocus(PreviousFocusIntent intent) {
    dom.Element rootElement = _findRootElement();
    List<dom.Element> focusableElements = _findFocusableElements(rootElement);
    if (focusableElements.isNotEmpty) {
      dom.Element? focusedElement = _findFocusedElement(focusableElements);
      // None editable is focused, focus the last editable.
      if (focusedElement == null) {
        _focusNode.requestFocus();
        (focusableElements[focusableElements.length - 1] as dom.InputElement).focus();

        // Some editable is focused, focus the previous editable, if it is the first editable,
        // then focus the previous widget.
      } else {
        int idx = focusableElements.indexOf(focusedElement);
        if (idx == 0) {
          _focusNode.previousFocus();
          (focusableElements[0] as dom.InputElement).blur();
        } else {
          _focusNode.requestFocus();
          (focusableElements[idx] as dom.InputElement).blur();
          (focusableElements[idx - 1] as dom.InputElement).focus();
        }
      }
    // None editable exists, focus the previous widget.
    } else {
      _focusNode.previousFocus();
    }
  }

  void _handleMoveSelectionRightByLineText(MoveSelectionRightByLineTextIntent intent) {
    dom.Element? focusedElement = _findFocusedElement();
    if (focusedElement != null) {
      RenderEditable? focusedRenderEditable = (focusedElement as dom.InputElement).renderEditable;
      if (focusedRenderEditable != null) {
        focusedRenderEditable.moveSelectionRightByLine(SelectionChangedCause.keyboard);
        // Make caret visible while moving cursor.
        focusedElement.scrollToCaret();
      }
    }
  }

  void _handleMoveSelectionLeftByLineText(MoveSelectionLeftByLineTextIntent intent) {
    dom.Element? focusedElement = _findFocusedElement();
    if (focusedElement != null) {
      RenderEditable? focusedRenderEditable = (focusedElement as dom.InputElement).renderEditable;
      if (focusedRenderEditable != null) {
        focusedRenderEditable.moveSelectionLeftByLine(SelectionChangedCause.keyboard);
        // Make caret visible while moving cursor.
        focusedElement.scrollToCaret();
      }
    }
  }

  void _handleMoveSelectionRightByWordText(MoveSelectionRightByWordTextIntent intent) {
    dom.Element? focusedElement = _findFocusedElement();
    if (focusedElement != null) {
      RenderEditable? focusedRenderEditable = (focusedElement as dom.InputElement).renderEditable;
      if (focusedRenderEditable != null) {
        focusedRenderEditable.moveSelectionRightByWord(SelectionChangedCause.keyboard);
        // Make caret visible while moving cursor.
        focusedElement.scrollToCaret();
      }
    }
  }

  void _handleMoveSelectionLeftByWordText(MoveSelectionLeftByWordTextIntent intent) {
    dom.Element? focusedElement = _findFocusedElement();
    if (focusedElement != null) {
      RenderEditable? focusedRenderEditable = (focusedElement as dom.InputElement).renderEditable;
      if (focusedRenderEditable != null) {
        focusedRenderEditable.moveSelectionLeftByWord(SelectionChangedCause.keyboard);
        // Make caret visible while moving cursor.
        focusedElement.scrollToCaret();
      }
    }
  }

  void _handleMoveSelectionUpText(MoveSelectionUpTextIntent intent) {
    dom.Element? focusedElement = _findFocusedElement();
    if (focusedElement != null) {
      RenderEditable? focusedRenderEditable = (focusedElement as dom.InputElement).renderEditable;
      if (focusedRenderEditable != null) {
        focusedRenderEditable.moveSelectionUp(SelectionChangedCause.keyboard);
        // Make caret visible while moving cursor.
        focusedElement.scrollToCaret();
      }
    }
  }

  void _handleMoveSelectionDownText(MoveSelectionDownTextIntent intent) {
    dom.Element? focusedElement = _findFocusedElement();
    if (focusedElement != null) {
      RenderEditable? focusedRenderEditable = (focusedElement as dom.InputElement).renderEditable;
      if (focusedRenderEditable != null) {
        focusedRenderEditable.moveSelectionDown(SelectionChangedCause.keyboard);
        // Make caret visible while moving cursor.
        focusedElement.scrollToCaret();
      }
    }
  }

  void _handleMoveSelectionLeftText(MoveSelectionLeftTextIntent intent) {
    dom.Element? focusedElement = _findFocusedElement();
    if (focusedElement != null) {
      RenderEditable? focusedRenderEditable = (focusedElement as dom.InputElement).renderEditable;
      if (focusedRenderEditable != null) {
        focusedRenderEditable.moveSelectionLeft(SelectionChangedCause.keyboard);
        // Make caret visible while moving cursor.
        focusedElement.scrollToCaret();
      }
    }
  }

  void _handleMoveSelectionRightText(MoveSelectionRightTextIntent intent) {
    dom.Element? focusedElement = _findFocusedElement();
    if (focusedElement != null) {
      RenderEditable? focusedRenderEditable = (focusedElement as dom.InputElement).renderEditable;
      if (focusedRenderEditable != null) {
        focusedRenderEditable.moveSelectionRight(SelectionChangedCause.keyboard);
        // Make caret visible while moving cursor.
        focusedElement.scrollToCaret();
      }
    }
  }

  void _handleMoveSelectionToEndText(MoveSelectionToEndTextIntent intent) {
    dom.Element? focusedElement = _findFocusedElement();
    if (focusedElement != null) {
      RenderEditable? focusedRenderEditable = (focusedElement as dom.InputElement).renderEditable;
      if (focusedRenderEditable != null) {
        focusedRenderEditable.moveSelectionToEnd(SelectionChangedCause.keyboard);
        // Make caret visible while moving cursor.
        focusedElement.scrollToCaret();
      }
    }
  }

  void _handleMoveSelectionToStartText(MoveSelectionToStartTextIntent intent) {
    dom.Element? focusedElement = _findFocusedElement();
    if (focusedElement != null) {
      RenderEditable? focusedRenderEditable = (focusedElement as dom.InputElement).renderEditable;
      if (focusedRenderEditable != null) {
        focusedRenderEditable.moveSelectionToStart(SelectionChangedCause.keyboard);
        // Make caret visible while moving cursor.
        focusedElement.scrollToCaret();
      }
    }
  }

  void _handleExtendSelectionLeftText(ExtendSelectionLeftTextIntent intent) {
    dom.Element? focusedElement = _findFocusedElement();
    if (focusedElement != null) {
      RenderEditable? focusedRenderEditable = (focusedElement as dom.InputElement).renderEditable;
      if (focusedRenderEditable != null) {
        focusedRenderEditable.extendSelectionLeft(SelectionChangedCause.keyboard);
      }
    }
  }

  void _handleExtendSelectionRightText(ExtendSelectionRightTextIntent intent) {
    dom.Element? focusedElement = _findFocusedElement();
    if (focusedElement != null) {
      RenderEditable? focusedRenderEditable = (focusedElement as dom.InputElement).renderEditable;
      if (focusedRenderEditable != null) {
        focusedRenderEditable.extendSelectionRight(SelectionChangedCause.keyboard);
      }
    }
  }

  void _handleExtendSelectionUpText(ExtendSelectionUpTextIntent intent) {
    dom.Element? focusedElement = _findFocusedElement();
    if (focusedElement != null) {
      RenderEditable? focusedRenderEditable = (focusedElement as dom.InputElement).renderEditable;
      if (focusedRenderEditable != null) {
        focusedRenderEditable.extendSelectionUp(SelectionChangedCause.keyboard);
      }
    }
  }

  void _handleExtendSelectionDownText(ExtendSelectionDownTextIntent intent) {
    dom.Element? focusedElement = _findFocusedElement();
    if (focusedElement != null) {
      RenderEditable? focusedRenderEditable = (focusedElement as dom.InputElement).renderEditable;
      if (focusedRenderEditable != null) {
        focusedRenderEditable.extendSelectionDown(SelectionChangedCause.keyboard);
      }
    }
  }

  void _handleExtendSelectionToEndText(ExpandSelectionToEndTextIntent intent) {
    dom.Element? focusedElement = _findFocusedElement();
    if (focusedElement != null) {
      RenderEditable? focusedRenderEditable = (focusedElement as dom.InputElement).renderEditable;
      if (focusedRenderEditable != null) {
        focusedRenderEditable.expandSelectionToEnd(SelectionChangedCause.keyboard);
      }
    }
  }

  void _handleExtendSelectionToStartText(ExpandSelectionToStartTextIntent intent) {
    dom.Element? focusedElement = _findFocusedElement();
    if (focusedElement != null) {
      RenderEditable? focusedRenderEditable = (focusedElement as dom.InputElement).renderEditable;
      if (focusedRenderEditable != null) {
        focusedRenderEditable.expandSelectionToStart(SelectionChangedCause.keyboard);
      }
    }
  }

  void _handleExtendSelectionLeftByLineText(ExpandSelectionLeftByLineTextIntent intent) {
    dom.Element? focusedElement = _findFocusedElement();
    if (focusedElement != null) {
      RenderEditable? focusedRenderEditable = (focusedElement as dom.InputElement).renderEditable;
      if (focusedRenderEditable != null) {
        focusedRenderEditable.expandSelectionLeftByLine(SelectionChangedCause.keyboard);
      }
    }
  }

  void _handleExtendSelectionRightByLineText(ExpandSelectionRightByLineTextIntent intent) {
    dom.Element? focusedElement = _findFocusedElement();
    if (focusedElement != null) {
      RenderEditable? focusedRenderEditable = (focusedElement as dom.InputElement).renderEditable;
      if (focusedRenderEditable != null) {
        focusedRenderEditable.expandSelectionRightByLine(SelectionChangedCause.keyboard);
      }
    }
  }

  void _handleExtendSelectionLeftByWordText(ExtendSelectionLeftByWordTextIntent intent) {
    dom.Element? focusedElement = _findFocusedElement();
    if (focusedElement != null) {
      RenderEditable? focusedRenderEditable = (focusedElement as dom.InputElement).renderEditable;
      if (focusedRenderEditable != null) {
        focusedRenderEditable.extendSelectionLeftByWord(SelectionChangedCause.keyboard);
      }
    }
  }

  void _handleExtendSelectionRightByWordText(ExtendSelectionRightByWordTextIntent intent) {
    dom.Element? focusedElement = _findFocusedElement();
    if (focusedElement != null) {
      RenderEditable? focusedRenderEditable = (focusedElement as dom.InputElement).renderEditable;
      if (focusedRenderEditable != null) {
        focusedRenderEditable.extendSelectionRightByWord(SelectionChangedCause.keyboard);
      }
    }
  }

  // Find RenderViewportBox in the renderObject tree.
  RenderViewportBox? _findRenderViewportBox(RenderObject parent) {
    RenderViewportBox? result;
    parent.visitChildren((RenderObject child) {
      if (child is RenderViewportBox) {
        result = child;
      } else {
        result = _findRenderViewportBox(child);
      }
    });
    return result;
  }

  // Find root element of dom tree.
  dom.Element _findRootElement() {
    RenderObject? _rootRenderObject = context.findRenderObject();
    RenderViewportBox? renderViewportBox = _findRenderViewportBox(_rootRenderObject!);
    KrakenController controller = (renderViewportBox as RenderObjectWithControllerMixin).controller!;
    dom.Element documentElement = controller.view.document!.documentElement;
    return documentElement;
  }

  // Find all the focusable elements in the element tree.
  List<dom.Element> _findFocusableElements(dom.Element element) {
    List<dom.Element> result = [];
    traverseElement(element, (dom.Element child) {
      // Currently only input element is focusable.
      if (child is dom.InputElement) {
        result.add(child);
      }
    });
    return result;
  }

  // Find the focused element in the element tree.
  dom.Element? _findFocusedElement([List<dom.Element>? focusableElements]) {
    dom.Element? result;
    if (focusableElements == null) {
      dom.Element rootElement = _findRootElement();
      focusableElements = _findFocusableElements(rootElement);
    }

    if (focusableElements.isNotEmpty) {
      // Currently only input element is focusable.
      for (dom.Element inputElement in focusableElements) {
        RenderEditable? renderEditable = (inputElement as dom.InputElement).renderEditable;
        if (renderEditable != null && renderEditable.hasFocus) {
          result = inputElement;
          break;
        }
      }
    }
    return result;
  }
}

class _KrakenRenderObjectWidget extends SingleChildRenderObjectWidget {
  /// Creates a widget that visually hides its child.
  const _KrakenRenderObjectWidget(
    Kraken widget,
    WidgetDelegate widgetDelegate,
    {Key? key}
  ) : _krakenWidget = widget,
      _widgetDelegate = widgetDelegate,
      super(key: key);

  final Kraken _krakenWidget;
  final WidgetDelegate _widgetDelegate;

  @override
  RenderObject createRenderObject(BuildContext context) {
    if (kProfileMode) {
      PerformanceTiming.instance().mark(PERF_CONTROLLER_INIT_START);
    }

    double viewportWidth = _krakenWidget.viewportWidth ?? window.physicalSize.width / window.devicePixelRatio;
    double viewportHeight = _krakenWidget.viewportHeight ?? window.physicalSize.height / window.devicePixelRatio;

    if (viewportWidth == 0.0 && viewportHeight == 0.0) {
      throw FlutterError('''Can't get viewportSize from window. Please set viewportWidth and viewportHeight manually.
This situation often happened when you trying creating kraken when FlutterView not initialized.''');
    }

    KrakenController controller = KrakenController(
      shortHash(_krakenWidget.hashCode),
      viewportWidth,
      viewportHeight,
      background: _krakenWidget.background,
      showPerformanceOverlay: Platform.environment[ENABLE_PERFORMANCE_OVERLAY] != null,
      bundle: _krakenWidget.bundle,
      onLoad: _krakenWidget.onLoad,
      onLoadError: _krakenWidget.onLoadError,
      onJSError: _krakenWidget.onJSError,
      methodChannel: _krakenWidget.javaScriptChannel,
      gestureListener: _krakenWidget.gestureListener,
      navigationDelegate: _krakenWidget.navigationDelegate,
      devToolsService: _krakenWidget.devToolsService,
      httpClientInterceptor: _krakenWidget.httpClientInterceptor,
      widgetDelegate: _widgetDelegate,
      uriParser: _krakenWidget.uriParser
    );

    if (kProfileMode) {
      PerformanceTiming.instance().mark(PERF_CONTROLLER_INIT_END);
    }

    // FIXME: reset href when dart hot reload that href is prev href
    controller.href = '';

    return controller.view.getRootRenderObject();
  }

  @override
  void updateRenderObject(BuildContext context, covariant RenderObject renderObject) {
    super.updateRenderObject(context, renderObject);
    KrakenController controller = (renderObject as RenderObjectWithControllerMixin).controller!;
    controller.name = shortHash(_krakenWidget.hashCode);

    bool viewportWidthHasChanged = controller.view.viewportWidth != _krakenWidget.viewportWidth;
    bool viewportHeightHasChanged = controller.view.viewportHeight != _krakenWidget.viewportHeight;

    double viewportWidth = _krakenWidget.viewportWidth ?? window.physicalSize.width / window.devicePixelRatio;
    double viewportHeight = _krakenWidget.viewportHeight ?? window.physicalSize.height / window.devicePixelRatio;

    if (viewportWidthHasChanged) {
      controller.view.viewportWidth = viewportWidth;
      controller.view.document!.documentElement.renderStyle.width = CSSLengthValue(viewportWidth, CSSLengthType.PX);
    }

    if (viewportHeightHasChanged) {
      controller.view.viewportHeight = viewportHeight;
      controller.view.document!.documentElement.renderStyle.height = CSSLengthValue(viewportHeight, CSSLengthType.PX);
    }

    if (viewportWidthHasChanged || viewportHeightHasChanged) {
      traverseElement(controller.view.document!.documentElement, (element) {
        if (element.isRendererAttached) {
          element.style.flushPendingProperties();
          element.renderBoxModel?.markNeedsLayout();
        }
      });
    }
  }

  @override
  void didUnmountRenderObject(covariant RenderObject renderObject) {
    KrakenController controller = (renderObject as RenderObjectWithControllerMixin).controller!;
    controller.dispose();
  }

  @override
  _KrakenRenderObjectElement createElement() {
    return _KrakenRenderObjectElement(this);
  }
}

class _KrakenRenderObjectElement extends SingleChildRenderObjectElement {
  _KrakenRenderObjectElement(_KrakenRenderObjectWidget widget) : super(widget);

  @override
  void mount(Element? parent, Object? newSlot) async {
    super.mount(parent, newSlot);

    KrakenController controller = (renderObject as RenderObjectWithControllerMixin).controller!;


    if (controller.bundle == null || (controller.bundle?.content == null && controller.bundle?.bytecode == null && controller.bundle?.src == null)) {
      return;
    }

    await controller.loadBundle();

    _evalBundle(controller, widget._krakenWidget.animationController);
  }

  @override
  _KrakenRenderObjectWidget get widget => super.widget as _KrakenRenderObjectWidget;
}

void _evalBundle(KrakenController controller, AnimationController? animationController) async {
  // Execute JavaScript scripts will block the Flutter UI Threads.
  // Listen for animationController listener to make sure to execute Javascript after route transition had completed.
  if (animationController != null) {
    animationController.addStatusListener((AnimationStatus status) {
      if (status == AnimationStatus.completed) {
        controller.evalBundle();
      }
    });
  } else {
    await controller.evalBundle();
  }
}
=======
export 'src/widget/kraken.dart';
export 'src/widget/widget_to_element_adaptor.dart';
export 'src/widget/element_to_widget_adaptor.dart';
>>>>>>> 53df9fb4
<|MERGE_RESOLUTION|>--- conflicted
+++ resolved
@@ -3,1016 +3,6 @@
  * Author: Kraken Team.
  */
 
-<<<<<<< HEAD
-import 'package:flutter/foundation.dart';
-import 'package:flutter/cupertino.dart';
-import 'package:flutter/material.dart';
-import 'package:flutter/rendering.dart';
-import 'package:flutter/services.dart';
-import 'package:flutter/scheduler.dart';
-import 'package:kraken/kraken.dart';
-import 'package:kraken/rendering.dart';
-import 'package:kraken/dom.dart' as dom;
-import 'package:kraken/module.dart';
-import 'package:kraken/gesture.dart';
-import 'package:kraken/css.dart';
-import 'package:kraken/src/dom/element_registry.dart';
-import 'package:kraken/src/dom/element_manager.dart';
-import 'package:kraken/bridge.dart';
-
-/// Get context of current widget.
-typedef GetContext = BuildContext Function();
-/// Request focus of current widget.
-typedef RequestFocus = void Function();
-/// Get the target platform.
-typedef GetTargetPlatform = TargetPlatform Function();
-/// Get the cursor color according to the widget theme and platform theme.
-typedef GetCursorColor = Color Function();
-/// Get the selection color according to the widget theme and platform theme.
-typedef GetSelectionColor = Color Function();
-/// Get the cursor radius according to the target platform.
-typedef GetCursorRadius = Radius Function();
-/// Get the text selection controls according to the target platform.
-typedef GetTextSelectionControls = TextSelectionControls Function();
-
-/// Delegate methods of widget
-class WidgetDelegate {
-  GetContext getContext;
-  RequestFocus requestFocus;
-  GetTargetPlatform getTargetPlatform;
-  GetCursorColor getCursorColor;
-  GetSelectionColor getSelectionColor;
-  GetCursorRadius getCursorRadius;
-  GetTextSelectionControls getTextSelectionControls;
-
-  WidgetDelegate(
-    this.getContext,
-    this.requestFocus,
-    this.getTargetPlatform,
-    this.getCursorColor,
-    this.getSelectionColor,
-    this.getCursorRadius,
-    this.getTextSelectionControls,
-  );
-}
-
-const Map<String, dynamic> _defaultStyle = {
-  DISPLAY: INLINE_BLOCK,
-};
-
-abstract class WidgetElement extends dom.Element {
-  late Element _renderViewElement;
-  late BuildOwner _buildOwner;
-  late Widget _widget;
-  _KrakenAdapterWidgetPropertiesState? _propertiesState;
-  WidgetElement(int targetId, Pointer<NativeEventTarget> nativeEventTarget, dom.ElementManager elementManager)
-      : super(
-      targetId,
-      nativeEventTarget,
-      elementManager,
-      isIntrinsicBox: true,
-      defaultStyle: _defaultStyle
-  );
-
-  Widget build(BuildContext context, Map<String, dynamic> properties);
-
-  @override
-  void didAttachRenderer() {
-    super.didAttachRenderer();
-
-    WidgetsFlutterBinding.ensureInitialized();
-
-    _propertiesState = _KrakenAdapterWidgetPropertiesState(this, properties);
-    _widget = _KrakenAdapterWidget(_propertiesState!);
-    _attachWidget(_widget);
-  }
-
-  @override
-  void removeProperty(String key) {
-    super.removeProperty(key);
-    if (_propertiesState != null) {
-      _propertiesState!.onAttributeChanged(properties);
-    }
-  }
-
-  @override
-  void setProperty(String key, dynamic value) {
-    super.setProperty(key, value);
-    if (_propertiesState != null) {
-      _propertiesState!.onAttributeChanged(properties);
-    }
-  }
-
-  void _handleBuildScheduled() {
-    // Register drawFrame callback same with [WidgetsBinding.drawFrame]
-    SchedulerBinding.instance!.addPostFrameCallback((Duration timeStamp) {
-      _buildOwner.buildScope(_renderViewElement);
-      // ignore: invalid_use_of_protected_member
-      RendererBinding.instance!.drawFrame();
-      _buildOwner.finalizeTree();
-    });
-    SchedulerBinding.instance!.ensureVisualUpdate();
-  }
-
-  void _attachWidget(Widget widget) {
-    // A new buildOwner difference with flutter's buildOwner
-    _buildOwner = BuildOwner(focusManager: WidgetsBinding.instance!.buildOwner!.focusManager);
-    _buildOwner.onBuildScheduled = _handleBuildScheduled;
-    _renderViewElement = RenderObjectToWidgetAdapter<RenderBox>(
-        child: widget,
-        container: renderBoxModel as RenderObjectWithChildMixin<RenderBox>,
-      ).attachToRenderTree(_buildOwner);
-  }
-}
-
-class _KrakenAdapterWidget extends StatefulWidget {
-  final _KrakenAdapterWidgetPropertiesState _state;
-  _KrakenAdapterWidget(this._state);
-  @override
-  State<StatefulWidget> createState() {
-    return _state;
-  }
-}
-
-class _KrakenAdapterWidgetPropertiesState extends State<_KrakenAdapterWidget> {
-  Map<String, dynamic> _properties;
-  final WidgetElement _element;
-  _KrakenAdapterWidgetPropertiesState(this._element, this._properties);
-
-  void onAttributeChanged(Map<String, dynamic> properties) {
-    setState(() {
-      _properties = properties;
-    });
-  }
-
-  @override
-  Widget build(BuildContext context) {
-    return _element.build(context, _properties);
-  }
-}
-
-class Kraken extends StatefulWidget {
-  // The background color for viewport, default to transparent.
-  final Color? background;
-
-  // the width of krakenWidget
-  final double? viewportWidth;
-
-  // the height of krakenWidget
-  final double? viewportHeight;
-
-  //  The initial bundle to load.
-  final KrakenBundle? bundle;
-
-  // The animationController of Flutter Route object.
-  // Pass this object to KrakenWidget to make sure Kraken execute JavaScripts scripts after route transition animation completed.
-  final AnimationController? animationController;
-
-  // The methods of the KrakenNavigateDelegation help you implement custom behaviors that are triggered
-  // during a kraken view's process of loading, and completing a navigation request.
-  final KrakenNavigationDelegate? navigationDelegate;
-
-  // A method channel for receiving messaged from JavaScript code and sending message to JavaScript.
-  final KrakenMethodChannel? javaScriptChannel;
-
-  final LoadErrorHandler? onLoadError;
-
-  final LoadHandler? onLoad;
-
-  final JSErrorHandler ?onJSError;
-
-  // Open a service to support Chrome DevTools for debugging.
-  // https://github.com/openkraken/devtools
-  final DevToolsService? devToolsService;
-
-  final GestureListener? gestureListener;
-
-  final HttpClientInterceptor? httpClientInterceptor;
-
-  final UriParser? uriParser;
-
-  KrakenController? get controller {
-    return KrakenController.getControllerOfName(shortHash(this));
-  }
-
-  // Set kraken http cache mode.
-  static void setHttpCacheMode(HttpCacheMode mode) {
-    HttpCacheController.mode = mode;
-    if (kDebugMode) {
-      print('Kraken http cache mode set to $mode.');
-    }
-  }
-
-  static bool _isValidCustomElementName(localName) {
-    return RegExp(r'^[a-z][.0-9_a-z]*-[\-.0-9_a-z]*$').hasMatch(localName);
-  }
-
-  static void defineCustomElement(String tagName, ElementCreator creator) {
-    if (!_isValidCustomElementName(tagName)) {
-      throw ArgumentError('The element name "$tagName" is not valid.');
-    }
-    defineElement(tagName.toUpperCase(), creator);
-  }
-
-  loadBundle(KrakenBundle bundle) async {
-    await controller!.unload();
-    await controller!.loadBundle(
-        bundle: bundle
-    );
-    _evalBundle(controller!, animationController);
-  }
-
-  @deprecated
-  loadContent(String bundleContent) async {
-    await controller!.unload();
-    await controller!.loadBundle(
-        bundle: KrakenBundle.fromContent(bundleContent)
-    );
-    _evalBundle(controller!, animationController);
-  }
-
-  @deprecated
-  loadByteCode(Uint8List bundleByteCode) async {
-    await controller!.unload();
-    await controller!.loadBundle(
-        bundle: KrakenBundle.fromBytecode(bundleByteCode)
-    );
-    _evalBundle(controller!, animationController);
-  }
-
-  @deprecated
-  loadURL(String bundleURL, { String? bundleContent, Uint8List? bundleByteCode }) async {
-    await controller!.unload();
-
-    KrakenBundle bundle;
-    if (bundleByteCode != null) {
-      bundle = KrakenBundle.fromBytecode(bundleByteCode, url: bundleURL);
-    } else if (bundleContent != null) {
-      bundle = KrakenBundle.fromContent(bundleContent, url: bundleURL);
-    } else {
-      bundle = KrakenBundle.fromUrl(bundleURL);
-    }
-
-    await controller!.loadBundle(
-        bundle: bundle
-    );
-    _evalBundle(controller!, animationController);
-  }
-
-  @deprecated
-  loadPath(String bundlePath, { String? bundleContent, Uint8List? bundleByteCode }) async {
-    await controller!.unload();
-
-    KrakenBundle bundle;
-    if (bundleByteCode != null) {
-      bundle = KrakenBundle.fromBytecode(bundleByteCode, url: bundlePath);
-    } else if (bundleContent != null) {
-      bundle = KrakenBundle.fromContent(bundleContent, url: bundlePath);
-    } else {
-      bundle = KrakenBundle.fromUrl(bundlePath);
-    }
-
-    await controller!.loadBundle(
-        bundle: bundle
-    );
-    _evalBundle(controller!, animationController);
-  }
-
-  reload() async {
-    await controller!.reload();
-  }
-
-  Kraken({
-    Key? key,
-    this.viewportWidth,
-    this.viewportHeight,
-    this.bundle,
-    this.onLoad,
-    this.navigationDelegate,
-    this.javaScriptChannel,
-    this.background,
-    this.gestureListener,
-    this.devToolsService,
-    // Kraken's http client interceptor.
-    this.httpClientInterceptor,
-    this.uriParser,
-    // Kraken's viewportWidth options only works fine when viewportWidth is equal to window.physicalSize.width / window.devicePixelRatio.
-    // Maybe got unexpected error when change to other values, use this at your own risk!
-    // We will fixed this on next version released. (v0.6.0)
-    // Disable viewportWidth check and no assertion error report.
-    bool disableViewportWidthAssertion = false,
-    // Kraken's viewportHeight options only works fine when viewportHeight is equal to window.physicalSize.height / window.devicePixelRatio.
-    // Maybe got unexpected error when change to other values, use this at your own risk!
-    // We will fixed this on next version release. (v0.6.0)
-    // Disable viewportHeight check and no assertion error report.
-    bool disableViewportHeightAssertion = false,
-    // Callback functions when loading Javascript scripts failed.
-    this.onLoadError,
-    this.animationController,
-    this.onJSError
-  }) : super(key: key);
-
-  @override
-  void debugFillProperties(DiagnosticPropertiesBuilder properties) {
-    super.debugFillProperties(properties);
-    properties.add(DiagnosticsProperty<double>('viewportWidth', viewportWidth));
-    properties.add(DiagnosticsProperty<double>('viewportHeight', viewportHeight));
-  }
-
-  @override
-  _KrakenState createState() => _KrakenState();
-
-}
-class _KrakenState extends State<Kraken> {
-  Map<Type, Action<Intent>>? _actionMap;
-
-  final FocusNode _focusNode = FocusNode();
-
-  @override
-  void initState() {
-    super.initState();
-    _actionMap = <Type, Action<Intent>>{
-      // Action of focus.
-      NextFocusIntent: CallbackAction<NextFocusIntent>(onInvoke: _handleNextFocus),
-      PreviousFocusIntent: CallbackAction<PreviousFocusIntent>(onInvoke: _handlePreviousFocus),
-
-      // Action of mouse move hotkeys.
-      MoveSelectionRightByLineTextIntent: CallbackAction<MoveSelectionRightByLineTextIntent>(onInvoke: _handleMoveSelectionRightByLineText),
-      MoveSelectionLeftByLineTextIntent: CallbackAction<MoveSelectionLeftByLineTextIntent>(onInvoke: _handleMoveSelectionLeftByLineText),
-      MoveSelectionRightByWordTextIntent: CallbackAction<MoveSelectionRightByWordTextIntent>(onInvoke: _handleMoveSelectionRightByWordText),
-      MoveSelectionLeftByWordTextIntent: CallbackAction<MoveSelectionLeftByWordTextIntent>(onInvoke: _handleMoveSelectionLeftByWordText),
-      MoveSelectionUpTextIntent: CallbackAction<MoveSelectionUpTextIntent>(onInvoke: _handleMoveSelectionUpText),
-      MoveSelectionDownTextIntent: CallbackAction<MoveSelectionDownTextIntent>(onInvoke: _handleMoveSelectionDownText),
-      MoveSelectionLeftTextIntent: CallbackAction<MoveSelectionLeftTextIntent>(onInvoke: _handleMoveSelectionLeftText),
-      MoveSelectionRightTextIntent: CallbackAction<MoveSelectionRightTextIntent>(onInvoke: _handleMoveSelectionRightText),
-      MoveSelectionToStartTextIntent: CallbackAction<MoveSelectionToStartTextIntent>(onInvoke: _handleMoveSelectionToStartText),
-      MoveSelectionToEndTextIntent: CallbackAction<MoveSelectionToEndTextIntent>(onInvoke: _handleMoveSelectionToEndText),
-
-      // Action of selection hotkeys.
-      ExtendSelectionLeftTextIntent: CallbackAction<ExtendSelectionLeftTextIntent>(onInvoke: _handleExtendSelectionLeftText),
-      ExtendSelectionRightTextIntent: CallbackAction<ExtendSelectionRightTextIntent>(onInvoke: _handleExtendSelectionRightText),
-      ExtendSelectionUpTextIntent: CallbackAction<ExtendSelectionUpTextIntent>(onInvoke: _handleExtendSelectionUpText),
-      ExtendSelectionDownTextIntent: CallbackAction<ExtendSelectionDownTextIntent>(onInvoke: _handleExtendSelectionDownText),
-      ExpandSelectionToEndTextIntent: CallbackAction<ExpandSelectionToEndTextIntent>(onInvoke: _handleExtendSelectionToEndText),
-      ExpandSelectionToStartTextIntent: CallbackAction<ExpandSelectionToStartTextIntent>(onInvoke: _handleExtendSelectionToStartText),
-      ExpandSelectionLeftByLineTextIntent: CallbackAction<ExpandSelectionLeftByLineTextIntent>(onInvoke: _handleExtendSelectionLeftByLineText),
-      ExpandSelectionRightByLineTextIntent: CallbackAction<ExpandSelectionRightByLineTextIntent>(onInvoke: _handleExtendSelectionRightByLineText),
-      ExtendSelectionLeftByWordTextIntent: CallbackAction<ExtendSelectionLeftByWordTextIntent>(onInvoke: _handleExtendSelectionLeftByWordText),
-      ExtendSelectionRightByWordTextIntent: CallbackAction<ExtendSelectionRightByWordTextIntent>(onInvoke: _handleExtendSelectionRightByWordText),
-    };
-  }
-
-  @override
-  Widget build(BuildContext context) {
-    return RepaintBoundary(
-      child: FocusableActionDetector(
-        actions: _actionMap,
-        focusNode: _focusNode,
-        onFocusChange: _handleFocusChange,
-        child: _KrakenRenderObjectWidget(
-          context.widget as Kraken,
-          widgetDelegate,
-        )
-      )
-    );
-  }
-
-  WidgetDelegate get widgetDelegate {
-    return WidgetDelegate(
-      _getContext,
-      _requestFocus,
-      _getTargetPlatform,
-      _getCursorColor,
-      _getSelectionColor,
-      _getCursorRadius,
-      _getTextSelectionControls,
-    );
-  }
-
-  // Get context of current widget.
-  BuildContext _getContext() {
-    return context;
-  }
-
-  // Request focus of current widget.
-  void _requestFocus() {
-    _focusNode.requestFocus();
-  }
-
-  // Get the target platform.
-  TargetPlatform _getTargetPlatform() {
-    final ThemeData theme = Theme.of(context);
-    return theme.platform;
-  }
-
-  // Get the cursor color according to the widget theme and platform theme.
-  Color _getCursorColor() {
-    Color cursorColor = CSSColor.initial;
-    TextSelectionThemeData selectionTheme = TextSelectionTheme.of(context);
-    ThemeData theme = Theme.of(context);
-
-    switch (theme.platform) {
-      case TargetPlatform.iOS:
-        final CupertinoThemeData cupertinoTheme = CupertinoTheme.of(context);
-        cursorColor = selectionTheme.cursorColor ?? cupertinoTheme.primaryColor;
-        break;
-
-      case TargetPlatform.macOS:
-        final CupertinoThemeData cupertinoTheme = CupertinoTheme.of(context);
-        cursorColor = selectionTheme.cursorColor ?? cupertinoTheme.primaryColor;
-        break;
-
-      case TargetPlatform.android:
-      case TargetPlatform.fuchsia:
-        cursorColor = selectionTheme.cursorColor ?? theme.colorScheme.primary;
-        break;
-
-      case TargetPlatform.linux:
-      case TargetPlatform.windows:
-        cursorColor = selectionTheme.cursorColor ?? theme.colorScheme.primary;
-        break;
-    }
-
-    return cursorColor;
-  }
-
-  // Get the selection color according to the widget theme and platform theme.
-  Color _getSelectionColor() {
-    Color selectionColor = CSSColor.initial.withOpacity(0.4);
-    TextSelectionThemeData selectionTheme = TextSelectionTheme.of(context);
-    ThemeData theme = Theme.of(context);
-
-    switch (theme.platform) {
-      case TargetPlatform.iOS:
-        final CupertinoThemeData cupertinoTheme = CupertinoTheme.of(context);
-        selectionColor = selectionTheme.selectionColor ?? cupertinoTheme.primaryColor.withOpacity(0.40);
-        break;
-
-      case TargetPlatform.macOS:
-        final CupertinoThemeData cupertinoTheme = CupertinoTheme.of(context);
-        selectionColor = selectionTheme.selectionColor ?? cupertinoTheme.primaryColor.withOpacity(0.40);
-        break;
-
-      case TargetPlatform.android:
-      case TargetPlatform.fuchsia:
-        selectionColor = selectionTheme.selectionColor ?? theme.colorScheme.primary.withOpacity(0.40);
-        break;
-
-      case TargetPlatform.linux:
-      case TargetPlatform.windows:
-        selectionColor = selectionTheme.selectionColor ?? theme.colorScheme.primary.withOpacity(0.40);
-        break;
-    }
-
-    return selectionColor;
-  }
-
-  // Get the cursor radius according to the target platform.
-  Radius _getCursorRadius() {
-    Radius cursorRadius = const Radius.circular(2.0);
-    TargetPlatform platform = _getTargetPlatform();
-
-    switch (platform) {
-      case TargetPlatform.iOS:
-        cursorRadius = const Radius.circular(2.0);
-        break;
-
-      case TargetPlatform.macOS:
-        cursorRadius = const Radius.circular(2.0);
-        break;
-
-      case TargetPlatform.android:
-      case TargetPlatform.fuchsia:
-      case TargetPlatform.linux:
-      case TargetPlatform.windows:
-        break;
-    }
-
-    return cursorRadius;
-  }
-
-  // Get the text selection controls according to the target platform.
-  TextSelectionControls _getTextSelectionControls() {
-    TextSelectionControls _selectionControls;
-    TargetPlatform platform = _getTargetPlatform();
-
-    switch (platform) {
-      case TargetPlatform.iOS:
-        _selectionControls = cupertinoTextSelectionControls;
-        break;
-
-      case TargetPlatform.macOS:
-        _selectionControls = cupertinoDesktopTextSelectionControls;
-        break;
-
-      case TargetPlatform.android:
-      case TargetPlatform.fuchsia:
-        _selectionControls = materialTextSelectionControls;
-        break;
-
-      case TargetPlatform.linux:
-      case TargetPlatform.windows:
-        _selectionControls = desktopTextSelectionControls;
-        break;
-    }
-
-    return _selectionControls;
-  }
-
-  // Handle focus change of focusNode.
-  void _handleFocusChange(bool focused) {
-    dom.Element rootElement = _findRootElement();
-    List<dom.Element> focusableElements = _findFocusableElements(rootElement);
-    if (focusableElements.isNotEmpty) {
-      dom.Element? focusedElement = _findFocusedElement(focusableElements);
-      // Currently only input element is focusable.
-      if (focused) {
-        if (dom.InputElement.focusInputElement == null) {
-          (focusableElements[0] as dom.InputElement).focus();
-        }
-      } else {
-        if (focusedElement != null) {
-          (focusedElement as dom.InputElement).blur();
-        }
-      }
-    }
-  }
-
-  // Handle focus action usually by pressing the [Tab] hotkey.
-  void _handleNextFocus(NextFocusIntent intent) {
-    dom.Element rootElement = _findRootElement();
-    List<dom.Element> focusableElements = _findFocusableElements(rootElement);
-    if (focusableElements.isNotEmpty) {
-      dom.Element? focusedElement = _findFocusedElement(focusableElements);
-      // None focusable element is focused, focus the first focusable element.
-      if (focusedElement == null) {
-        _focusNode.requestFocus();
-        (focusableElements[0] as dom.InputElement).focus();
-
-      // Some focusable element is focused, focus the next element, if it is the last focusable element,
-      // then focus the next widget.
-      } else {
-        int idx = focusableElements.indexOf(focusedElement);
-        if (idx == focusableElements.length - 1) {
-          _focusNode.nextFocus();
-          (focusableElements[focusableElements.length - 1] as dom.InputElement).blur();
-        } else {
-          _focusNode.requestFocus();
-          (focusableElements[idx] as dom.InputElement).blur();
-          (focusableElements[idx + 1] as dom.InputElement).focus();
-        }
-      }
-
-    // None focusable element exists, focus the next widget.
-    } else {
-      _focusNode.nextFocus();
-    }
-  }
-
-  // Handle focus action usually by pressing the [Shift]+[Tab] hotkey in the reverse direction.
-  void _handlePreviousFocus(PreviousFocusIntent intent) {
-    dom.Element rootElement = _findRootElement();
-    List<dom.Element> focusableElements = _findFocusableElements(rootElement);
-    if (focusableElements.isNotEmpty) {
-      dom.Element? focusedElement = _findFocusedElement(focusableElements);
-      // None editable is focused, focus the last editable.
-      if (focusedElement == null) {
-        _focusNode.requestFocus();
-        (focusableElements[focusableElements.length - 1] as dom.InputElement).focus();
-
-        // Some editable is focused, focus the previous editable, if it is the first editable,
-        // then focus the previous widget.
-      } else {
-        int idx = focusableElements.indexOf(focusedElement);
-        if (idx == 0) {
-          _focusNode.previousFocus();
-          (focusableElements[0] as dom.InputElement).blur();
-        } else {
-          _focusNode.requestFocus();
-          (focusableElements[idx] as dom.InputElement).blur();
-          (focusableElements[idx - 1] as dom.InputElement).focus();
-        }
-      }
-    // None editable exists, focus the previous widget.
-    } else {
-      _focusNode.previousFocus();
-    }
-  }
-
-  void _handleMoveSelectionRightByLineText(MoveSelectionRightByLineTextIntent intent) {
-    dom.Element? focusedElement = _findFocusedElement();
-    if (focusedElement != null) {
-      RenderEditable? focusedRenderEditable = (focusedElement as dom.InputElement).renderEditable;
-      if (focusedRenderEditable != null) {
-        focusedRenderEditable.moveSelectionRightByLine(SelectionChangedCause.keyboard);
-        // Make caret visible while moving cursor.
-        focusedElement.scrollToCaret();
-      }
-    }
-  }
-
-  void _handleMoveSelectionLeftByLineText(MoveSelectionLeftByLineTextIntent intent) {
-    dom.Element? focusedElement = _findFocusedElement();
-    if (focusedElement != null) {
-      RenderEditable? focusedRenderEditable = (focusedElement as dom.InputElement).renderEditable;
-      if (focusedRenderEditable != null) {
-        focusedRenderEditable.moveSelectionLeftByLine(SelectionChangedCause.keyboard);
-        // Make caret visible while moving cursor.
-        focusedElement.scrollToCaret();
-      }
-    }
-  }
-
-  void _handleMoveSelectionRightByWordText(MoveSelectionRightByWordTextIntent intent) {
-    dom.Element? focusedElement = _findFocusedElement();
-    if (focusedElement != null) {
-      RenderEditable? focusedRenderEditable = (focusedElement as dom.InputElement).renderEditable;
-      if (focusedRenderEditable != null) {
-        focusedRenderEditable.moveSelectionRightByWord(SelectionChangedCause.keyboard);
-        // Make caret visible while moving cursor.
-        focusedElement.scrollToCaret();
-      }
-    }
-  }
-
-  void _handleMoveSelectionLeftByWordText(MoveSelectionLeftByWordTextIntent intent) {
-    dom.Element? focusedElement = _findFocusedElement();
-    if (focusedElement != null) {
-      RenderEditable? focusedRenderEditable = (focusedElement as dom.InputElement).renderEditable;
-      if (focusedRenderEditable != null) {
-        focusedRenderEditable.moveSelectionLeftByWord(SelectionChangedCause.keyboard);
-        // Make caret visible while moving cursor.
-        focusedElement.scrollToCaret();
-      }
-    }
-  }
-
-  void _handleMoveSelectionUpText(MoveSelectionUpTextIntent intent) {
-    dom.Element? focusedElement = _findFocusedElement();
-    if (focusedElement != null) {
-      RenderEditable? focusedRenderEditable = (focusedElement as dom.InputElement).renderEditable;
-      if (focusedRenderEditable != null) {
-        focusedRenderEditable.moveSelectionUp(SelectionChangedCause.keyboard);
-        // Make caret visible while moving cursor.
-        focusedElement.scrollToCaret();
-      }
-    }
-  }
-
-  void _handleMoveSelectionDownText(MoveSelectionDownTextIntent intent) {
-    dom.Element? focusedElement = _findFocusedElement();
-    if (focusedElement != null) {
-      RenderEditable? focusedRenderEditable = (focusedElement as dom.InputElement).renderEditable;
-      if (focusedRenderEditable != null) {
-        focusedRenderEditable.moveSelectionDown(SelectionChangedCause.keyboard);
-        // Make caret visible while moving cursor.
-        focusedElement.scrollToCaret();
-      }
-    }
-  }
-
-  void _handleMoveSelectionLeftText(MoveSelectionLeftTextIntent intent) {
-    dom.Element? focusedElement = _findFocusedElement();
-    if (focusedElement != null) {
-      RenderEditable? focusedRenderEditable = (focusedElement as dom.InputElement).renderEditable;
-      if (focusedRenderEditable != null) {
-        focusedRenderEditable.moveSelectionLeft(SelectionChangedCause.keyboard);
-        // Make caret visible while moving cursor.
-        focusedElement.scrollToCaret();
-      }
-    }
-  }
-
-  void _handleMoveSelectionRightText(MoveSelectionRightTextIntent intent) {
-    dom.Element? focusedElement = _findFocusedElement();
-    if (focusedElement != null) {
-      RenderEditable? focusedRenderEditable = (focusedElement as dom.InputElement).renderEditable;
-      if (focusedRenderEditable != null) {
-        focusedRenderEditable.moveSelectionRight(SelectionChangedCause.keyboard);
-        // Make caret visible while moving cursor.
-        focusedElement.scrollToCaret();
-      }
-    }
-  }
-
-  void _handleMoveSelectionToEndText(MoveSelectionToEndTextIntent intent) {
-    dom.Element? focusedElement = _findFocusedElement();
-    if (focusedElement != null) {
-      RenderEditable? focusedRenderEditable = (focusedElement as dom.InputElement).renderEditable;
-      if (focusedRenderEditable != null) {
-        focusedRenderEditable.moveSelectionToEnd(SelectionChangedCause.keyboard);
-        // Make caret visible while moving cursor.
-        focusedElement.scrollToCaret();
-      }
-    }
-  }
-
-  void _handleMoveSelectionToStartText(MoveSelectionToStartTextIntent intent) {
-    dom.Element? focusedElement = _findFocusedElement();
-    if (focusedElement != null) {
-      RenderEditable? focusedRenderEditable = (focusedElement as dom.InputElement).renderEditable;
-      if (focusedRenderEditable != null) {
-        focusedRenderEditable.moveSelectionToStart(SelectionChangedCause.keyboard);
-        // Make caret visible while moving cursor.
-        focusedElement.scrollToCaret();
-      }
-    }
-  }
-
-  void _handleExtendSelectionLeftText(ExtendSelectionLeftTextIntent intent) {
-    dom.Element? focusedElement = _findFocusedElement();
-    if (focusedElement != null) {
-      RenderEditable? focusedRenderEditable = (focusedElement as dom.InputElement).renderEditable;
-      if (focusedRenderEditable != null) {
-        focusedRenderEditable.extendSelectionLeft(SelectionChangedCause.keyboard);
-      }
-    }
-  }
-
-  void _handleExtendSelectionRightText(ExtendSelectionRightTextIntent intent) {
-    dom.Element? focusedElement = _findFocusedElement();
-    if (focusedElement != null) {
-      RenderEditable? focusedRenderEditable = (focusedElement as dom.InputElement).renderEditable;
-      if (focusedRenderEditable != null) {
-        focusedRenderEditable.extendSelectionRight(SelectionChangedCause.keyboard);
-      }
-    }
-  }
-
-  void _handleExtendSelectionUpText(ExtendSelectionUpTextIntent intent) {
-    dom.Element? focusedElement = _findFocusedElement();
-    if (focusedElement != null) {
-      RenderEditable? focusedRenderEditable = (focusedElement as dom.InputElement).renderEditable;
-      if (focusedRenderEditable != null) {
-        focusedRenderEditable.extendSelectionUp(SelectionChangedCause.keyboard);
-      }
-    }
-  }
-
-  void _handleExtendSelectionDownText(ExtendSelectionDownTextIntent intent) {
-    dom.Element? focusedElement = _findFocusedElement();
-    if (focusedElement != null) {
-      RenderEditable? focusedRenderEditable = (focusedElement as dom.InputElement).renderEditable;
-      if (focusedRenderEditable != null) {
-        focusedRenderEditable.extendSelectionDown(SelectionChangedCause.keyboard);
-      }
-    }
-  }
-
-  void _handleExtendSelectionToEndText(ExpandSelectionToEndTextIntent intent) {
-    dom.Element? focusedElement = _findFocusedElement();
-    if (focusedElement != null) {
-      RenderEditable? focusedRenderEditable = (focusedElement as dom.InputElement).renderEditable;
-      if (focusedRenderEditable != null) {
-        focusedRenderEditable.expandSelectionToEnd(SelectionChangedCause.keyboard);
-      }
-    }
-  }
-
-  void _handleExtendSelectionToStartText(ExpandSelectionToStartTextIntent intent) {
-    dom.Element? focusedElement = _findFocusedElement();
-    if (focusedElement != null) {
-      RenderEditable? focusedRenderEditable = (focusedElement as dom.InputElement).renderEditable;
-      if (focusedRenderEditable != null) {
-        focusedRenderEditable.expandSelectionToStart(SelectionChangedCause.keyboard);
-      }
-    }
-  }
-
-  void _handleExtendSelectionLeftByLineText(ExpandSelectionLeftByLineTextIntent intent) {
-    dom.Element? focusedElement = _findFocusedElement();
-    if (focusedElement != null) {
-      RenderEditable? focusedRenderEditable = (focusedElement as dom.InputElement).renderEditable;
-      if (focusedRenderEditable != null) {
-        focusedRenderEditable.expandSelectionLeftByLine(SelectionChangedCause.keyboard);
-      }
-    }
-  }
-
-  void _handleExtendSelectionRightByLineText(ExpandSelectionRightByLineTextIntent intent) {
-    dom.Element? focusedElement = _findFocusedElement();
-    if (focusedElement != null) {
-      RenderEditable? focusedRenderEditable = (focusedElement as dom.InputElement).renderEditable;
-      if (focusedRenderEditable != null) {
-        focusedRenderEditable.expandSelectionRightByLine(SelectionChangedCause.keyboard);
-      }
-    }
-  }
-
-  void _handleExtendSelectionLeftByWordText(ExtendSelectionLeftByWordTextIntent intent) {
-    dom.Element? focusedElement = _findFocusedElement();
-    if (focusedElement != null) {
-      RenderEditable? focusedRenderEditable = (focusedElement as dom.InputElement).renderEditable;
-      if (focusedRenderEditable != null) {
-        focusedRenderEditable.extendSelectionLeftByWord(SelectionChangedCause.keyboard);
-      }
-    }
-  }
-
-  void _handleExtendSelectionRightByWordText(ExtendSelectionRightByWordTextIntent intent) {
-    dom.Element? focusedElement = _findFocusedElement();
-    if (focusedElement != null) {
-      RenderEditable? focusedRenderEditable = (focusedElement as dom.InputElement).renderEditable;
-      if (focusedRenderEditable != null) {
-        focusedRenderEditable.extendSelectionRightByWord(SelectionChangedCause.keyboard);
-      }
-    }
-  }
-
-  // Find RenderViewportBox in the renderObject tree.
-  RenderViewportBox? _findRenderViewportBox(RenderObject parent) {
-    RenderViewportBox? result;
-    parent.visitChildren((RenderObject child) {
-      if (child is RenderViewportBox) {
-        result = child;
-      } else {
-        result = _findRenderViewportBox(child);
-      }
-    });
-    return result;
-  }
-
-  // Find root element of dom tree.
-  dom.Element _findRootElement() {
-    RenderObject? _rootRenderObject = context.findRenderObject();
-    RenderViewportBox? renderViewportBox = _findRenderViewportBox(_rootRenderObject!);
-    KrakenController controller = (renderViewportBox as RenderObjectWithControllerMixin).controller!;
-    dom.Element documentElement = controller.view.document!.documentElement;
-    return documentElement;
-  }
-
-  // Find all the focusable elements in the element tree.
-  List<dom.Element> _findFocusableElements(dom.Element element) {
-    List<dom.Element> result = [];
-    traverseElement(element, (dom.Element child) {
-      // Currently only input element is focusable.
-      if (child is dom.InputElement) {
-        result.add(child);
-      }
-    });
-    return result;
-  }
-
-  // Find the focused element in the element tree.
-  dom.Element? _findFocusedElement([List<dom.Element>? focusableElements]) {
-    dom.Element? result;
-    if (focusableElements == null) {
-      dom.Element rootElement = _findRootElement();
-      focusableElements = _findFocusableElements(rootElement);
-    }
-
-    if (focusableElements.isNotEmpty) {
-      // Currently only input element is focusable.
-      for (dom.Element inputElement in focusableElements) {
-        RenderEditable? renderEditable = (inputElement as dom.InputElement).renderEditable;
-        if (renderEditable != null && renderEditable.hasFocus) {
-          result = inputElement;
-          break;
-        }
-      }
-    }
-    return result;
-  }
-}
-
-class _KrakenRenderObjectWidget extends SingleChildRenderObjectWidget {
-  /// Creates a widget that visually hides its child.
-  const _KrakenRenderObjectWidget(
-    Kraken widget,
-    WidgetDelegate widgetDelegate,
-    {Key? key}
-  ) : _krakenWidget = widget,
-      _widgetDelegate = widgetDelegate,
-      super(key: key);
-
-  final Kraken _krakenWidget;
-  final WidgetDelegate _widgetDelegate;
-
-  @override
-  RenderObject createRenderObject(BuildContext context) {
-    if (kProfileMode) {
-      PerformanceTiming.instance().mark(PERF_CONTROLLER_INIT_START);
-    }
-
-    double viewportWidth = _krakenWidget.viewportWidth ?? window.physicalSize.width / window.devicePixelRatio;
-    double viewportHeight = _krakenWidget.viewportHeight ?? window.physicalSize.height / window.devicePixelRatio;
-
-    if (viewportWidth == 0.0 && viewportHeight == 0.0) {
-      throw FlutterError('''Can't get viewportSize from window. Please set viewportWidth and viewportHeight manually.
-This situation often happened when you trying creating kraken when FlutterView not initialized.''');
-    }
-
-    KrakenController controller = KrakenController(
-      shortHash(_krakenWidget.hashCode),
-      viewportWidth,
-      viewportHeight,
-      background: _krakenWidget.background,
-      showPerformanceOverlay: Platform.environment[ENABLE_PERFORMANCE_OVERLAY] != null,
-      bundle: _krakenWidget.bundle,
-      onLoad: _krakenWidget.onLoad,
-      onLoadError: _krakenWidget.onLoadError,
-      onJSError: _krakenWidget.onJSError,
-      methodChannel: _krakenWidget.javaScriptChannel,
-      gestureListener: _krakenWidget.gestureListener,
-      navigationDelegate: _krakenWidget.navigationDelegate,
-      devToolsService: _krakenWidget.devToolsService,
-      httpClientInterceptor: _krakenWidget.httpClientInterceptor,
-      widgetDelegate: _widgetDelegate,
-      uriParser: _krakenWidget.uriParser
-    );
-
-    if (kProfileMode) {
-      PerformanceTiming.instance().mark(PERF_CONTROLLER_INIT_END);
-    }
-
-    // FIXME: reset href when dart hot reload that href is prev href
-    controller.href = '';
-
-    return controller.view.getRootRenderObject();
-  }
-
-  @override
-  void updateRenderObject(BuildContext context, covariant RenderObject renderObject) {
-    super.updateRenderObject(context, renderObject);
-    KrakenController controller = (renderObject as RenderObjectWithControllerMixin).controller!;
-    controller.name = shortHash(_krakenWidget.hashCode);
-
-    bool viewportWidthHasChanged = controller.view.viewportWidth != _krakenWidget.viewportWidth;
-    bool viewportHeightHasChanged = controller.view.viewportHeight != _krakenWidget.viewportHeight;
-
-    double viewportWidth = _krakenWidget.viewportWidth ?? window.physicalSize.width / window.devicePixelRatio;
-    double viewportHeight = _krakenWidget.viewportHeight ?? window.physicalSize.height / window.devicePixelRatio;
-
-    if (viewportWidthHasChanged) {
-      controller.view.viewportWidth = viewportWidth;
-      controller.view.document!.documentElement.renderStyle.width = CSSLengthValue(viewportWidth, CSSLengthType.PX);
-    }
-
-    if (viewportHeightHasChanged) {
-      controller.view.viewportHeight = viewportHeight;
-      controller.view.document!.documentElement.renderStyle.height = CSSLengthValue(viewportHeight, CSSLengthType.PX);
-    }
-
-    if (viewportWidthHasChanged || viewportHeightHasChanged) {
-      traverseElement(controller.view.document!.documentElement, (element) {
-        if (element.isRendererAttached) {
-          element.style.flushPendingProperties();
-          element.renderBoxModel?.markNeedsLayout();
-        }
-      });
-    }
-  }
-
-  @override
-  void didUnmountRenderObject(covariant RenderObject renderObject) {
-    KrakenController controller = (renderObject as RenderObjectWithControllerMixin).controller!;
-    controller.dispose();
-  }
-
-  @override
-  _KrakenRenderObjectElement createElement() {
-    return _KrakenRenderObjectElement(this);
-  }
-}
-
-class _KrakenRenderObjectElement extends SingleChildRenderObjectElement {
-  _KrakenRenderObjectElement(_KrakenRenderObjectWidget widget) : super(widget);
-
-  @override
-  void mount(Element? parent, Object? newSlot) async {
-    super.mount(parent, newSlot);
-
-    KrakenController controller = (renderObject as RenderObjectWithControllerMixin).controller!;
-
-
-    if (controller.bundle == null || (controller.bundle?.content == null && controller.bundle?.bytecode == null && controller.bundle?.src == null)) {
-      return;
-    }
-
-    await controller.loadBundle();
-
-    _evalBundle(controller, widget._krakenWidget.animationController);
-  }
-
-  @override
-  _KrakenRenderObjectWidget get widget => super.widget as _KrakenRenderObjectWidget;
-}
-
-void _evalBundle(KrakenController controller, AnimationController? animationController) async {
-  // Execute JavaScript scripts will block the Flutter UI Threads.
-  // Listen for animationController listener to make sure to execute Javascript after route transition had completed.
-  if (animationController != null) {
-    animationController.addStatusListener((AnimationStatus status) {
-      if (status == AnimationStatus.completed) {
-        controller.evalBundle();
-      }
-    });
-  } else {
-    await controller.evalBundle();
-  }
-}
-=======
 export 'src/widget/kraken.dart';
 export 'src/widget/widget_to_element_adaptor.dart';
-export 'src/widget/element_to_widget_adaptor.dart';
->>>>>>> 53df9fb4
+export 'src/widget/element_to_widget_adaptor.dart';