--- conflicted
+++ resolved
@@ -952,18 +952,6 @@
       controller.view.viewportHeight = viewportHeight;
       controller.view.document.documentElement!.renderStyle.height = CSSLengthValue(viewportHeight, CSSLengthType.PX);
     }
-<<<<<<< HEAD
-
-    if (viewportWidthHasChanged || viewportHeightHasChanged) {
-      traverseElement(controller.view.document.documentElement!, (element) {
-        if (element.isRendererAttached) {
-          element.style.flushPendingProperties();
-          element.renderBoxModel?.markNeedsLayout();
-        }
-      });
-    }
-=======
->>>>>>> 6885388c
   }
 
   @override
