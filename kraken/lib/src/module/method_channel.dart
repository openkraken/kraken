import 'dart:async';
import 'package:flutter/services.dart';
import 'package:flutter/foundation.dart';
import 'package:kraken/kraken.dart';

import 'module_manager.dart';

typedef MethodCallCallback = Future<dynamic> Function(String method, dynamic arguments);
const String METHOD_CHANNEL_NOT_INITIALIZED = 'MethodChannel not initialized.';
const String CONTROLLER_NOT_INITIALIZED = 'Kraken controller not initialized.';

Future<dynamic> _invokeMethodFromJavaScript(KrakenController? controller, String method, List args) {
  if (controller == null || controller.methodChannel == null) {
    return Future.error(FlutterError(METHOD_CHANNEL_NOT_INITIALIZED));
  }
  return controller.methodChannel!._invokeMethodFromJavaScript(method, args);
}

const METHOD_CHANNEL_NAME = 'MethodChannel';

class MethodChannelModule extends BaseModule {
  @override
  String get name => METHOD_CHANNEL_NAME;
  MethodChannelModule(ModuleManager? moduleManager) : super(moduleManager);

  @override
  void dispose() {}

  @override
  String invoke(String method, dynamic params, callback) {
    if (method == 'invokeMethod') {
      _invokeMethodFromJavaScript(moduleManager!.controller, params[0], params[1]).then((result) {
        callback(data: result);
      }).catchError((e, stack) {
        callback(error: '$e\n$stack');
      });
    }
    return '';
  }
}

void setJSMethodCallCallback(KrakenController controller) {
  if (controller.methodChannel == null) return;

  controller.methodChannel!._onJSMethodCall = (String method, dynamic arguments) async {
    controller.module.moduleManager.emitModuleEvent(METHOD_CHANNEL_NAME, data: [method, arguments]);
  };
}

class KrakenMethodChannel {
  MethodCallCallback? _onJSMethodCallCallback;

  set _onJSMethodCall(MethodCallCallback? value) {
    assert(value != null);
    _onJSMethodCallCallback = value;
  }

  Future<dynamic> _invokeMethodFromJavaScript(String method, List arguments) async {}

  static void setJSMethodCallCallback(KrakenController controller) {
    if (controller.methodChannel == null) return;

    controller.methodChannel!._onJSMethodCall = (String method, dynamic arguments) async {
      controller.module.moduleManager.emitModuleEvent(METHOD_CHANNEL_NAME, data: [method, arguments]);
    };
  }
}

class KrakenJavaScriptChannel extends KrakenMethodChannel {
  Future<dynamic> invokeMethod(String method, dynamic arguments) async {
    if (_onJSMethodCallCallback == null) {
      return null;
    }
    return _onJSMethodCallCallback!(method, arguments);
  }

  MethodCallCallback? _methodCallCallback;

  MethodCallCallback? get methodCallCallback => _methodCallCallback;

  set onMethodCall(MethodCallCallback? value) {
    assert(value != null);
    _methodCallCallback = value;
  }

  @override
  Future<dynamic> _invokeMethodFromJavaScript(String method, List arguments) {
    if (_methodCallCallback == null) return Future.value(null);
    return _methodCallCallback!(method, arguments);
  }
}

class KrakenNativeChannel extends KrakenMethodChannel {
  // Flutter method channel used to communicate with public SDK API
  // Only works when integration wieh public SDK API
<<<<<<< HEAD
  static MethodChannel _nativeChannel = getKrakenMethodChannel()
=======
  static final MethodChannel _nativeChannel = MethodChannel('kraken')
>>>>>>> ad850f49
    ..setMethodCallHandler((call) async {
      String method = call.method;
      KrakenController? controller = KrakenController.getControllerOfJSContextId(0);

      if (controller == null) return;

      if ('reload' == method) {
        await controller.reload();
      } else if (controller.methodChannel!._onJSMethodCallCallback != null) {
        return controller.methodChannel!._onJSMethodCallCallback!(method, call.arguments);
      }

      return Future<dynamic>.value(null);
    });

  @override
  Future<dynamic> _invokeMethodFromJavaScript(String method, List arguments) async {
    Map<String, dynamic> argsWrap = {
      'method': method,
      'args': arguments,
    };
    return _nativeChannel.invokeMethod('invokeMethod', argsWrap);
  }

  Future<String?> getUrl() async {
    // Maybe url of zip bundle or js bundle
    String? url = await _nativeChannel.invokeMethod('getUrl');

    // @NOTE(zhuoling.lcl): Android plugin protocol cannot return `null` directly, which
    // will case method channel invoke failed with exception, use empty
    // string to represent null value.
    if (url != null && url.isEmpty) url = null;
    return url;
  }
}<|MERGE_RESOLUTION|>--- conflicted
+++ resolved
@@ -93,11 +93,8 @@
 class KrakenNativeChannel extends KrakenMethodChannel {
   // Flutter method channel used to communicate with public SDK API
   // Only works when integration wieh public SDK API
-<<<<<<< HEAD
-  static MethodChannel _nativeChannel = getKrakenMethodChannel()
-=======
-  static final MethodChannel _nativeChannel = MethodChannel('kraken')
->>>>>>> ad850f49
+
+  static final MethodChannel _nativeChannel = getKrakenMethodChannel()
     ..setMethodCallHandler((call) async {
       String method = call.method;
       KrakenController? controller = KrakenController.getControllerOfJSContextId(0);
