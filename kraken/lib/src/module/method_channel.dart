import 'dart:async';
import 'package:flutter/services.dart';
import 'package:flutter/foundation.dart';
import 'package:kraken/kraken.dart';
import 'package:kraken/src/module/module_manager.dart';

typedef MethodCallCallback = Future<dynamic> Function(String method, dynamic arguments);
const String METHOD_CHANNEL_NOT_INITIALIZED = 'MethodChannel not initialized.';
const String CONTROLLER_NOT_INITIALIZED = 'Kraken controller not initialized.';

Future<dynamic> invokeMethodFromJavaScript(KrakenController controller, String method, List args) {
<<<<<<< HEAD
  if (controller.methodChannel == null) return null;
=======
  if (controller == null || controller.methodChannel == null) {
    return Future.error(FlutterError(METHOD_CHANNEL_NOT_INITIALIZED));
  }
>>>>>>> 32b4c632
  return controller.methodChannel._invokeMethodFromJavaScript(method, args);
}

void onJSMethodCall(KrakenController controller, MethodCallCallback value) {
  if (controller == null) {
    throw FlutterError(CONTROLLER_NOT_INITIALIZED);
  }

  if (controller.methodChannel == null) {
    throw FlutterError(METHOD_CHANNEL_NOT_INITIALIZED);
  }

  controller.methodChannel._onJSMethodCall = value;
}

class MethodChannelModule extends BaseModule {
  @override
  String get name => 'MethodChannel';
  MethodChannelModule(ModuleManager moduleManager) : super(moduleManager);

  @override
  void dispose() {}

  @override
  String invoke(String method, dynamic params, callback) {
    if (method == 'invokeMethod') {
      invokeMethodFromJavaScript(moduleManager.controller, params[0], params[1]).then((result) {
        callback(data: result);
      }).catchError((e, stack) {
        callback(errmsg: '$e\n$stack');
      });
    } else if (method == 'setMethodCallHandler') {
      onJSMethodCall(moduleManager.controller, (String method, dynamic arguments) async {
        moduleManager.emitModuleEvent(name, data: [method, arguments]);
      });
    }
    return '';
  }
}

class KrakenMethodChannel {
  MethodCallCallback _onJSMethodCallCallback;

  set _onJSMethodCall(MethodCallCallback value) {
    assert(value != null);
    _onJSMethodCallCallback = value;
  }

  Future<dynamic> _invokeMethodFromJavaScript(String method, List arguments) async {}
}

class KrakenJavaScriptChannel extends KrakenMethodChannel {
  Future<dynamic> invokeMethod(String method, dynamic arguments) async {
    if (_onJSMethodCallCallback == null) {
      return null;
    }
    return _onJSMethodCallCallback(method, arguments);
  }

  MethodCallCallback _methodCallCallback;

  MethodCallCallback get methodCallCallback => _methodCallCallback;

  set onMethodCall(MethodCallCallback value) {
    assert(value != null);
    _methodCallCallback = value;
  }

  Future<dynamic> _invokeMethodFromJavaScript(String method, List arguments) {
    if (_methodCallCallback == null) return Future.value(null);
    return _methodCallCallback(method, arguments);
  }
}

class KrakenNativeChannel extends KrakenMethodChannel {
  // Flutter method channel used to communicate with public SDK API
  // Only works when integration wieh public SDK API
  static MethodChannel _nativeChannel = MethodChannel('kraken')
    ..setMethodCallHandler((call) async {
      String method = call.method;
      KrakenController controller = KrakenController.getControllerOfJSContextId(0);

      if ('reload' == method) {
        await controller.reload();
      } else if (controller.methodChannel._onJSMethodCallCallback != null) {
        return controller.methodChannel._onJSMethodCallCallback(method, call.arguments);
      }

      return Future<dynamic>.value(null);
    });

  Future<dynamic> _invokeMethodFromJavaScript(String method, List arguments) async {
    Map<String, dynamic> argsWrap = {
      'method': method,
      'args': arguments,
    };
    return _nativeChannel.invokeMethod('invokeMethod', argsWrap);
  }

  Future<String> getUrl() async {
    // Maybe url of zip bundle or js bundle
    String url = await _nativeChannel.invokeMethod('getUrl');

    // @NOTE(zhuoling.lcl): Android plugin protocol cannot return `null` directly, which
    // will case method channel invoke failed with exception, use empty
    // string to represent null value.
    if (url != null && url.isEmpty) url = null;
    return url;
  }
}<|MERGE_RESOLUTION|>--- conflicted
+++ resolved
@@ -9,13 +9,9 @@
 const String CONTROLLER_NOT_INITIALIZED = 'Kraken controller not initialized.';
 
 Future<dynamic> invokeMethodFromJavaScript(KrakenController controller, String method, List args) {
-<<<<<<< HEAD
-  if (controller.methodChannel == null) return null;
-=======
   if (controller == null || controller.methodChannel == null) {
     return Future.error(FlutterError(METHOD_CHANNEL_NOT_INITIALIZED));
   }
->>>>>>> 32b4c632
   return controller.methodChannel._invokeMethodFromJavaScript(method, args);
 }
 
