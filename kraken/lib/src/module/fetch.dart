/*
 * Copyright (C) 2019-present Alibaba Inc. All rights reserved.
 * Author: Kraken Team.
 */

import 'dart:convert';
import 'dart:io';
<<<<<<< HEAD

=======
import 'package:http/http.dart' as http;
>>>>>>> cd63aed4
import 'package:kraken/bridge.dart';
import 'package:kraken/module.dart';
import 'package:kraken/foundation.dart';

String EMPTY_STRING = '';

class FetchModule extends BaseModule {
  @override
  String get name => 'Fetch';

  FetchModule(ModuleManager? moduleManager) : super(moduleManager);

  @override
  void dispose() {
    _httpClient?.close(force: true);
    _httpClient = null;
  }

  HttpClient? _httpClient;
  HttpClient get httpClient => _httpClient ?? (_httpClient = HttpClient());

  @override
  String invoke(String url, params, InvokeModuleCallback callback) {
    Map<String, dynamic> options = params;

<<<<<<< HEAD
    Uri? uri = Uri.tryParse(url);
    if (uri == null) {
      callback(error: 'Can\'t parse url.');
      return EMPTY_STRING;
    }

    _handleError(Object error, StackTrace? stackTrace) {
      print('Error while fetching for $url, message: \n$error');
      if (stackTrace != null) {
        print('\n$stackTrace');
      }
      callback(error: '$error\n$stackTrace');
    }
=======
    _fetch(url, options, contextId: moduleManager!.contextId).then((http.Response response) {
      callback(data: ['', response.statusCode, response.body]);
    }).catchError((e, stack) {
      callback(error: '$e\n$stack');
    });
>>>>>>> cd63aed4

    httpClient.openUrl(options['method'] ?? 'GET', uri)
      .then((HttpClientRequest request) {
        // Reset Kraken UA.
        request.headers.removeAll(HttpHeaders.userAgentHeader);
        request.headers.add(HttpHeaders.userAgentHeader, getKrakenInfo().userAgent);

<<<<<<< HEAD
        // Add ContextID Header
        request.headers.add(HttpHeaderContextID, moduleManager!.contextId.toString());

        var data = options['body'];
        if (data is List<int>) {
          request.add(data);
        } else if (data != null) {
          // Treat as string as default.
          request.add(data.toString().codeUnits);
        }

        return request.close();
      })
      .then((HttpClientResponse response) {
        StringBuffer contentBuffer = StringBuffer();

        response
          // @TODO: Consider binary format, now callback tunnel only accept strings.
          .transform(utf8.decoder)
          .listen(contentBuffer.write)
          ..onDone(() {
            // @TODO: response.headers not transmitted.
            callback(data: [EMPTY_STRING, response.statusCode, contentBuffer.toString()]);
          })
          ..onError(_handleError);
      })
      .catchError(_handleError);

    return EMPTY_STRING;
=======
Future<http.Response> _fetch(String url, Map<String, dynamic> options, { required int contextId }) async {
  Uri uri = Uri.parse(url);
  String method = options['method'] ?? 'GET';

  if (options['headers'] == null) {
    options['headers'] = {HttpHeaders.userAgentHeader: getKrakenInfo().userAgent};
  }

  Map<String, String> headers = Map<String, String>.from(options['headers']);

  if (headers[HttpHeaders.userAgentHeader] == null) {
    headers[HttpHeaders.userAgentHeader] = getKrakenInfo().userAgent;
  }

  headers[HttpHeaderContext] = contextId.toString();

  switch (method) {
    case 'POST':
      return http.post(uri, headers: headers, body: options['body']);
    case 'PUT':
      return http.put(uri, headers: headers, body: options['body']);
    case 'PATCH':
      return http.patch(uri, headers: headers, body: options['body']);
    case 'DELETE':
      return http.delete(uri, headers: headers, body: options['body']);
    case 'HEAD':
      return http.head(uri, headers: headers);
    case 'GET':
    default:
      return http.get(uri, headers: headers);
>>>>>>> cd63aed4
  }
}<|MERGE_RESOLUTION|>--- conflicted
+++ resolved
@@ -5,11 +5,7 @@
 
 import 'dart:convert';
 import 'dart:io';
-<<<<<<< HEAD
 
-=======
-import 'package:http/http.dart' as http;
->>>>>>> cd63aed4
 import 'package:kraken/bridge.dart';
 import 'package:kraken/module.dart';
 import 'package:kraken/foundation.dart';
@@ -35,7 +31,6 @@
   String invoke(String url, params, InvokeModuleCallback callback) {
     Map<String, dynamic> options = params;
 
-<<<<<<< HEAD
     Uri? uri = Uri.tryParse(url);
     if (uri == null) {
       callback(error: 'Can\'t parse url.');
@@ -49,13 +44,6 @@
       }
       callback(error: '$error\n$stackTrace');
     }
-=======
-    _fetch(url, options, contextId: moduleManager!.contextId).then((http.Response response) {
-      callback(data: ['', response.statusCode, response.body]);
-    }).catchError((e, stack) {
-      callback(error: '$e\n$stack');
-    });
->>>>>>> cd63aed4
 
     httpClient.openUrl(options['method'] ?? 'GET', uri)
       .then((HttpClientRequest request) {
@@ -63,9 +51,8 @@
         request.headers.removeAll(HttpHeaders.userAgentHeader);
         request.headers.add(HttpHeaders.userAgentHeader, getKrakenInfo().userAgent);
 
-<<<<<<< HEAD
-        // Add ContextID Header
-        request.headers.add(HttpHeaderContextID, moduleManager!.contextId.toString());
+        // Set ContextID Header
+        request.headers.set(HttpHeaderContext, moduleManager!.contextId.toString());
 
         var data = options['body'];
         if (data is List<int>) {
@@ -93,37 +80,5 @@
       .catchError(_handleError);
 
     return EMPTY_STRING;
-=======
-Future<http.Response> _fetch(String url, Map<String, dynamic> options, { required int contextId }) async {
-  Uri uri = Uri.parse(url);
-  String method = options['method'] ?? 'GET';
-
-  if (options['headers'] == null) {
-    options['headers'] = {HttpHeaders.userAgentHeader: getKrakenInfo().userAgent};
-  }
-
-  Map<String, String> headers = Map<String, String>.from(options['headers']);
-
-  if (headers[HttpHeaders.userAgentHeader] == null) {
-    headers[HttpHeaders.userAgentHeader] = getKrakenInfo().userAgent;
-  }
-
-  headers[HttpHeaderContext] = contextId.toString();
-
-  switch (method) {
-    case 'POST':
-      return http.post(uri, headers: headers, body: options['body']);
-    case 'PUT':
-      return http.put(uri, headers: headers, body: options['body']);
-    case 'PATCH':
-      return http.patch(uri, headers: headers, body: options['body']);
-    case 'DELETE':
-      return http.delete(uri, headers: headers, body: options['body']);
-    case 'HEAD':
-      return http.head(uri, headers: headers);
-    case 'GET':
-    default:
-      return http.get(uri, headers: headers);
->>>>>>> cd63aed4
   }
 }