--- conflicted
+++ resolved
@@ -518,19 +518,9 @@
           child.parentData as RenderLayoutParentData;
 
       if (child is RenderBoxModel && childParentData.isPositioned) {
-<<<<<<< HEAD
         bool percentageOfSizingFound = child.renderStyle.isPercentageOfSizingExist(this);
         bool percentageToOwnFound = child.renderStyle.isPercentageToOwnExist();
         bool percentageToContainingBlockFound = child.renderStyle.resolvePercentageToContainingBlock(this);
-=======
-        bool percentageOfSizingFound = child.renderStyle
-            .isPercentageOfSizingExist(
-                logicalContentWidth, logicalContentHeight);
-        bool percentageToOwnFound = child.renderStyle.isPercentageToOwnExist();
-        bool percentageToContainingBlockFound = child.renderStyle
-            .resolvePercentageToContainingBlock(
-                this, logicalContentWidth, logicalContentHeight);
->>>>>>> 82620822
 
         /// When percentage exists in sizing styles(width/height) and styles relies on its own size,
         /// it needs to relayout twice cause the latter relies on the size calculated in the first relayout
@@ -1137,13 +1127,7 @@
         continue;
       }
       if (child is RenderBoxModel) {
-<<<<<<< HEAD
         bool percentageExist = child.renderStyle.resolvePercentageToContainingBlock(this);
-=======
-        bool percentageExist = child.renderStyle
-            .resolvePercentageToContainingBlock(
-                this, logicalContentWidth, logicalContentHeight);
->>>>>>> 82620822
         if (percentageExist) {
           percentageFound = true;
         }
@@ -1186,12 +1170,7 @@
         continue;
       }
       if (child is RenderBoxModel) {
-<<<<<<< HEAD
         bool percentageExist = child.renderStyle.isPercentageOfSizingExist(this);
-=======
-        bool percentageExist = child.renderStyle.isPercentageOfSizingExist(
-            logicalContentWidth, logicalContentHeight);
->>>>>>> 82620822
         if (percentageExist) {
           percentageFound = true;
           break;
