/*
 * Copyright (C) 2020-present Alibaba Inc. All rights reserved.
 * Author: Kraken Team.
 */
import 'dart:math' as math;
import 'package:kraken/css.dart';
import 'package:flutter/foundation.dart';
import 'package:flutter/rendering.dart';
import 'package:kraken/rendering.dart';
import 'package:kraken/dom.dart';
import 'package:kraken/module.dart';

/// Infos of each run (line box) in flow layout
/// https://www.w3.org/TR/css-inline-3/#line-boxes
class _RunMetrics {
  _RunMetrics(
    this.mainAxisExtent,
    this.crossAxisExtent,
    this.baselineExtent,
    this.runChildren,
  );

  // Main size extent of the run
  final double mainAxisExtent;
  // Cross size extent of the run
  final double crossAxisExtent;
  // Max extent above each flex items in the run
  final double baselineExtent;
  // All the children RenderBox of layout in the run
  final Map<int, RenderBox> runChildren;
}

/// Impl flow layout algorithm.
class RenderFlowLayout extends RenderLayoutBox {
  RenderFlowLayout(
      {List<RenderBox> children,
      RenderStyle renderStyle,
      int targetId,
      ElementManager elementManager})
      : super(targetId: targetId, renderStyle: renderStyle, elementManager: elementManager) {
    addAll(children);
  }

  /// The direction to use as the main axis.
  ///
  /// For example, if [direction] is [Axis.horizontal], the default, the
  /// children are placed adjacent to one another in a horizontal run until the
  /// available horizontal space is consumed, at which point a subsequent
  /// children are placed in a new run vertically adjacent to the previous run.
  Axis get direction => _direction;
  Axis _direction = Axis.horizontal;
  set direction(Axis value) {
    assert(value != null);
    if (_direction == value) return;
    _direction = value;
    markNeedsLayout();
  }

  /// How much space to place between children in a run in the main axis.
  ///
  /// For example, if [spacing] is 10.0, the children will be spaced at least
  /// 10.0 logical pixels apart in the main axis.
  ///
  /// If there is additional free space in a run (e.g., because the wrap has a
  /// minimum size that is not filled or because some runs are longer than
  /// others), the additional free space will be allocated according to the
  /// textAlign style.
  ///
  /// Defaults to 0.0.
  double get spacing => _spacing;
  double _spacing = 0.0;
  set spacing(double value) {
    assert(value != null);
    if (_spacing == value) return;
    _spacing = value;
    markNeedsLayout();
  }

  /// How the runs themselves should be placed in the cross axis.
  ///
  /// For example, if [runAlignment] is [MainAxisAlignment.center], the runs are
  /// grouped together in the center of the overall [RenderWrap] in the cross
  /// axis.
  ///
  /// Defaults to [MainAxisAlignment.start].
  ///
  MainAxisAlignment get runAlignment => _runAlignment;
  MainAxisAlignment _runAlignment = MainAxisAlignment.start;
  set runAlignment(MainAxisAlignment value) {
    assert(value != null);
    if (_runAlignment == value) return;
    _runAlignment = value;
    markNeedsLayout();
  }

  /// How much space to place between the runs themselves in the cross axis.
  ///
  /// For example, if [runSpacing] is 10.0, the runs will be spaced at least
  /// 10.0 logical pixels apart in the cross axis.
  ///
  /// If there is additional free space in the overall [RenderWrap] (e.g.,
  /// The distance by which the child's top edge is inset from the top of the stack.
  double top;

  /// The distance by which the child's right edge is inset from the right of the stack.
  double right;

  /// The distance by which the child's bottom edge is inset from the bottom of the stack.
  double bottom;

  /// The distance by which the child's left edge is inset from the left of the stack.
  double left;

  /// because the wrap has a minimum size that is not filled), the additional
  /// free space will be allocated according to the [runAlignment].
  ///
  /// Defaults to 0.0.
  double get runSpacing => _runSpacing;
  double _runSpacing = 0.0;
  set runSpacing(double value) {
    assert(value != null);
    if (_runSpacing == value) return;
    _runSpacing = value;
    markNeedsLayout();
  }

  /// How the children within a run should be aligned relative to each other in
  /// the cross axis.
  ///
  /// For example, if this is set to [CrossAxisAlignment.end], and the
  /// [direction] is [Axis.horizontal], then the children within each
  /// run will have their bottom edges aligned to the bottom edge of the run.
  ///
  /// Defaults to [CrossAxisAlignment.end].
  ///
  CrossAxisAlignment get crossAxisAlignment => _crossAxisAlignment;
  CrossAxisAlignment _crossAxisAlignment = CrossAxisAlignment.end;
  set crossAxisAlignment(CrossAxisAlignment value) {
    assert(value != null);
    if (_crossAxisAlignment == value) return;
    _crossAxisAlignment = value;
    markNeedsLayout();
  }

  /// Determines the order to lay children out horizontally and how to interpret
  /// `start` and `end` in the horizontal direction.
  ///
  /// If the [direction] is [Axis.horizontal], this controls the order in which
  /// children are positioned (left-to-right or right-to-left), and the meaning
  /// of the textAlign style's [TextAlign.start] and
  /// [TextAlign.end] values.
  ///
  /// If the [direction] is [Axis.horizontal], and either the
  /// textAlign style is either [TextAlign.start] or [TextAlign.end], or
  /// there's more than one child, then the [textDirection] must not be null.
  ///
  /// If the [direction] is [Axis.vertical], this controls the order in
  /// which runs are positioned, the meaning of the [runAlignment] property's
  /// [TextAlign.start] and [TextAlign.end] values, as well as the
  /// [crossAxisAlignment] property's [CrossAxisAlignment.start] and
  /// [CrossAxisAlignment.end] values.
  ///
  /// If the [direction] is [Axis.vertical], and either the
  /// [runAlignment] is either [MainAxisAlignment.start] or [MainAxisAlignment.end], the
  /// [crossAxisAlignment] is either [CrossAxisAlignment.start] or
  /// [CrossAxisAlignment.end], or there's more than one child, then the
  /// [textDirection] must not be null.
  TextDirection get textDirection => _textDirection;
  TextDirection _textDirection = TextDirection.ltr;
  set textDirection(TextDirection value) {
    if (_textDirection != value) {
      _textDirection = value;
      markNeedsLayout();
    }
  }

  /// Determines the order to lay children out vertically and how to interpret
  /// `start` and `end` in the vertical direction.
  ///
  /// If the [direction] is [Axis.vertical], this controls which order children
  /// are painted in (down or up), the meaning of the textAlign style's
  /// [TextAlign.start] and [TextAlign.end] values.
  ///
  /// If the [direction] is [Axis.vertical], and either the textAlign
  /// is either [TextAlign.start] or [TextAlign.end], or there's
  /// more than one child, then the [verticalDirection] must not be null.
  ///
  /// If the [direction] is [Axis.horizontal], this controls the order in which
  /// runs are positioned, the meaning of the [runAlignment] property's
  /// [MainAxisAlignment.start] and [MainAxisAlignment.end] values, as well as the
  /// [crossAxisAlignment] property's [CrossAxisAlignment.start] and
  /// [CrossAxisAlignment.end] values.
  ///
  /// If the [direction] is [Axis.horizontal], and either the
  /// [runAlignment] is either [MainAxisAlignment.start] or [MainAxisAlignment.end], the
  /// [crossAxisAlignment] is either [CrossAxisAlignment.start] or
  /// [CrossAxisAlignment.end], or there's more than one child, then the
  /// [verticalDirection] must not be null.
  VerticalDirection get verticalDirection => _verticalDirection;
  VerticalDirection _verticalDirection = VerticalDirection.down;
  set verticalDirection(VerticalDirection value) {
    if (_verticalDirection != value) {
      _verticalDirection = value;
      markNeedsLayout();
    }
  }

  bool get _debugHasNecessaryDirections {
    assert(direction != null);
    assert(runAlignment != null);
    assert(crossAxisAlignment != null);
    if (firstChild != null && lastChild != firstChild) {
      // i.e. there's more than one child
      switch (direction) {
        case Axis.horizontal:
          assert(textDirection != null,
              'Horizontal $runtimeType with multiple children has a null textDirection, so the layout order is undefined.');
          break;
        case Axis.vertical:
          assert(verticalDirection != null,
              'Vertical $runtimeType with multiple children has a null verticalDirection, so the layout order is undefined.');
          break;
      }
    }

    TextAlign textAlign = renderStyle.textAlign;

    if (textAlign == TextAlign.start || textAlign == TextAlign.end) {
      switch (direction) {
        case Axis.horizontal:
          assert(textDirection != null,
              'Horizontal $runtimeType with textAlign $textAlign has a null textDirection, so the textAlign cannot be resolved.');
          break;
        case Axis.vertical:
          assert(verticalDirection != null,
              'Vertical $runtimeType with textAlign $textAlign has a null verticalDirection, so the textAlign cannot be resolved.');
          break;
      }
    }
    if (runAlignment == MainAxisAlignment.start || runAlignment == MainAxisAlignment.end) {
      switch (direction) {
        case Axis.horizontal:
          assert(verticalDirection != null,
              'Horizontal $runtimeType with runAlignment $runAlignment has a null verticalDirection, so the textAlign cannot be resolved.');
          break;
        case Axis.vertical:
          assert(textDirection != null,
              'Vertical $runtimeType with runAlignment $runAlignment has a null textDirection, so the textAlign cannot be resolved.');
          break;
      }
    }
    if (crossAxisAlignment == CrossAxisAlignment.start || crossAxisAlignment == CrossAxisAlignment.end) {
      switch (direction) {
        case Axis.horizontal:
          assert(verticalDirection != null,
              'Horizontal $runtimeType with crossAxisAlignment $crossAxisAlignment has a null verticalDirection, so the textAlign cannot be resolved.');
          break;
        case Axis.vertical:
          assert(textDirection != null,
              'Vertical $runtimeType with crossAxisAlignment $crossAxisAlignment has a null textDirection, so the textAlign cannot be resolved.');
          break;
      }
    }
    return true;
  }

  /// Line boxes of flow layout
  List<_RunMetrics> lineBoxMetrics = <_RunMetrics>[];

  @override
  void setupParentData(RenderBox child) {
    if (child.parentData is! RenderLayoutParentData) {
      child.parentData = RenderLayoutParentData();
    }
    if (child is RenderBoxModel) {
      child.parentData = CSSPositionedLayout.getPositionParentData(child, child.parentData);
    }
  }

  double _computeIntrinsicHeightForWidth(double width) {
    assert(direction == Axis.horizontal);
    int runCount = 0;
    double height = 0.0;
    double runWidth = 0.0;
    double runHeight = 0.0;
    int childCount = 0;
    RenderBox child = firstChild;
    while (child != null) {
      final double childWidth = child.getMaxIntrinsicWidth(double.infinity);
      final double childHeight = child.getMaxIntrinsicHeight(childWidth);
      if (runWidth + childWidth > width) {
        height += runHeight;
        if (runCount > 0) height += runSpacing;
        runCount += 1;
        runWidth = 0.0;
        runHeight = 0.0;
        childCount = 0;
      }
      runWidth += childWidth;
      runHeight = math.max(runHeight, childHeight);
      if (childCount > 0) runWidth += spacing;
      childCount += 1;
      child = childAfter(child);
    }
    if (childCount > 0) height += runHeight + runSpacing;
    return height;
  }

  double _computeIntrinsicWidthForHeight(double height) {
    assert(direction == Axis.vertical);
    int runCount = 0;
    double width = 0.0;
    double runHeight = 0.0;
    double runWidth = 0.0;
    int childCount = 0;
    RenderBox child = firstChild;
    while (child != null) {
      final double childHeight = child.getMaxIntrinsicHeight(double.infinity);
      final double childWidth = child.getMaxIntrinsicWidth(childHeight);
      if (runHeight + childHeight > height) {
        width += runWidth;
        if (runCount > 0) width += runSpacing;
        runCount += 1;
        runHeight = 0.0;
        runWidth = 0.0;
        childCount = 0;
      }
      runHeight += childHeight;
      runWidth = math.max(runWidth, childWidth);
      if (childCount > 0) runHeight += spacing;
      childCount += 1;
      child = childAfter(child);
    }
    if (childCount > 0) width += runWidth + runSpacing;
    return width;
  }

  @override
  double computeMinIntrinsicWidth(double height) {
    switch (direction) {
      case Axis.horizontal:
        double width = 0.0;
        RenderBox child = firstChild;
        while (child != null) {
          width = math.max(width, child.getMinIntrinsicWidth(double.infinity));
          child = childAfter(child);
        }
        return width;
      case Axis.vertical:
        return _computeIntrinsicWidthForHeight(height);
    }
    return null;
  }

  @override
  double computeMaxIntrinsicWidth(double height) {
    switch (direction) {
      case Axis.horizontal:
        double width = 0.0;
        RenderBox child = firstChild;
        while (child != null) {
          width += child.getMaxIntrinsicWidth(double.infinity);
          child = childAfter(child);
        }
        return width;
      case Axis.vertical:
        return _computeIntrinsicWidthForHeight(height);
    }
    return null;
  }

  @override
  double computeMinIntrinsicHeight(double width) {
    switch (direction) {
      case Axis.horizontal:
        return _computeIntrinsicHeightForWidth(width);
      case Axis.vertical:
        double height = 0.0;
        RenderBox child = firstChild;
        while (child != null) {
          height = math.max(height, child.getMinIntrinsicHeight(double.infinity));
          child = childAfter(child);
        }
        return height;
    }
    return null;
  }

  /// Get current offset.
  Offset get offset => (parentData as BoxParentData).offset;

  @override
  double computeMaxIntrinsicHeight(double width) {
    switch (direction) {
      case Axis.horizontal:
        return _computeIntrinsicHeightForWidth(width);
      case Axis.vertical:
        double height = 0.0;
        RenderBox child = firstChild;
        while (child != null) {
          height += child.getMaxIntrinsicHeight(double.infinity);
          child = childAfter(child);
        }
        return height;
    }
    return null;
  }

  double _getMainAxisExtent(RenderBox child) {
    double marginHorizontal = 0;
    double marginVertical = 0;

    if (child is RenderBoxModel) {
      marginHorizontal = child.renderStyle.marginLeft.length + child.renderStyle.marginRight.length;
      marginVertical = child.renderStyle.marginTop.length + child.renderStyle.marginBottom.length;
    }

    Size childSize = _getChildSize(child);

    switch (direction) {
      case Axis.horizontal:
        return childSize.width + marginHorizontal;
      case Axis.vertical:
        return childSize.height + marginVertical;
    }
    return 0.0;
  }

  double _getCrossAxisExtent(RenderBox child) {
    double lineHeight = _getLineHeight(child);
    double marginVertical = 0;
    double marginHorizontal = 0;

    if (child is RenderBoxModel) {
      marginHorizontal = child.renderStyle.marginLeft.length + child.renderStyle.marginRight.length;
      marginVertical = child.renderStyle.marginTop.length + child.renderStyle.marginBottom.length;
    }
    Size childSize = _getChildSize(child);
    switch (direction) {
      case Axis.horizontal:
        return lineHeight != null ?
          math.max(lineHeight, childSize.height) + marginVertical :
          childSize.height + marginVertical;
      case Axis.vertical:
        return childSize.width + marginHorizontal;
    }
    return 0.0;
  }

  Offset _getOffset(double mainAxisOffset, double crossAxisOffset) {
    switch (direction) {
      case Axis.horizontal:
        return Offset(mainAxisOffset, crossAxisOffset);
      case Axis.vertical:
        return Offset(crossAxisOffset, mainAxisOffset);
    }
    return Offset.zero;
  }

  double _getChildCrossAxisOffset(bool flipCrossAxis, double runCrossAxisExtent, double childCrossAxisExtent) {
    final double freeSpace = runCrossAxisExtent - childCrossAxisExtent;
    switch (crossAxisAlignment) {
      case CrossAxisAlignment.start:
        return flipCrossAxis ? freeSpace : 0.0;
      case CrossAxisAlignment.end:
        return flipCrossAxis ? 0.0 : freeSpace;
      case CrossAxisAlignment.center:
        return freeSpace / 2.0;
      case CrossAxisAlignment.baseline:
        return 0.0;
      case CrossAxisAlignment.stretch:
        return 0.0;
    }
    return 0.0;
  }

  double _getLineHeight(RenderBox child) {
    double lineHeight;
    if (child is RenderTextBox) {
      lineHeight = renderStyle.lineHeight;
    } else if (child is RenderBoxModel) {
      lineHeight = child.renderStyle.lineHeight;
    } else if (child is RenderPositionHolder) {
      lineHeight = child.realDisplayedBox.renderStyle.lineHeight;
    }
    return lineHeight;
  }


  @override
  void performLayout() {
    if (kProfileMode) {
      childLayoutDuration = 0;
      PerformanceTiming.instance(elementManager.contextId).mark(PERF_FLOW_LAYOUT_START, uniqueId: targetId);
    }

    CSSDisplay display = renderStyle.display;
    if (display == CSSDisplay.none) {
      size = constraints.smallest;
      if (kProfileMode) {
        PerformanceTiming.instance(elementManager.contextId).mark(PERF_FLOW_LAYOUT_END, uniqueId: targetId);
      }
      return;
    }

    beforeLayout();
    RenderBox child = firstChild;

    // Layout positioned element
    while (child != null) {
      final RenderLayoutParentData childParentData = child.parentData;
      if (childParentData.isPositioned) {
        CSSPositionedLayout.layoutPositionedChild(this, child);
      }
      child = childParentData.nextSibling;
    }

    // Layout non positioned element
    _layoutChildren();

    // Set offset of positioned element
    child = firstChild;
    while (child != null) {
      final RenderLayoutParentData childParentData = child.parentData;

      if (child is RenderBoxModel && childParentData.isPositioned) {
        CSSPositionedLayout.applyPositionedChildOffset(this, child);

        setScrollableSize(childParentData, child);

        // For scrolling box, the minimum width and height should not less than scrollableSize
        if (isScrollingContentBox) {
          ensureBoxSizeLargerThanScrollableSize();
        }
      }
      child = childParentData.nextSibling;
    }

    _relayoutPositionedChildren();

    didLayout();

    if (kProfileMode) {
      DateTime flowLayoutEndTime = DateTime.now();
      int amendEndTime = flowLayoutEndTime.microsecondsSinceEpoch - childLayoutDuration;
      PerformanceTiming.instance(elementManager.contextId)
          .mark(PERF_FLOW_LAYOUT_END, uniqueId: targetId, startTime: amendEndTime);
    }
  }

  /// Relayout positioned child if percentage size exists
  void _relayoutPositionedChildren() {
    RenderBox child = firstChild;
    while (child != null) {
      final RenderLayoutParentData childParentData = child.parentData;

      if (child is RenderBoxModel && childParentData.isPositioned) {
        bool percentageOfSizingFound = child.renderStyle.isPercentageOfSizingExist();
        bool percentageToOwnFound = child.renderStyle.isPercentageToOwnExist();
        bool percentageToContainingBlockFound = child.renderStyle.resolvePercentageToContainingBlock();

        /// When percentage exists in sizing styles(width/height) and styles relies on its own size,
        /// it needs to relayout twice cause the latter relies on the size calculated in the first relayout
        if (percentageOfSizingFound == true && percentageToOwnFound == true) {
          /// Relayout first time to calculate percentage styles such as width/height
          _layoutPositionedChild(child);
          child.renderStyle.resolvePercentageToOwn();
          /// Relayout second time to calculate percentage styles such as transform: translate/border-radius
          _layoutPositionedChild(child);
        } else if (percentageToContainingBlockFound == true || percentageToOwnFound == true ) {
          _layoutPositionedChild(child);
        }
        setScrollableSize(childParentData, child);
      }
      child = childParentData.nextSibling;
    }
  }

  void _layoutPositionedChild(RenderBoxModel child) {
    CSSPositionedLayout.layoutPositionedChild(this, child, needsRelayout: true);
    CSSPositionedLayout.applyPositionedChildOffset(this, child);
  }

  void _layoutChildren({bool needsRelayout = false}) {
    assert(_debugHasNecessaryDirections);
    RenderBox child = firstChild;

    final double contentWidth = RenderBoxModel.getContentWidth(this);
    final double contentHeight = RenderBoxModel.getContentHeight(this);

    CSSDisplay transformedDisplay = renderStyle.transformedDisplay;

    double width = renderStyle.width;
    double height = renderStyle.height;
    double minWidth = renderStyle.minWidth;
    double minHeight = renderStyle.minHeight;
    double maxWidth = renderStyle.maxWidth;
    double maxHeight = renderStyle.maxHeight;

    // If no child exists, stop layout.
    if (childCount == 0) {
      double constraintWidth = contentWidth ?? 0;
      double constraintHeight = contentHeight ?? 0;
      bool isInline = transformedDisplay == CSSDisplay.inline;
      bool isInlineBlock = transformedDisplay == CSSDisplay.inlineBlock;

      if (!isInline) {
        // Base width when width no exists, inline-block has width of 0
        double baseWidth = isInlineBlock ? 0 : constraintWidth;
        if (maxWidth != null && width == null) {
          constraintWidth = baseWidth > maxWidth ? maxWidth : baseWidth;
        } else if (minWidth != null && width == null) {
          constraintWidth = baseWidth < minWidth ? minWidth : baseWidth;
        }

        // Base height always equals to 0 no matter
        double baseHeight = 0;
        if (maxHeight != null && height == null) {
          constraintHeight = baseHeight > maxHeight ? maxHeight : baseHeight;
        } else if (minHeight != null && height == null) {
          constraintHeight = baseHeight < minHeight ? minHeight : baseHeight;
        }
      }

      setMaxScrollableSize(constraintWidth, constraintHeight);

      size = getBoxSize(Size(
        constraintWidth,
        constraintHeight,
      ));
      return;
    }

    // @NOTE: Child size could be larger than parent's content, give
    // an infinite box constraint to flow layout children.
    BoxConstraints childConstraints = BoxConstraints();
    double mainAxisLimit = 0.0;
    bool flipMainAxis = false;
    bool flipCrossAxis = false;
    switch (direction) {
      case Axis.horizontal:
        double maxConstraintWidth = RenderBoxModel.getMaxConstraintWidth(this);
        mainAxisLimit = contentWidth != null ? contentWidth : maxConstraintWidth;
        if (textDirection == TextDirection.rtl) flipMainAxis = true;
        if (verticalDirection == VerticalDirection.up) flipCrossAxis = true;
        break;
      case Axis.vertical:
        mainAxisLimit = contentConstraints.maxHeight;
        if (verticalDirection == VerticalDirection.up) flipMainAxis = true;
        if (textDirection == TextDirection.rtl) flipCrossAxis = true;
        break;
    }
    assert(childConstraints != null);
    assert(mainAxisLimit != null);
    final double spacing = this.spacing;
    final double runSpacing = this.runSpacing;
    List<_RunMetrics> runMetrics = <_RunMetrics>[];
    double mainAxisExtent = 0.0;
    double crossAxisExtent = 0.0;
    double runMainAxisExtent = 0.0;
    double runCrossAxisExtent = 0.0;
    RenderBox preChild;
    double maxSizeAboveBaseline = 0;
    double maxSizeBelowBaseline = 0;
    Map<int, RenderBox> runChildren = {};

    lineBoxMetrics = runMetrics;

    while (child != null) {
      final RenderLayoutParentData childParentData = child.parentData;

      if (childParentData.isPositioned) {
        child = childParentData.nextSibling;
        continue;
      }

      int childNodeId;
      if (child is RenderTextBox) {
        childNodeId = child.targetId;
      } else if (child is RenderBoxModel) {
        childNodeId = child.targetId;
      }

      // Whether child need to layout
      bool isChildNeedsLayout = true;
      if (child is RenderBoxModel && child.hasSize) {
        double childContentWidth = RenderBoxModel.getContentWidth(child);
        double childContentHeight = RenderBoxModel.getContentHeight(child);
        // Always layout child when parent is not laid out yet or child is marked as needsLayout
        if (!hasSize || child.needsLayout || needsRelayout) {
          isChildNeedsLayout = true;
        } else {
          Size childOldSize = _getChildSize(child);
          /// No need to layout child when both width and height of child can be calculated from style
          /// and be the same as old size, in other cases always relayout.
          bool childSizeCalculatedSame = childContentWidth != null && childContentHeight != null &&
            (childOldSize.width == childContentWidth ||
              childOldSize.height == childContentHeight);
          isChildNeedsLayout = !childSizeCalculatedSame;
        }
      }

      if (isChildNeedsLayout) {
        DateTime childLayoutStart;
        if (kProfileMode) {
          childLayoutStart = DateTime.now();
        }
        // Relayout child after percentage size is resolved
        if (needsRelayout && child is RenderBoxModel) {
          childConstraints = child.renderStyle.getConstraints();
        }
        child.layout(childConstraints, parentUsesSize: true);
        if (kProfileMode) {
          DateTime childLayoutEnd = DateTime.now();
          childLayoutDuration += (childLayoutEnd.microsecondsSinceEpoch - childLayoutStart.microsecondsSinceEpoch);
        }
      }

      double childMainAxisExtent = _getMainAxisExtent(child);
      double childCrossAxisExtent = _getCrossAxisExtent(child);

      if (isPositionHolder(child)) {
        RenderPositionHolder positionHolder = child;
        RenderBoxModel childRenderBoxModel = positionHolder.realDisplayedBox;
        if (childRenderBoxModel != null) {
          RenderLayoutParentData childParentData = childRenderBoxModel.parentData;
          if (childParentData.isPositioned) {
            childMainAxisExtent = childCrossAxisExtent = 0;
          }
        }
      }

      if (runChildren.length > 0 &&
          (_isChildBlockLevel(child) ||
              _isChildBlockLevel(preChild) ||
              (runMainAxisExtent + spacing + childMainAxisExtent > mainAxisLimit))) {
        mainAxisExtent = math.max(mainAxisExtent, runMainAxisExtent);
        crossAxisExtent += runCrossAxisExtent;
        if (runMetrics.isNotEmpty) crossAxisExtent += runSpacing;
        runMetrics.add(_RunMetrics(
          runMainAxisExtent,
          runCrossAxisExtent,
          maxSizeAboveBaseline,
          runChildren,
        ));
        runChildren = {};
        runMainAxisExtent = 0.0;
        runCrossAxisExtent = 0.0;
        maxSizeAboveBaseline = 0.0;
        maxSizeBelowBaseline = 0.0;
      }
      runMainAxisExtent += childMainAxisExtent;
      if (runChildren.length > 0) {
        runMainAxisExtent += spacing;
      }
      /// Calculate baseline extent of layout box
      RenderStyle childRenderStyle = _getChildRenderStyle(child);
      VerticalAlign verticalAlign = childRenderStyle.verticalAlign;

      bool isLineHeightValid = _isLineHeightValid(child);

      // Vertical align is only valid for inline box
      if (verticalAlign == VerticalAlign.baseline && isLineHeightValid) {
        double childMarginTop = 0;
        double childMarginBottom = 0;
        if (child is RenderBoxModel) {
          childMarginTop = child.renderStyle.marginTop.length;
          childMarginBottom = child.renderStyle.marginBottom.length;
        }

        Size childSize = _getChildSize(child);
        double lineHeight = _getLineHeight(child);
        // Leading space between content box and virtual box of child
        double childLeading = 0;
        if (child is! RenderTextBox && lineHeight != null) {
          childLeading = lineHeight - childSize.height;
        }

        // When baseline of children not found, use boundary of margin bottom as baseline
        double childAscent = _getChildAscent(child);

        double extentAboveBaseline = childAscent + childLeading / 2;
        double extentBelowBaseline = childMarginTop + childSize.height + childMarginBottom
         - childAscent + childLeading / 2;

        maxSizeAboveBaseline = math.max(
          extentAboveBaseline,
          maxSizeAboveBaseline,
        );

        maxSizeBelowBaseline = math.max(
          extentBelowBaseline,
          maxSizeBelowBaseline,
        );
        runCrossAxisExtent = maxSizeAboveBaseline + maxSizeBelowBaseline;
      } else {
        runCrossAxisExtent = math.max(runCrossAxisExtent, childCrossAxisExtent);
      }
      runChildren[childNodeId] = child;

      childParentData.runIndex = runMetrics.length;
      preChild = child;
      child = childParentData.nextSibling;
    }


    if (runChildren.length > 0) {
      mainAxisExtent = math.max(mainAxisExtent, runMainAxisExtent);
      crossAxisExtent += runCrossAxisExtent;
      if (runMetrics.isNotEmpty) crossAxisExtent += runSpacing;
      runMetrics.add(_RunMetrics(
        runMainAxisExtent,
        runCrossAxisExtent,
        maxSizeAboveBaseline,
        runChildren,
      ));
    }

    final int runCount = runMetrics.length;

    // Default to children's width
    double constraintWidth = mainAxisExtent;
    bool isInlineBlock = transformedDisplay == CSSDisplay.inlineBlock;

    // Constrain to min-width or max-width if width not exists
    if (isInlineBlock && maxWidth != null && width == null) {
      constraintWidth = constraintWidth > maxWidth ? maxWidth : constraintWidth;
    } else if (isInlineBlock && minWidth != null && width == null) {
      constraintWidth = constraintWidth < minWidth ? minWidth : constraintWidth;
    } else if (contentWidth != null) {
      constraintWidth = math.max(constraintWidth, contentWidth);
    }

    // Default to children's height
    double constraintHeight = crossAxisExtent;
    bool isNotInline = transformedDisplay != CSSDisplay.inline;

    // Constrain to min-height or max-height if width not exists
    if (isNotInline && maxHeight != null && height == null) {
      constraintHeight = constraintHeight > maxHeight ? maxHeight : constraintHeight;
    } else if (isNotInline && minHeight != null && height == null) {
      constraintHeight = constraintHeight < minHeight ? minHeight : constraintHeight;
    } else if (contentHeight != null) {
      constraintHeight = math.max(constraintHeight, contentHeight);
    }

    // Main and cross content size of flow layout
    double mainAxisContentSize = 0.0;
    double crossAxisContentSize = 0.0;

    switch (direction) {
      case Axis.horizontal:
        Size logicalSize = Size(constraintWidth, constraintHeight);
        setMaxScrollableSize(logicalSize.width, logicalSize.height);
        size = getBoxSize(logicalSize);

        mainAxisContentSize = contentSize.width;
        crossAxisContentSize = contentSize.height;
        break;
      case Axis.vertical:
        Size logicalSize = Size(crossAxisExtent, mainAxisExtent);
        setMaxScrollableSize(logicalSize.width, logicalSize.height);
        size = getBoxSize(logicalSize);

        mainAxisContentSize = contentSize.height;
        crossAxisContentSize = contentSize.width;
        break;
    }

    autoMinWidth = _getMainAxisAutoSize(runMetrics);
    autoMinHeight = _getCrossAxisAutoSize(runMetrics);

    final double crossAxisFreeSpace = math.max(0.0, crossAxisContentSize - crossAxisExtent);
    double runLeadingSpace = 0.0;
    double runBetweenSpace = 0.0;
    switch (runAlignment) {
      case MainAxisAlignment.start:
        break;
      case MainAxisAlignment.end:
        runLeadingSpace = crossAxisFreeSpace;
        break;
      case MainAxisAlignment.center:
        runLeadingSpace = crossAxisFreeSpace / 2.0;
        break;
      case MainAxisAlignment.spaceBetween:
        runBetweenSpace = runCount > 1 ? crossAxisFreeSpace / (runCount - 1) : 0.0;
        break;
      case MainAxisAlignment.spaceAround:
        runBetweenSpace = crossAxisFreeSpace / runCount;
        runLeadingSpace = runBetweenSpace / 2.0;
        break;
      case MainAxisAlignment.spaceEvenly:
        runBetweenSpace = crossAxisFreeSpace / (runCount + 1);
        runLeadingSpace = runBetweenSpace;
        break;
    }

    runBetweenSpace += runSpacing;
    double crossAxisOffset = flipCrossAxis ? crossAxisContentSize - runLeadingSpace : runLeadingSpace;
    child = firstChild;

    /// Set offset of children
    for (int i = 0; i < runCount; ++i) {
      final _RunMetrics metrics = runMetrics[i];
      final double runMainAxisExtent = metrics.mainAxisExtent;
      final double runCrossAxisExtent = metrics.crossAxisExtent;
      final double runBaselineExtent = metrics.baselineExtent;
      final double mainAxisFreeSpace = math.max(0.0, mainAxisContentSize - runMainAxisExtent);
      final int runChildrenCount = metrics.runChildren.length;

      double childLeadingSpace = 0.0;
      double childBetweenSpace = 0.0;

      switch (renderStyle.textAlign) {
        case TextAlign.left:
        case TextAlign.start:
          break;
        case TextAlign.right:
        case TextAlign.end:
          childLeadingSpace = mainAxisFreeSpace;
          break;
        case TextAlign.center:
          childLeadingSpace = mainAxisFreeSpace / 2.0;
          break;
        case TextAlign.justify:
          childBetweenSpace = runChildrenCount > 1 ? mainAxisFreeSpace / (runChildrenCount - 1) : 0.0;
          break;
      }

      childBetweenSpace += spacing;
      double childMainPosition = flipMainAxis ? mainAxisContentSize - childLeadingSpace : childLeadingSpace;

      if (flipCrossAxis) crossAxisOffset -= runCrossAxisExtent;

      while (child != null) {
        final RenderLayoutParentData childParentData = child.parentData;

        if (childParentData.isPositioned) {
          child = childParentData.nextSibling;
          continue;
        }
        if (childParentData.runIndex != i) break;
        final double childMainAxisExtent = _getMainAxisExtent(child);
        final double childCrossAxisExtent = _getCrossAxisExtent(child);

        // Calculate margin auto length according to CSS spec
        // https://www.w3.org/TR/CSS21/visudet.html#blockwidth
        // margin-left and margin-right auto takes up available space
        // between element and its containing block on block-level element
        // which is not positioned and computed to 0px in other cases
        if (child is RenderBoxModel) {
          RenderStyle childRenderStyle = child.renderStyle;
          CSSDisplay childTransformedDisplay = childRenderStyle.transformedDisplay;
          CSSMargin marginLeft = childRenderStyle.marginLeft;
          CSSMargin marginRight = childRenderStyle.marginRight;

          // 'margin-left' + 'border-left-width' + 'padding-left' + 'width' + 'padding-right' +
          // 'border-right-width' + 'margin-right' = width of containing block
          if (childTransformedDisplay == CSSDisplay.block || childTransformedDisplay == CSSDisplay.flex) {
            if (marginLeft.isAuto) {
              double remainingSpace = mainAxisContentSize - childMainAxisExtent;
              if (marginRight.isAuto) {
                childMainPosition = remainingSpace / 2;
              } else {
                childMainPosition = remainingSpace;
              }
            }
          }
        }

        // Always align to the top of run when positioning positioned element placeholder
        // @HACK(kraken): Judge positioned holder to impl top align.
        final double childCrossAxisOffset = isPositionHolder(child)
            ? 0
            : _getChildCrossAxisOffset(flipCrossAxis, runCrossAxisExtent, childCrossAxisExtent);
        if (flipMainAxis) childMainPosition -= childMainAxisExtent;

        Size childSize = _getChildSize(child);
        // Line height of child
        double childLineHeight = _getLineHeight(child);
        // Leading space between content box and virtual box of child
        double childLeading = 0;
        if (childLineHeight != null) {
          childLeading = childLineHeight - childSize.height;
        }
        // Child line extent caculated according to vertical align
        double childLineExtent = childCrossAxisOffset;

        bool isLineHeightValid = _isLineHeightValid(child);
        if (isLineHeightValid) {
          // Distance from top to baseline of child
          double childAscent = _getChildAscent(child);

          RenderStyle childRenderStyle = _getChildRenderStyle(child);
          VerticalAlign verticalAlign = childRenderStyle.verticalAlign;

          // Leading between height of line box's content area and line height of line box
          double lineBoxLeading = 0;
          double lineBoxHeight = _getLineHeight(this);
          if (child is! RenderTextBox && lineBoxHeight != null) {
            lineBoxLeading = lineBoxHeight - runCrossAxisExtent;
          }

          switch (verticalAlign) {
            case VerticalAlign.baseline:
              childLineExtent = lineBoxLeading / 2 + (runBaselineExtent - childAscent);
              break;
            case VerticalAlign.top:
              childLineExtent = childLeading / 2;
              break;
            case VerticalAlign.bottom:
              childLineExtent =
                  (lineBoxHeight != null ? lineBoxHeight : runCrossAxisExtent) - childSize.height - childLeading / 2;
              break;
            // @TODO Vertical align middle needs to caculate the baseline of the parent box plus half the x-height of the parent from W3C spec,
            // currently flutter lack the api to caculate x-height of glyph
            //  case VerticalAlign.middle:
            //  break;
          }
        }

        double childMarginLeft = 0;
        double childMarginTop = 0;
        if (child is RenderBoxModel) {
          childMarginLeft = child.renderStyle.marginLeft.length;
          childMarginTop = child.renderStyle.marginTop.length;
        }

        Offset relativeOffset = _getOffset(
          childMainPosition + renderStyle.paddingLeft + renderStyle.borderLeft + childMarginLeft,
          crossAxisOffset + childLineExtent + renderStyle.paddingTop + renderStyle.borderTop + childMarginTop
        );
        /// Apply position relative offset change.
        CSSPositionedLayout.applyRelativeOffset(relativeOffset, child);

        if (flipMainAxis)
          childMainPosition -= childBetweenSpace;
        else
          childMainPosition += childMainAxisExtent + childBetweenSpace;

        child = childParentData.nextSibling;
      }

      if (flipCrossAxis)
        crossAxisOffset -= runBetweenSpace;
      else
        crossAxisOffset += runCrossAxisExtent + runBetweenSpace;
    }

    /// Make sure it will not trigger relayout again when in relayout stage
    if (!needsRelayout) {
      bool percentageOfSizingFound = _isChildrenPercentageOfSizingExist();
      bool percentageToOwnFound = _isChildrenPercentageToOwnExist();
      bool percentageToContainingBlockFound = _resolveChildrenPercentageToContainingBlock();

      /// When percentage exists in sizing styles(width/height) and styles relies on its own size,
      /// it needs to relayout twice cause the latter relies on the size calculated in the first relayout
      if (percentageOfSizingFound == true && percentageToOwnFound == true) {
        /// Relayout first time to calculate percentage styles such as width/height
        _layoutChildren(needsRelayout: true);
        _resolveChildrenPercentageToOwn();
        /// Relayout second time to calculate percentage styles such as transform: translate/border-radius
        _layoutChildren(needsRelayout: true);
      } else if (percentageToContainingBlockFound == true || percentageToOwnFound == true ) {
        _layoutChildren(needsRelayout: true);
      }
    }
  }

  /// Compute distance to baseline of flow layout
  @override
  double computeDistanceToBaseline() {
    double lineDistance;
    double marginTop = renderStyle.marginTop ?? 0;
    double marginBottom = renderStyle.marginBottom ?? 0;
    bool isParentFlowLayout = parent is RenderFlowLayout;
    CSSDisplay display = CSSSizing.getElementRealDisplayValue(targetId, elementManager);
    bool isDisplayInline = display != CSSDisplay.block && display != CSSDisplay.flex;

    // Use margin bottom as baseline if layout has no children
    if (lineBoxMetrics.length == 0) {
      if (isDisplayInline) {
        // Flex item baseline does not includes margin-bottom
        lineDistance = isParentFlowLayout ?
        marginTop + boxSize.height + marginBottom :
        marginTop + boxSize.height;
        return lineDistance;
      } else {
        return null;
      }
    }

    // Use baseline of last line in flow layout and layout is inline-level
    // otherwise use baseline of first line
    bool isLastLineBaseline = isParentFlowLayout && isDisplayInline;
    _RunMetrics lineMetrics = isLastLineBaseline ?
      lineBoxMetrics[lineBoxMetrics.length - 1] : lineBoxMetrics[0];
    // Use the max baseline of the children as the baseline in flow layout
    lineMetrics.runChildren.forEach((int targetId, RenderBox child) {
      double childMarginTop = child is RenderBoxModel ? child.renderStyle.marginTop : 0;
      RenderLayoutParentData childParentData = child.parentData;
      double childBaseLineDistance;
      if (child is RenderBoxModel) {
        childBaseLineDistance = child.computeDistanceToBaseline();
      } else if (child is RenderTextBox) {
        // Text baseline not depends on its own parent but its grand parents
        childBaseLineDistance = isLastLineBaseline ?
          child.computeDistanceToLastLineBaseline() :
          child.computeDistanceToFirstLineBaseline();
      }
      if (childBaseLineDistance != null) {
        // Baseline of relative positioned element equals its originial position
        // so it needs to substract its vertical offset
        Offset relativeOffset;
        double childOffsetY = childParentData.offset.dy - childMarginTop;
        if (child is RenderBoxModel) {
          relativeOffset = CSSPositionedLayout.getRelativeOffset(child.renderStyle);
        }
        if (relativeOffset != null) {
          childOffsetY -= relativeOffset.dy;
        }
        // It needs to substract margin-top cause offset already includes margin-top
        childBaseLineDistance += childOffsetY;
        if (lineDistance != null)
          lineDistance = math.max(lineDistance, childBaseLineDistance);
        else
          lineDistance = childBaseLineDistance;
      }
    });

    // If no inline child found, use margin-bottom as baseline
    if (isDisplayInline && lineDistance != null) {
      lineDistance += marginTop;
    }
    return lineDistance;
  }

  /// Resolve all percentage size of child based on size its containing block
  bool _resolveChildrenPercentageToContainingBlock() {
    bool percentageFound = false;
    RenderBox child = firstChild;
    while (child != null) {
      final RenderLayoutParentData childParentData = child.parentData;
      // Exclude positioned child
      if (childParentData.isPositioned) {
        child = childParentData.nextSibling;
        continue;
      }
      if (child is RenderBoxModel) {
        percentageFound = child.renderStyle.resolvePercentageToContainingBlock();
      }
      child = childParentData.nextSibling;
    }
    return percentageFound;
  }

  /// Resolve all percentage size of child based on size its own
  bool _resolveChildrenPercentageToOwn() {
    bool percentageFound = false;
    RenderBox child = firstChild;
    while (child != null) {
      final RenderLayoutParentData childParentData = child.parentData;
      // Exclude positioned child
      if (childParentData.isPositioned) {
        child = childParentData.nextSibling;
        continue;
      }
      if (child is RenderBoxModel) {
        percentageFound = child.renderStyle.resolvePercentageToOwn();
      }
      child = childParentData.nextSibling;
    }
    return percentageFound;
  }

  /// Check whether percentage sizing styles of child exists
  bool _isChildrenPercentageOfSizingExist() {
    bool percentageFound = false;
    RenderBox child = firstChild;
    while (child != null) {
      final RenderLayoutParentData childParentData = child.parentData;
      // Exclude positioned child
      if (childParentData.isPositioned) {
        child = childParentData.nextSibling;
        continue;
      }
      if (child is RenderBoxModel) {
        percentageFound = child.renderStyle.isPercentageOfSizingExist();
      }
      child = childParentData.nextSibling;
    }
    return percentageFound;
  }

  /// Check whether percentage size of child based on size its own exist
  bool _isChildrenPercentageToOwnExist() {
    bool percentageFound = false;
    RenderBox child = firstChild;
    while (child != null) {
      final RenderLayoutParentData childParentData = child.parentData;
      // Exclude positioned child
      if (childParentData.isPositioned) {
        child = childParentData.nextSibling;
        continue;
      }
      if (child is RenderBoxModel) {
        percentageFound = child.renderStyle.isPercentageToOwnExist();
      }
      child = childParentData.nextSibling;
    }
    return percentageFound;
  }

  /// Get auto min size in the main axis which equals the main axis size of its contents
  /// https://www.w3.org/TR/css-sizing-3/#automatic-minimum-size
  double _getMainAxisAutoSize(
    List<_RunMetrics> runMetrics,
    ) {
    double autoMinSize = 0;

    // Main size of each run
    List<double> runMainSize = [];

    void iterateRunMetrics(_RunMetrics runMetrics) {
      Map<int, RenderBox> runChildren = runMetrics.runChildren;
      double runMainExtent = 0;
      void iterateRunChildren(int targetId, RenderBox runChild) {
        double runChildMainSize = runChild.size.width;
        runMainExtent += runChildMainSize;
      }
      runChildren.forEach(iterateRunChildren);
      runMainSize.add(runMainExtent);
    }

    // Calculate the max main size of all runs
    runMetrics.forEach(iterateRunMetrics);

    autoMinSize = runMainSize.reduce((double curr, double next) {
      return curr > next ? curr : next;
    });

    return autoMinSize;
  }

  /// Get auto min size in the cross axis which equals the cross axis size of its contents
  /// https://www.w3.org/TR/css-sizing-3/#automatic-minimum-size
  double _getCrossAxisAutoSize(
    List<_RunMetrics> runMetrics,
    ) {
    double autoMinSize = 0;
    // Get the sum of lines
    for (_RunMetrics curr in runMetrics) {
      autoMinSize += curr.crossAxisExtent;
    }
    return autoMinSize;
  }

  // Get distance from top to baseline of child incluing margin
  double _getChildAscent(RenderBox child) {
    // Distance from top to baseline of child
    double childAscent = child.getDistanceToBaseline(TextBaseline.alphabetic, onlyReal: true);
    double childMarginTop = 0;
    double childMarginBottom = 0;
    if (child is RenderBoxModel) {
<<<<<<< HEAD
      childMarginTop = child.renderStyle.marginTop;
      childMarginBottom = child.renderStyle.marginBottom;
=======
      childMarginTop = child.renderStyle.marginTop.length;
      childMarginBottom = child.renderStyle.marginBottom.length;
>>>>>>> 23876cb4
    }

    Size childSize = _getChildSize(child);

    double baseline = parent is RenderFlowLayout ? childMarginTop + childSize.height + childMarginBottom :
      childMarginTop + childSize.height;
    // When baseline of children not found, use boundary of margin bottom as baseline
    double extentAboveBaseline = childAscent != null ? childAscent : baseline;

    return extentAboveBaseline;
  }

  /// Get child size through boxSize to avoid flutter error when parentUsesSize is set to false
  Size _getChildSize(RenderBox child) {
    if (child is RenderBoxModel) {
      return child.boxSize;
    } else if (child is RenderPositionHolder) {
      return child.boxSize;
    } else if (child is RenderTextBox) {
      return child.boxSize;
    }
    return null;
  }

  bool _isLineHeightValid(RenderBox child) {
    if (child is RenderTextBox) {
      return true;
    } else if (child is RenderBoxModel) {
      CSSDisplay childDisplay = child.renderStyle.display;
      return childDisplay == CSSDisplay.inline ||
        childDisplay == CSSDisplay.inlineBlock ||
        childDisplay == CSSDisplay.inlineFlex;
    }
    return false;
  }

  RenderStyle _getChildRenderStyle(RenderBox child) {
    RenderStyle childRenderStyle;
    if (child is RenderTextBox) {
      childRenderStyle = renderStyle;
    } else if (child is RenderBoxModel) {
      childRenderStyle = child.renderStyle;
    } else if (child is RenderPositionHolder) {
      childRenderStyle = child.realDisplayedBox.renderStyle;
    }
    return childRenderStyle;
  }

  bool _isChildBlockLevel(RenderBox child) {
    if (child is RenderTextBox) {
      return false;
    } else {
      RenderStyle childRenderStyle = _getChildRenderStyle(child);
      CSSDisplay childDisplay = childRenderStyle.display;
      return childDisplay == CSSDisplay.block ||
        childDisplay == CSSDisplay.flex;
    }
  }

  @override
  bool hitTestChildren(BoxHitTestResult result, {Offset position}) {
    return defaultHitTestChildren(result, position: position);
  }

  Offset getChildScrollOffset(RenderObject child, Offset offset) {
    final RenderLayoutParentData childParentData = child.parentData;
    bool isChildFixed = child is RenderBoxModel ?
      child.renderStyle.position == CSSPositionType.fixed : false;
    // Fixed elements always paint original offset
    Offset scrollOffset = isChildFixed ?
      childParentData.offset : childParentData.offset + offset;
    return scrollOffset;
  }

  @override
  void performPaint(PaintingContext context, Offset offset) {
    if (needsSortChildren) {
      if (!isChildrenSorted) {
        sortChildrenByZIndex();
      }
      for (int i = 0; i < sortedChildren.length; i ++) {
        RenderObject child = sortedChildren[i];
        if (child is! RenderPositionHolder) {
          DateTime childPaintStart;
          if (kProfileMode) {
            childPaintStart = DateTime.now();
          }
          context.paintChild(child, getChildScrollOffset(child, offset));
          if (kProfileMode) {
            DateTime childPaintEnd = DateTime.now();
            childPaintDuration += (childPaintEnd.microsecondsSinceEpoch - childPaintStart.microsecondsSinceEpoch);
          }
        }
      }
    } else {
      RenderObject child = firstChild;
      while (child != null) {
        final RenderLayoutParentData childParentData = child.parentData;
        if (child is! RenderPositionHolder) {
          DateTime childPaintStart;
          if (kProfileMode) {
            childPaintStart = DateTime.now();
          }
          context.paintChild(child, getChildScrollOffset(child, offset));
          if (kProfileMode) {
            DateTime childPaintEnd = DateTime.now();
            childPaintDuration += (childPaintEnd.microsecondsSinceEpoch - childPaintStart.microsecondsSinceEpoch);
          }
        }
        child = childParentData.nextSibling;
      }
    }
  }

  @override
  void debugFillProperties(DiagnosticPropertiesBuilder properties) {
    super.debugFillProperties(properties);
  }

  /// Convert [RenderFlowLayout] to [RenderRecyclerLayout]
  RenderRecyclerLayout toRenderRecyclerLayout() {
    List<RenderObject> children = getDetachedChildrenAsList();
    RenderRecyclerLayout layout = RenderRecyclerLayout(
        targetId: targetId,
        renderStyle: renderStyle,
        elementManager: elementManager
    );
    layout.addAll(children);
    return copyWith(layout);
  }

  /// Convert [RenderFlowLayout] to [RenderFlexLayout]
  RenderFlexLayout toFlexLayout() {
    List<RenderObject> children = getDetachedChildrenAsList();
    RenderFlexLayout flexLayout = RenderFlexLayout(
      children: children,
      targetId: targetId,
      renderStyle: renderStyle,
      elementManager: elementManager
    );
    return copyWith(flexLayout);
  }

  /// Convert [RenderFlowLayout] to [RenderSelfRepaintFlowLayout]
  RenderSelfRepaintFlowLayout toSelfRepaint() {
    List<RenderObject> children = getDetachedChildrenAsList();
    RenderSelfRepaintFlowLayout selfRepaintFlowLayout = RenderSelfRepaintFlowLayout(
      children: children,
      targetId: targetId,
      renderStyle: renderStyle,
      elementManager: elementManager
    );
    return copyWith(selfRepaintFlowLayout);
  }

  /// Convert [RenderFlowLayout] to [RenderSelfRepaintFlexLayout]
  RenderSelfRepaintFlexLayout toSelfRepaintFlexLayout() {
    List<RenderObject> children = getDetachedChildrenAsList();
    RenderSelfRepaintFlexLayout selfRepaintFlexLayout = RenderSelfRepaintFlexLayout(
      children: children,
      targetId: targetId,
      renderStyle: renderStyle,
      elementManager: elementManager
    );
    return copyWith(selfRepaintFlexLayout);
  }
}

// Render flex layout with self repaint boundary.
class RenderSelfRepaintFlowLayout extends RenderFlowLayout {
  RenderSelfRepaintFlowLayout({
    List<RenderBox> children,
    int targetId,
    ElementManager elementManager,
    RenderStyle renderStyle,
  }): super(children: children, targetId: targetId, elementManager: elementManager, renderStyle: renderStyle);

  @override
  bool get isRepaintBoundary => true;

  /// Convert [RenderSelfRepaintFlowLayout] to [RenderSelfRepaintFlexLayout]
  RenderSelfRepaintFlexLayout toFlexLayout() {
    List<RenderObject> children = getDetachedChildrenAsList();
    RenderSelfRepaintFlexLayout selfRepaintFlexLayout = RenderSelfRepaintFlexLayout(
      children: children,
      targetId: targetId,
      renderStyle: renderStyle,
      elementManager: elementManager
    );
    return copyWith(selfRepaintFlexLayout);
  }

  /// Convert [RenderSelfRepaintFlowLayout] to [RenderFlowLayout]
  RenderFlowLayout toParentRepaint() {
    List<RenderObject> children = getDetachedChildrenAsList();
    RenderFlowLayout renderFlowLayout = RenderFlowLayout(
      children: children,
      targetId: targetId,
      renderStyle: renderStyle,
      elementManager: elementManager
    );
    return copyWith(renderFlowLayout);
  }

  /// Convert [RenderSelfRepaintFlowLayout] to [RenderFlowLayout]
  RenderFlexLayout toParentRepaintFlexLayout() {
    List<RenderObject> children = getDetachedChildrenAsList();
    RenderFlexLayout renderFlexLayout = RenderFlexLayout(
      children: children,
      targetId: targetId,
      renderStyle: renderStyle,
      elementManager: elementManager
    );
    return copyWith(renderFlexLayout);
  }
}<|MERGE_RESOLUTION|>--- conflicted
+++ resolved
@@ -1262,13 +1262,8 @@
     double childMarginTop = 0;
     double childMarginBottom = 0;
     if (child is RenderBoxModel) {
-<<<<<<< HEAD
-      childMarginTop = child.renderStyle.marginTop;
-      childMarginBottom = child.renderStyle.marginBottom;
-=======
       childMarginTop = child.renderStyle.marginTop.length;
       childMarginBottom = child.renderStyle.marginBottom.length;
->>>>>>> 23876cb4
     }
 
     Size childSize = _getChildSize(child);
