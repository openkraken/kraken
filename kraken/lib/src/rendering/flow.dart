--- conflicted
+++ resolved
@@ -36,23 +36,16 @@
 /// Impl flow layout algorithm.
 class RenderFlowLayout extends RenderLayoutBox {
   RenderFlowLayout(
-<<<<<<< HEAD
-      {List<RenderBox> children,
-      String elementType,
-      RenderStyle renderStyle,
-      int targetId,
-      ElementManager elementManager})
-      : super(targetId: targetId, elementType: elementType, renderStyle: renderStyle, elementManager: elementManager) {
-=======
       {List<RenderBox>? children,
+      required String elementType,
       required RenderStyle renderStyle,
       required int targetId,
       ElementManager? elementManager})
       : super(
             targetId: targetId,
+            elementType: elementType,
             renderStyle: renderStyle,
             elementManager: elementManager) {
->>>>>>> 82620822
     addAll(children);
   }
 
@@ -367,15 +360,9 @@
     double marginVertical = 0;
 
     if (child is RenderBoxModel) {
-<<<<<<< HEAD
-      marginHorizontal = child.renderStyle.marginLeft.length + child.renderStyle.marginRight.length;
-      marginVertical = _getChildMarginTop(child) + _getChildMarginBottom(child);
-=======
       marginHorizontal = child.renderStyle.marginLeft.length! +
           child.renderStyle.marginRight.length!;
-      marginVertical = child.renderStyle.marginTop.length! +
-          child.renderStyle.marginBottom.length!;
->>>>>>> 82620822
+      marginVertical = _getChildMarginTop(child) + _getChildMarginBottom(child);
     }
 
     Size childSize = _getChildSize(child) ?? Size.zero;
@@ -393,15 +380,9 @@
     double marginHorizontal = 0;
 
     if (child is RenderBoxModel) {
-<<<<<<< HEAD
-      marginHorizontal = child.renderStyle.marginLeft.length + child.renderStyle.marginRight.length;
-      marginVertical = _getChildMarginTop(child) + _getChildMarginBottom(child);
-=======
       marginHorizontal = child.renderStyle.marginLeft.length! +
           child.renderStyle.marginRight.length!;
-      marginVertical = child.renderStyle.marginTop.length! +
-          child.renderStyle.marginBottom.length!;
->>>>>>> 82620822
+      marginVertical = _getChildMarginTop(child) + _getChildMarginBottom(child);
     }
     Size childSize = _getChildSize(child) ?? Size.zero;
     switch (direction) {
@@ -749,8 +730,8 @@
 
       // Vertical align is only valid for inline box
       if (verticalAlign == VerticalAlign.baseline && isLineHeightValid) {
-        double? childMarginTop = 0;
-        double? childMarginBottom = 0;
+        double childMarginTop = 0;
+        double childMarginBottom = 0;
         if (child is RenderBoxModel) {
           childMarginTop = _getChildMarginTop(child);
           childMarginBottom = _getChildMarginBottom(child);
@@ -768,9 +749,9 @@
         double childAscent = _getChildAscent(child);
 
         double extentAboveBaseline = childAscent + childLeading / 2;
-        double extentBelowBaseline = childMarginTop! +
+        double extentBelowBaseline = childMarginTop +
             childSize.height +
-            childMarginBottom! -
+            childMarginBottom -
             childAscent +
             childLeading / 2;
 
@@ -1022,7 +1003,7 @@
                 childLineExtent +
                 renderStyle.paddingTop +
                 renderStyle.borderTop +
-                childMarginTop!);
+                childMarginTop);
         // Apply position relative offset change.
         CSSPositionedLayout.applyRelativeOffset(relativeOffset, child);
 
@@ -1065,19 +1046,12 @@
 
   /// Compute distance to baseline of flow layout
   @override
-<<<<<<< HEAD
-  double computeDistanceToBaseline() {
-    double lineDistance;
+  double? computeDistanceToBaseline() {
+    double? lineDistance;
     bool isInline = renderStyle.transformedDisplay == CSSDisplay.inline;
     // Margin does not work for inline element.
-    double marginTop = !isInline ? renderStyle.marginTop.length : 0;
-    double marginBottom = !isInline ? renderStyle.marginBottom.length : 0;
-=======
-  double? computeDistanceToBaseline() {
-    double? lineDistance;
-    double marginTop = renderStyle.marginTop.length ?? 0;
-    double marginBottom = renderStyle.marginBottom.length ?? 0;
->>>>>>> 82620822
+    double marginTop = !isInline ? renderStyle.marginTop.length! : 0;
+    double marginBottom = !isInline ? renderStyle.marginBottom.length! : 0;
     bool isParentFlowLayout = parent is RenderFlowLayout;
     CSSDisplay? transformedDisplay = renderStyle.transformedDisplay;
     bool isDisplayInline = transformedDisplay != CSSDisplay.block &&
@@ -1103,19 +1077,12 @@
         ? lineBoxMetrics[lineBoxMetrics.length - 1]
         : lineBoxMetrics[0];
     // Use the max baseline of the children as the baseline in flow layout
-<<<<<<< HEAD
-    lineMetrics.runChildren.forEach((int targetId, RenderBox child) {
-      double childMarginTop = child is RenderBoxModel ? _getChildMarginTop(child) : 0;
-      RenderLayoutParentData childParentData = child.parentData;
-      double childBaseLineDistance;
-=======
     lineMetrics.runChildren.forEach((int? targetId, RenderBox child) {
       double? childMarginTop =
-          child is RenderBoxModel ? child.renderStyle.marginTop.length : 0;
+          child is RenderBoxModel ? _getChildMarginTop(child) : 0;
       RenderLayoutParentData? childParentData =
           child.parentData as RenderLayoutParentData?;
       double? childBaseLineDistance;
->>>>>>> 82620822
       if (child is RenderBoxModel) {
         childBaseLineDistance = child.computeDistanceToBaseline();
       } else if (child is RenderTextBox) {
@@ -1128,7 +1095,7 @@
         // Baseline of relative positioned element equals its original position
         // so it needs to subtract its vertical offset
         Offset? relativeOffset;
-        double childOffsetY = childParentData!.offset.dy - childMarginTop!;
+        double childOffsetY = childParentData!.offset.dy - childMarginTop;
         if (child is RenderBoxModel) {
           relativeOffset =
               CSSPositionedLayout.getRelativeOffset(child.renderStyle);
@@ -1374,7 +1341,7 @@
         scrollableMainSizeOfChildren.add(
             preSiblingsMainSize + childScrollableSize.width + childMarginLeft!);
         scrollableCrossSizeOfChildren
-            .add(childScrollableSize.height + childMarginTop!);
+            .add(childScrollableSize.height + childMarginTop);
         runChildrenList.add(child);
       }
 
@@ -1453,8 +1420,8 @@
     Size? childSize = _getChildSize(child);
 
     double baseline = parent is RenderFlowLayout
-        ? childMarginTop! + childSize!.height + childMarginBottom!
-        : childMarginTop! + childSize!.height;
+        ? childMarginTop + childSize!.height + childMarginBottom
+        : childMarginTop + childSize!.height;
     // When baseline of children not found, use boundary of margin bottom as baseline
     double extentAboveBaseline = childAscent != null ? childAscent : baseline;
 
@@ -1527,7 +1494,7 @@
   double _getCollapsedMarginTopWithParent(RenderBoxModel renderBoxModel, double marginTop) {
     // Get the outer box of overflow scroll/auto element as parent
     RenderLayoutBox parent = (renderBoxModel.parent as RenderLayoutBox).isScrollingContentBox ?
-      renderBoxModel.parent.parent : renderBoxModel.parent;
+    (renderBoxModel.parent!.parent! as RenderLayoutBox) : (renderBoxModel.parent as RenderLayoutBox);
     bool isParentOverflowVisible = parent.renderStyle.overflowX == CSSOverflowType.visible &&
         parent.renderStyle.overflowY == CSSOverflowType.visible;
     bool isParentOverflowClip = parent.renderStyle.overflowX == CSSOverflowType.clip &&
@@ -1551,7 +1518,7 @@
   double _getCollapsedMarginTopWithNestedFirstChild(RenderBoxModel renderBoxModel) {
     double paddingTop = renderBoxModel.renderStyle.paddingTop;
     double borderTop = renderBoxModel.renderStyle.borderTop;
-    double marginTop = renderBoxModel.renderStyle.marginTop.length;
+    double marginTop = renderBoxModel.renderStyle.marginTop.length!;
     bool isOverflowVisible = renderBoxModel.renderStyle.overflowX == CSSOverflowType.visible &&
       renderBoxModel.renderStyle.overflowY == CSSOverflowType.visible;
     bool isOverflowClip = renderBoxModel.renderStyle.overflowX == CSSOverflowType.clip &&
@@ -1563,13 +1530,14 @@
       paddingTop == 0 &&
       borderTop == 0
     ) {
-      RenderObject firstChild = renderBoxModel.firstChild;
+      RenderObject? firstChild = renderBoxModel.firstChild != null ?
+        renderBoxModel.firstChild as RenderObject : null;
       if (firstChild is RenderBoxModel &&
         (firstChild.renderStyle.transformedDisplay == CSSDisplay.block ||
         firstChild.renderStyle.transformedDisplay == CSSDisplay.flex)
       ) {
         double childMarginTop = firstChild is RenderFlowLayout ?
-        _getCollapsedMarginTopWithNestedFirstChild(firstChild) : firstChild.renderStyle.marginTop.length;
+        _getCollapsedMarginTopWithNestedFirstChild(firstChild) : firstChild.renderStyle.marginTop.length!;
         if (marginTop < 0 && childMarginTop < 0) {
           return math.min(marginTop, childMarginTop);
         } else if ((marginTop < 0 && childMarginTop > 0) || (marginTop > 0 && childMarginTop < 0)) {
@@ -1585,12 +1553,12 @@
   /// Get the collapsed margin top of child due to the margin collapse rule.
   /// https://www.w3.org/TR/CSS2/box.html#collapsing-margins
   double _getChildMarginTop(RenderBoxModel child) {
-    CSSDisplay childTransformedDisplay = child.renderStyle.transformedDisplay;
+    CSSDisplay? childTransformedDisplay = child.renderStyle.transformedDisplay;
     // Margin is invalid for inline element.
     if (childTransformedDisplay == CSSDisplay.inline) {
       return 0;
     }
-    double originalMarginTop = child.renderStyle.marginTop.length;
+    double originalMarginTop = child.renderStyle.marginTop.length!;
     // Margin collapse does not work on following case:
     // 1. HTML element
     // 2. Inline level elements
@@ -1603,8 +1571,9 @@
       return originalMarginTop;
     }
 
-    RenderLayoutParentData childParentData = child.parentData;
-    RenderObject preSibling = childParentData.previousSibling;
+    RenderLayoutParentData childParentData = child.parentData as RenderLayoutParentData;
+    RenderObject? preSibling = childParentData.previousSibling != null ?
+      childParentData.previousSibling as RenderObject : null;
 
     // Margin top collapse with its nested first child when meeting following cases at the same time:
     // 1. No padding, border is set.
@@ -1617,11 +1586,11 @@
 
     // Margin top and bottom of empty block collapse.
     // Make collapsed marign-top to the max of its top and bottom and margin-bottom as 0.
-    if (child.boxSize.height == 0 &&
+    if (child.boxSize!.height == 0 &&
       childTransformedDisplay != CSSDisplay.flex &&
       (isChildOverflowVisible || isChildOverflowClip)
     ) {
-      double marginBottom = child.renderStyle.marginBottom.length;
+      double marginBottom = child.renderStyle.marginBottom.length!;
       marginTop = math.max(marginTop, marginBottom);
     }
     if (preSibling == null) {
@@ -1640,7 +1609,7 @@
   double _getCollapsedMarginBottomWithParent(RenderBoxModel renderBoxModel, double marginBottom) {
     // Get the outer box of overflow scroll/auto element as parent
     RenderLayoutBox parent = (renderBoxModel.parent as RenderLayoutBox).isScrollingContentBox ?
-      renderBoxModel.parent.parent : renderBoxModel.parent;
+      (renderBoxModel.parent!.parent! as RenderLayoutBox) : (renderBoxModel.parent as RenderLayoutBox);
     bool isParentOverflowVisible = parent.renderStyle.overflowX == CSSOverflowType.visible &&
       parent.renderStyle.overflowY == CSSOverflowType.visible;
     bool isParentOverflowClip = parent.renderStyle.overflowX == CSSOverflowType.clip &&
@@ -1664,7 +1633,7 @@
   double _getCollapsedMarginBottomWithNestedLastChild(RenderBoxModel renderBoxModel) {
     double paddingBottom = renderBoxModel.renderStyle.paddingBottom;
     double borderBottom = renderBoxModel.renderStyle.borderBottom;
-    double marginBottom = renderBoxModel.renderStyle.marginBottom.length;
+    double marginBottom = renderBoxModel.renderStyle.marginBottom.length!;
     bool isOverflowVisible = renderBoxModel.renderStyle.overflowX == CSSOverflowType.visible &&
       renderBoxModel.renderStyle.overflowY == CSSOverflowType.visible;
     bool isOverflowClip = renderBoxModel.renderStyle.overflowX == CSSOverflowType.clip &&
@@ -1679,11 +1648,11 @@
       paddingBottom == 0 &&
       borderBottom == 0
     ) {
-      RenderObject lastChild = renderBoxModel.lastChild;
+      RenderObject lastChild = renderBoxModel.lastChild as RenderObject;
       if (lastChild is RenderBoxModel &&
         lastChild.renderStyle.transformedDisplay == CSSDisplay.block) {
         double childMarginBottom = lastChild is RenderLayoutBox ?
-        _getCollapsedMarginBottomWithNestedLastChild(lastChild) : lastChild.renderStyle.marginBottom.length;
+        _getCollapsedMarginBottomWithNestedLastChild(lastChild) : lastChild.renderStyle.marginBottom.length!;
         if (marginBottom < 0 && childMarginBottom < 0) {
           return math.min(marginBottom, childMarginBottom);
         } else if ((marginBottom < 0 && childMarginBottom > 0) || (marginBottom > 0 && childMarginBottom < 0)) {
@@ -1700,12 +1669,12 @@
   /// Get the collapsed margin bottom of child due to the margin collapse rule.
   /// https://www.w3.org/TR/CSS2/box.html#collapsing-margins
   double _getChildMarginBottom(RenderBoxModel child) {
-    CSSDisplay childTransformedDisplay = child.renderStyle.transformedDisplay;
+    CSSDisplay? childTransformedDisplay = child.renderStyle.transformedDisplay;
     // Margin is invalid for inline element.
     if (childTransformedDisplay == CSSDisplay.inline) {
       return 0;
     }
-    double originalMarginBottom = child.renderStyle.marginBottom.length;
+    double originalMarginBottom = child.renderStyle.marginBottom.length!;
     // Margin collapse does not work on following case:
     // 1. HTML element
     // 2. Inline level elements
@@ -1725,15 +1694,16 @@
 
     // Margin top and bottom of empty block collapse.
     // Make collapsed marign-top to the max of its top and bottom and margin-bottom as 0.
-    if (child.boxSize.height == 0 &&
+    if (child.boxSize!.height == 0 &&
       childTransformedDisplay != CSSDisplay.flex &&
       (isChildOverflowVisible || isChildOverflowClip)
     ) {
       return 0;
     }
 
-    RenderLayoutParentData childParentData = child.parentData;
-    RenderObject nextSibling = childParentData.nextSibling;
+    RenderLayoutParentData childParentData = child.parentData as RenderLayoutParentData;
+    RenderObject? nextSibling = childParentData.nextSibling != null ?
+      childParentData.nextSibling as RenderObject : null;
 
     // Margin bottom collapse with its nested last child when meeting following cases at the same time:
     // 1. No padding, border is set.
@@ -1814,6 +1784,7 @@
     List<RenderObject?> children = getDetachedChildrenAsList();
     RenderRecyclerLayout layout = RenderRecyclerLayout(
         targetId: targetId,
+        elementType: elementType,
         renderStyle: renderStyle,
         elementManager: elementManager);
     layout.addAll(children as List<RenderBox?>?);
@@ -1826,6 +1797,7 @@
     RenderFlexLayout flexLayout = RenderFlexLayout(
         children: children as List<RenderBox>,
         targetId: targetId,
+        elementType: elementType,
         renderStyle: renderStyle,
         elementManager: elementManager);
     return copyWith(flexLayout);
@@ -1833,47 +1805,27 @@
 
   /// Convert [RenderFlowLayout] to [RenderSelfRepaintFlowLayout]
   RenderSelfRepaintFlowLayout toSelfRepaint() {
-<<<<<<< HEAD
-    List<RenderObject> children = getDetachedChildrenAsList();
-    RenderSelfRepaintFlowLayout selfRepaintFlowLayout = RenderSelfRepaintFlowLayout(
-      children: children,
-      elementType: elementType,
-      targetId: targetId,
-      renderStyle: renderStyle,
-      elementManager: elementManager
-    );
-=======
     List<RenderObject?> children = getDetachedChildrenAsList();
     RenderSelfRepaintFlowLayout selfRepaintFlowLayout =
         RenderSelfRepaintFlowLayout(
             children: children as List<RenderBox>?,
+            elementType: elementType,
             targetId: targetId,
             renderStyle: renderStyle,
             elementManager: elementManager);
->>>>>>> 82620822
     return copyWith(selfRepaintFlowLayout);
   }
 
   /// Convert [RenderFlowLayout] to [RenderSelfRepaintFlexLayout]
   RenderSelfRepaintFlexLayout toSelfRepaintFlexLayout() {
-<<<<<<< HEAD
-    List<RenderObject> children = getDetachedChildrenAsList();
-    RenderSelfRepaintFlexLayout selfRepaintFlexLayout = RenderSelfRepaintFlexLayout(
-      children: children,
-      elementType: elementType,
-      targetId: targetId,
-      renderStyle: renderStyle,
-      elementManager: elementManager
-    );
-=======
     List<RenderObject?> children = getDetachedChildrenAsList();
     RenderSelfRepaintFlexLayout selfRepaintFlexLayout =
         RenderSelfRepaintFlexLayout(
             children: children as List<RenderBox>,
+            elementType: elementType,
             targetId: targetId,
             renderStyle: renderStyle,
             elementManager: elementManager);
->>>>>>> 82620822
     return copyWith(selfRepaintFlexLayout);
   }
 }
@@ -1881,24 +1833,17 @@
 // Render flex layout with self repaint boundary.
 class RenderSelfRepaintFlowLayout extends RenderFlowLayout {
   RenderSelfRepaintFlowLayout({
-<<<<<<< HEAD
-    List<RenderBox> children,
-    String elementType,
-    int targetId,
-    ElementManager elementManager,
-    RenderStyle renderStyle,
-  }): super(children: children, elementType: elementType, targetId: targetId, elementManager: elementManager, renderStyle: renderStyle);
-=======
     List<RenderBox>? children,
+    required  String elementType,
     required int targetId,
     ElementManager? elementManager,
     required RenderStyle renderStyle,
   }) : super(
             children: children,
+            elementType: elementType,
             targetId: targetId,
             elementManager: elementManager,
             renderStyle: renderStyle);
->>>>>>> 82620822
 
   @override
   bool get isRepaintBoundary => true;
@@ -1909,6 +1854,7 @@
     RenderSelfRepaintFlexLayout selfRepaintFlexLayout =
         RenderSelfRepaintFlexLayout(
             children: children as List<RenderBox>,
+            elementType: elementType,
             targetId: targetId,
             renderStyle: renderStyle,
             elementManager: elementManager);
@@ -1920,6 +1866,7 @@
     List<RenderObject?> children = getDetachedChildrenAsList();
     RenderFlowLayout renderFlowLayout = RenderFlowLayout(
         children: children as List<RenderBox>,
+        elementType: elementType,
         targetId: targetId,
         renderStyle: renderStyle,
         elementManager: elementManager);
@@ -1931,6 +1878,7 @@
     List<RenderObject?> children = getDetachedChildrenAsList();
     RenderFlexLayout renderFlexLayout = RenderFlexLayout(
         children: children as List<RenderBox>,
+        elementType: elementType,
         targetId: targetId,
         renderStyle: renderStyle,
         elementManager: elementManager);
