/*
 * Copyright (C) 2020-present Alibaba Inc. All rights reserved.
 * Author: Kraken Team.
 */
import 'dart:math' as math;
import 'package:kraken/css.dart';
import 'package:flutter/foundation.dart';
import 'package:flutter/rendering.dart';
import 'package:kraken/rendering.dart';
import 'package:kraken/dom.dart';
import 'package:kraken/module.dart';

/// Infos of each run (line box) in flow layout
/// https://www.w3.org/TR/css-inline-3/#line-boxes
class _RunMetrics {
  _RunMetrics(
    this.mainAxisExtent,
    this.crossAxisExtent,
    this.baselineExtent,
    this.runChildren,
  );

  // Main size extent of the run
  final double mainAxisExtent;
  // Cross size extent of the run
  final double crossAxisExtent;
  // Max extent above each flex items in the run
  final double baselineExtent;
  // All the children RenderBox of layout in the run
  final Map<int, RenderBox> runChildren;
}

/// Impl flow layout algorithm.
class RenderFlowLayout extends RenderLayoutBox {
  RenderFlowLayout(
      {List<RenderBox> children,
      RenderStyle renderStyle,
      int targetId,
      ElementManager elementManager})
      : super(targetId: targetId, renderStyle: renderStyle, elementManager: elementManager) {
    addAll(children);
  }

  /// The direction to use as the main axis.
  ///
  /// For example, if [direction] is [Axis.horizontal], the default, the
  /// children are placed adjacent to one another in a horizontal run until the
  /// available horizontal space is consumed, at which point a subsequent
  /// children are placed in a new run vertically adjacent to the previous run.
  Axis get direction => _direction;
  Axis _direction = Axis.horizontal;
  set direction(Axis value) {
    assert(value != null);
    if (_direction == value) return;
    _direction = value;
    markNeedsLayout();
  }

  /// How much space to place between children in a run in the main axis.
  ///
  /// For example, if [spacing] is 10.0, the children will be spaced at least
  /// 10.0 logical pixels apart in the main axis.
  ///
  /// If there is additional free space in a run (e.g., because the wrap has a
  /// minimum size that is not filled or because some runs are longer than
  /// others), the additional free space will be allocated according to the
  /// textAlign style.
  ///
  /// Defaults to 0.0.
  double get spacing => _spacing;
  double _spacing = 0.0;
  set spacing(double value) {
    assert(value != null);
    if (_spacing == value) return;
    _spacing = value;
    markNeedsLayout();
  }

  /// How the runs themselves should be placed in the cross axis.
  ///
  /// For example, if [runAlignment] is [MainAxisAlignment.center], the runs are
  /// grouped together in the center of the overall [RenderWrap] in the cross
  /// axis.
  ///
  /// Defaults to [MainAxisAlignment.start].
  ///
  MainAxisAlignment get runAlignment => _runAlignment;
  MainAxisAlignment _runAlignment = MainAxisAlignment.start;
  set runAlignment(MainAxisAlignment value) {
    assert(value != null);
    if (_runAlignment == value) return;
    _runAlignment = value;
    markNeedsLayout();
  }

  /// How much space to place between the runs themselves in the cross axis.
  ///
  /// For example, if [runSpacing] is 10.0, the runs will be spaced at least
  /// 10.0 logical pixels apart in the cross axis.
  ///
  /// If there is additional free space in the overall [RenderWrap] (e.g.,
  /// The distance by which the child's top edge is inset from the top of the stack.
  double top;

  /// The distance by which the child's right edge is inset from the right of the stack.
  double right;

  /// The distance by which the child's bottom edge is inset from the bottom of the stack.
  double bottom;

  /// The distance by which the child's left edge is inset from the left of the stack.
  double left;

  /// because the wrap has a minimum size that is not filled), the additional
  /// free space will be allocated according to the [runAlignment].
  ///
  /// Defaults to 0.0.
  double get runSpacing => _runSpacing;
  double _runSpacing = 0.0;
  set runSpacing(double value) {
    assert(value != null);
    if (_runSpacing == value) return;
    _runSpacing = value;
    markNeedsLayout();
  }

  /// How the children within a run should be aligned relative to each other in
  /// the cross axis.
  ///
  /// For example, if this is set to [CrossAxisAlignment.end], and the
  /// [direction] is [Axis.horizontal], then the children within each
  /// run will have their bottom edges aligned to the bottom edge of the run.
  ///
  /// Defaults to [CrossAxisAlignment.end].
  ///
  CrossAxisAlignment get crossAxisAlignment => _crossAxisAlignment;
  CrossAxisAlignment _crossAxisAlignment = CrossAxisAlignment.end;
  set crossAxisAlignment(CrossAxisAlignment value) {
    assert(value != null);
    if (_crossAxisAlignment == value) return;
    _crossAxisAlignment = value;
    markNeedsLayout();
  }

  /// Determines the order to lay children out horizontally and how to interpret
  /// `start` and `end` in the horizontal direction.
  ///
  /// If the [direction] is [Axis.horizontal], this controls the order in which
  /// children are positioned (left-to-right or right-to-left), and the meaning
  /// of the textAlign style's [TextAlign.start] and
  /// [TextAlign.end] values.
  ///
  /// If the [direction] is [Axis.horizontal], and either the
  /// textAlign style is either [TextAlign.start] or [TextAlign.end], or
  /// there's more than one child, then the [textDirection] must not be null.
  ///
  /// If the [direction] is [Axis.vertical], this controls the order in
  /// which runs are positioned, the meaning of the [runAlignment] property's
  /// [TextAlign.start] and [TextAlign.end] values, as well as the
  /// [crossAxisAlignment] property's [CrossAxisAlignment.start] and
  /// [CrossAxisAlignment.end] values.
  ///
  /// If the [direction] is [Axis.vertical], and either the
  /// [runAlignment] is either [MainAxisAlignment.start] or [MainAxisAlignment.end], the
  /// [crossAxisAlignment] is either [CrossAxisAlignment.start] or
  /// [CrossAxisAlignment.end], or there's more than one child, then the
  /// [textDirection] must not be null.
  TextDirection get textDirection => _textDirection;
  TextDirection _textDirection = TextDirection.ltr;
  set textDirection(TextDirection value) {
    if (_textDirection != value) {
      _textDirection = value;
      markNeedsLayout();
    }
  }

  /// Determines the order to lay children out vertically and how to interpret
  /// `start` and `end` in the vertical direction.
  ///
  /// If the [direction] is [Axis.vertical], this controls which order children
  /// are painted in (down or up), the meaning of the textAlign style's
  /// [TextAlign.start] and [TextAlign.end] values.
  ///
  /// If the [direction] is [Axis.vertical], and either the textAlign
  /// is either [TextAlign.start] or [TextAlign.end], or there's
  /// more than one child, then the [verticalDirection] must not be null.
  ///
  /// If the [direction] is [Axis.horizontal], this controls the order in which
  /// runs are positioned, the meaning of the [runAlignment] property's
  /// [MainAxisAlignment.start] and [MainAxisAlignment.end] values, as well as the
  /// [crossAxisAlignment] property's [CrossAxisAlignment.start] and
  /// [CrossAxisAlignment.end] values.
  ///
  /// If the [direction] is [Axis.horizontal], and either the
  /// [runAlignment] is either [MainAxisAlignment.start] or [MainAxisAlignment.end], the
  /// [crossAxisAlignment] is either [CrossAxisAlignment.start] or
  /// [CrossAxisAlignment.end], or there's more than one child, then the
  /// [verticalDirection] must not be null.
  VerticalDirection get verticalDirection => _verticalDirection;
  VerticalDirection _verticalDirection = VerticalDirection.down;
  set verticalDirection(VerticalDirection value) {
    if (_verticalDirection != value) {
      _verticalDirection = value;
      markNeedsLayout();
    }
  }

  bool get _debugHasNecessaryDirections {
    assert(direction != null);
    assert(runAlignment != null);
    assert(crossAxisAlignment != null);
    if (firstChild != null && lastChild != firstChild) {
      // i.e. there's more than one child
      switch (direction) {
        case Axis.horizontal:
          assert(textDirection != null,
              'Horizontal $runtimeType with multiple children has a null textDirection, so the layout order is undefined.');
          break;
        case Axis.vertical:
          assert(verticalDirection != null,
              'Vertical $runtimeType with multiple children has a null verticalDirection, so the layout order is undefined.');
          break;
      }
    }

    TextAlign textAlign = renderStyle.textAlign;

    if (textAlign == TextAlign.start || textAlign == TextAlign.end) {
      switch (direction) {
        case Axis.horizontal:
          assert(textDirection != null,
              'Horizontal $runtimeType with textAlign $textAlign has a null textDirection, so the textAlign cannot be resolved.');
          break;
        case Axis.vertical:
          assert(verticalDirection != null,
              'Vertical $runtimeType with textAlign $textAlign has a null verticalDirection, so the textAlign cannot be resolved.');
          break;
      }
    }
    if (runAlignment == MainAxisAlignment.start || runAlignment == MainAxisAlignment.end) {
      switch (direction) {
        case Axis.horizontal:
          assert(verticalDirection != null,
              'Horizontal $runtimeType with runAlignment $runAlignment has a null verticalDirection, so the textAlign cannot be resolved.');
          break;
        case Axis.vertical:
          assert(textDirection != null,
              'Vertical $runtimeType with runAlignment $runAlignment has a null textDirection, so the textAlign cannot be resolved.');
          break;
      }
    }
    if (crossAxisAlignment == CrossAxisAlignment.start || crossAxisAlignment == CrossAxisAlignment.end) {
      switch (direction) {
        case Axis.horizontal:
          assert(verticalDirection != null,
              'Horizontal $runtimeType with crossAxisAlignment $crossAxisAlignment has a null verticalDirection, so the textAlign cannot be resolved.');
          break;
        case Axis.vertical:
          assert(textDirection != null,
              'Vertical $runtimeType with crossAxisAlignment $crossAxisAlignment has a null textDirection, so the textAlign cannot be resolved.');
          break;
      }
    }
    return true;
  }

  /// Line boxes of flow layout
  List<_RunMetrics> lineBoxMetrics = <_RunMetrics>[];

  @override
  void setupParentData(RenderBox child) {
    if (child.parentData is! RenderLayoutParentData) {
      child.parentData = RenderLayoutParentData();
    }
    if (child is RenderBoxModel) {
      child.parentData = CSSPositionedLayout.getPositionParentData(child, child.parentData);
    }
  }

  double _computeIntrinsicHeightForWidth(double width) {
    assert(direction == Axis.horizontal);
    int runCount = 0;
    double height = 0.0;
    double runWidth = 0.0;
    double runHeight = 0.0;
    int childCount = 0;
    RenderBox child = firstChild;
    while (child != null) {
      final double childWidth = child.getMaxIntrinsicWidth(double.infinity);
      final double childHeight = child.getMaxIntrinsicHeight(childWidth);
      if (runWidth + childWidth > width) {
        height += runHeight;
        if (runCount > 0) height += runSpacing;
        runCount += 1;
        runWidth = 0.0;
        runHeight = 0.0;
        childCount = 0;
      }
      runWidth += childWidth;
      runHeight = math.max(runHeight, childHeight);
      if (childCount > 0) runWidth += spacing;
      childCount += 1;
      child = childAfter(child);
    }
    if (childCount > 0) height += runHeight + runSpacing;
    return height;
  }

  double _computeIntrinsicWidthForHeight(double height) {
    assert(direction == Axis.vertical);
    int runCount = 0;
    double width = 0.0;
    double runHeight = 0.0;
    double runWidth = 0.0;
    int childCount = 0;
    RenderBox child = firstChild;
    while (child != null) {
      final double childHeight = child.getMaxIntrinsicHeight(double.infinity);
      final double childWidth = child.getMaxIntrinsicWidth(childHeight);
      if (runHeight + childHeight > height) {
        width += runWidth;
        if (runCount > 0) width += runSpacing;
        runCount += 1;
        runHeight = 0.0;
        runWidth = 0.0;
        childCount = 0;
      }
      runHeight += childHeight;
      runWidth = math.max(runWidth, childWidth);
      if (childCount > 0) runHeight += spacing;
      childCount += 1;
      child = childAfter(child);
    }
    if (childCount > 0) width += runWidth + runSpacing;
    return width;
  }

  @override
  double computeMinIntrinsicWidth(double height) {
    switch (direction) {
      case Axis.horizontal:
        double width = 0.0;
        RenderBox child = firstChild;
        while (child != null) {
          width = math.max(width, child.getMinIntrinsicWidth(double.infinity));
          child = childAfter(child);
        }
        return width;
      case Axis.vertical:
        return _computeIntrinsicWidthForHeight(height);
    }
    return null;
  }

  @override
  double computeMaxIntrinsicWidth(double height) {
    switch (direction) {
      case Axis.horizontal:
        double width = 0.0;
        RenderBox child = firstChild;
        while (child != null) {
          width += child.getMaxIntrinsicWidth(double.infinity);
          child = childAfter(child);
        }
        return width;
      case Axis.vertical:
        return _computeIntrinsicWidthForHeight(height);
    }
    return null;
  }

  @override
  double computeMinIntrinsicHeight(double width) {
    switch (direction) {
      case Axis.horizontal:
        return _computeIntrinsicHeightForWidth(width);
      case Axis.vertical:
        double height = 0.0;
        RenderBox child = firstChild;
        while (child != null) {
          height = math.max(height, child.getMinIntrinsicHeight(double.infinity));
          child = childAfter(child);
        }
        return height;
    }
    return null;
  }

  /// Get current offset.
  Offset get offset => (parentData as BoxParentData).offset;

  @override
  double computeMaxIntrinsicHeight(double width) {
    switch (direction) {
      case Axis.horizontal:
        return _computeIntrinsicHeightForWidth(width);
      case Axis.vertical:
        double height = 0.0;
        RenderBox child = firstChild;
        while (child != null) {
          height += child.getMaxIntrinsicHeight(double.infinity);
          child = childAfter(child);
        }
        return height;
    }
    return null;
  }

  double _getMainAxisExtent(RenderBox child) {
    double marginHorizontal = 0;
    double marginVertical = 0;

    if (child is RenderBoxModel) {
      marginHorizontal = child.renderStyle.marginLeft.length + child.renderStyle.marginRight.length;
      marginVertical = child.renderStyle.marginTop.length + child.renderStyle.marginBottom.length;
    }

    Size childSize = _getChildSize(child) ?? Size.zero;
    switch (direction) {
      case Axis.horizontal:
        return childSize.width + marginHorizontal;
      case Axis.vertical:
        return childSize.height + marginVertical;
    }
    return 0.0;
  }

  double _getCrossAxisExtent(RenderBox child) {
    double lineHeight = _getLineHeight(child);
    double marginVertical = 0;
    double marginHorizontal = 0;

    if (child is RenderBoxModel) {
      marginHorizontal = child.renderStyle.marginLeft.length + child.renderStyle.marginRight.length;
      marginVertical = child.renderStyle.marginTop.length + child.renderStyle.marginBottom.length;
    }
    Size childSize = _getChildSize(child) ?? Size.zero;
    switch (direction) {
      case Axis.horizontal:
        return lineHeight != null ?
          math.max(lineHeight, childSize.height) + marginVertical :
          childSize.height + marginVertical;
      case Axis.vertical:
        return childSize.width + marginHorizontal;
    }
    return 0.0;
  }

  Offset _getOffset(double mainAxisOffset, double crossAxisOffset) {
    switch (direction) {
      case Axis.horizontal:
        return Offset(mainAxisOffset, crossAxisOffset);
      case Axis.vertical:
        return Offset(crossAxisOffset, mainAxisOffset);
    }
    return Offset.zero;
  }

  double _getChildCrossAxisOffset(bool flipCrossAxis, double runCrossAxisExtent, double childCrossAxisExtent) {
    final double freeSpace = runCrossAxisExtent - childCrossAxisExtent;
    switch (crossAxisAlignment) {
      case CrossAxisAlignment.start:
        return flipCrossAxis ? freeSpace : 0.0;
      case CrossAxisAlignment.end:
        return flipCrossAxis ? 0.0 : freeSpace;
      case CrossAxisAlignment.center:
        return freeSpace / 2.0;
      case CrossAxisAlignment.baseline:
        return 0.0;
      case CrossAxisAlignment.stretch:
        return 0.0;
    }
    return 0.0;
  }

  double _getLineHeight(RenderBox child) {
    double lineHeight;
    if (child is RenderTextBox) {
      lineHeight = renderStyle.lineHeight;
    } else if (child is RenderBoxModel) {
      lineHeight = child.renderStyle.lineHeight;
    } else if (child is RenderPositionHolder) {
      lineHeight = child.realDisplayedBox.renderStyle.lineHeight;
    }
    return lineHeight;
  }


  @override
  void performLayout() {
    if (kProfileMode) {
      childLayoutDuration = 0;
      PerformanceTiming.instance(elementManager.contextId).mark(PERF_FLOW_LAYOUT_START, uniqueId: targetId);
    }

    CSSDisplay display = renderStyle.display;
    if (display == CSSDisplay.none) {
      size = constraints.smallest;
      if (kProfileMode) {
        PerformanceTiming.instance(elementManager.contextId).mark(PERF_FLOW_LAYOUT_END, uniqueId: targetId);
      }
      return;
    }

    beforeLayout();

    RenderBox child = firstChild;

    // Layout positioned element
    while (child != null) {
      final RenderLayoutParentData childParentData = child.parentData;
      if (childParentData.isPositioned) {
        CSSPositionedLayout.layoutPositionedChild(this, child);
      } else if (!childParentData.isOffsetCalculated && child is RenderBoxModel) {
        if (CSSPositionedLayout.isSticky(child)) {
          CSSPositionedLayout.layoutStickyChild(this, child);
        }
      }
      child = childParentData.nextSibling;
    }

    // Layout non positioned element
    _layoutChildren();

    // Set offset of positioned element
    child = firstChild;
    while (child != null) {
      final RenderLayoutParentData childParentData = child.parentData;

      if (child is RenderBoxModel && childParentData.isPositioned) {
        CSSPositionedLayout.applyPositionedChildOffset(this, child);

        setScrollableSize(childParentData, child);

        // For scrolling box, the minimum width and height should not less than scrollableSize
        if (isScrollingContentBox) {
          ensureBoxSizeLargerThanScrollableSize();
        }
      }
      child = childParentData.nextSibling;
    }

    _relayoutPositionedChildren();

    didLayout();

    if (kProfileMode) {
      DateTime flowLayoutEndTime = DateTime.now();
      int amendEndTime = flowLayoutEndTime.microsecondsSinceEpoch - childLayoutDuration;
      PerformanceTiming.instance(elementManager.contextId)
          .mark(PERF_FLOW_LAYOUT_END, uniqueId: targetId, startTime: amendEndTime);
    }
  }

  /// Relayout positioned child if percentage size exists
  void _relayoutPositionedChildren() {
    RenderBox child = firstChild;
    while (child != null) {
      final RenderLayoutParentData childParentData = child.parentData;

      if (child is RenderBoxModel && childParentData.isPositioned) {
        bool percentageOfSizingFound = child.renderStyle.isPercentageOfSizingExist(logicalContentWidth, logicalContentHeight);
        bool percentageToOwnFound = child.renderStyle.isPercentageToOwnExist();
        bool percentageToContainingBlockFound = child.renderStyle.resolvePercentageToContainingBlock(this, logicalContentWidth, logicalContentHeight);

        /// When percentage exists in sizing styles(width/height) and styles relies on its own size,
        /// it needs to relayout twice cause the latter relies on the size calculated in the first relayout
        if (percentageOfSizingFound == true && percentageToOwnFound == true) {
          /// Relayout first time to calculate percentage styles such as width/height
          _layoutPositionedChild(child);
          child.renderStyle.resolvePercentageToOwn();
          /// Relayout second time to calculate percentage styles such as transform: translate/border-radius
          _layoutPositionedChild(child);
        } else if (percentageToContainingBlockFound == true || percentageToOwnFound == true ) {
          _layoutPositionedChild(child);
        }
        setScrollableSize(childParentData, child);
      }
      child = childParentData.nextSibling;
    }
  }

  void _layoutPositionedChild(RenderBoxModel child) {
    CSSPositionedLayout.layoutPositionedChild(this, child, needsRelayout: true);
    CSSPositionedLayout.applyPositionedChildOffset(this, child);
  }

  void _layoutChildren({bool needsRelayout = false}) {
    assert(_debugHasNecessaryDirections);
    RenderBox child = firstChild;

    // If no child exists, stop layout.
    if (childCount == 0) {
      Size layoutSize = getLayoutSize(
        logicalContentWidth: logicalContentWidth,
        logicalContentHeight: logicalContentHeight,
        contentWidth: 0,
        contentHeight: 0,
      );
      double constraintWidth = layoutSize.width;
      double constraintHeight = layoutSize.height;

      setMaxScrollableSize(constraintWidth, constraintHeight);
      size = getBoxSize(Size(
        constraintWidth,
        constraintHeight,
      ));
      return;
    }

    double mainAxisLimit = 0.0;
    bool flipMainAxis = false;
    bool flipCrossAxis = false;
    switch (direction) {
      case Axis.horizontal:
        double maxConstraintWidth = RenderBoxModel.getMaxConstraintWidth(this);
        mainAxisLimit = logicalContentWidth != null ? logicalContentWidth : maxConstraintWidth;
        if (textDirection == TextDirection.rtl) flipMainAxis = true;
        if (verticalDirection == VerticalDirection.up) flipCrossAxis = true;
        break;
      case Axis.vertical:
        mainAxisLimit = contentConstraints.maxHeight;
        if (verticalDirection == VerticalDirection.up) flipMainAxis = true;
        if (textDirection == TextDirection.rtl) flipCrossAxis = true;
        break;
    }
    assert(mainAxisLimit != null);
    final double spacing = this.spacing;
    final double runSpacing = this.runSpacing;
    List<_RunMetrics> runMetrics = <_RunMetrics>[];
    double mainAxisExtent = 0.0;
    double crossAxisExtent = 0.0;
    double runMainAxisExtent = 0.0;
    double runCrossAxisExtent = 0.0;
    RenderBox preChild;
    double maxSizeAboveBaseline = 0;
    double maxSizeBelowBaseline = 0;
    Map<int, RenderBox> runChildren = {};

    lineBoxMetrics = runMetrics;

    WhiteSpace whiteSpace = renderStyle.whiteSpace;

    while (child != null) {

      final RenderLayoutParentData childParentData = child.parentData;

      if (childParentData.isPositioned ||
          // Skip child that display is none
          (child is RenderBoxModel && child.renderStyle.transformedDisplay == CSSDisplay.none)) {
        child = childParentData.nextSibling;
        continue;
      }

      int childNodeId;
      if (child is RenderTextBox) {
        childNodeId = child.targetId;
      } else if (child is RenderBoxModel) {
        childNodeId = child.targetId;
      }

      BoxConstraints childConstraints;
      if (child is RenderBoxModel) {
        childConstraints = child.getConstraints();
      } else if (child is RenderTextBox) {
        childConstraints = child.getConstraints();
      } else {
        childConstraints = BoxConstraints();
      }

      // Whether child need to layout
      bool isChildNeedsLayout = true;

      if (child.hasSize &&
        !needsRelayout &&
        (childConstraints == child.constraints) &&
        ((child is RenderBoxModel && !child.needsLayout) ||
          (child is RenderTextBox && !child.needsLayout))
      ) {
        isChildNeedsLayout = false;
      }

      if (isChildNeedsLayout) {
        DateTime childLayoutStart;
        if (kProfileMode) {
          childLayoutStart = DateTime.now();
        }

        // Inflate constraints of percentage renderBoxModel to force it layout after percentage resolved
        // cause Flutter will skip child layout if its constraints not changed between two layouts.
        if (child is RenderBoxModel && needsRelayout) {
          childConstraints = BoxConstraints(
            minWidth: 0,
            maxWidth: childConstraints.maxWidth,
            minHeight: 0,
            maxHeight: childConstraints.maxHeight,
          );
        }
        child.layout(childConstraints, parentUsesSize: true);

        if (kProfileMode) {
          DateTime childLayoutEnd = DateTime.now();
          childLayoutDuration += (childLayoutEnd.microsecondsSinceEpoch - childLayoutStart.microsecondsSinceEpoch);
        }
      }

      double childMainAxisExtent = _getMainAxisExtent(child);
      double childCrossAxisExtent = _getCrossAxisExtent(child);

      if (isPositionHolder(child)) {
        RenderPositionHolder positionHolder = child;
        RenderBoxModel childRenderBoxModel = positionHolder.realDisplayedBox;
        if (childRenderBoxModel != null) {
          RenderLayoutParentData childParentData = childRenderBoxModel.parentData;
          if (childParentData.isPositioned) {
            childMainAxisExtent = childCrossAxisExtent = 0;
          }
        }
      }

      // white-space property not only specifies whether and how white space is collapsed
      // but only specifies whether lines may wrap at unforced soft wrap opportunities
      // https://www.w3.org/TR/css-text-3/#line-breaking
      bool isChildBlockLevel = _isChildBlockLevel(child);
      bool isPreChildBlockLevel = _isChildBlockLevel(preChild);
      bool isLineLengthExeedContainter = whiteSpace != WhiteSpace.nowrap &&
          (runMainAxisExtent + spacing + childMainAxisExtent > mainAxisLimit);

      if (runChildren.length > 0  &&
        (isChildBlockLevel || isPreChildBlockLevel || isLineLengthExeedContainter)
      ) {
        mainAxisExtent = math.max(mainAxisExtent, runMainAxisExtent);
        crossAxisExtent += runCrossAxisExtent;
        if (runMetrics.isNotEmpty) crossAxisExtent += runSpacing;
        runMetrics.add(_RunMetrics(
          runMainAxisExtent,
          runCrossAxisExtent,
          maxSizeAboveBaseline,
          runChildren,
        ));
        runChildren = {};
        runMainAxisExtent = 0.0;
        runCrossAxisExtent = 0.0;
        maxSizeAboveBaseline = 0.0;
        maxSizeBelowBaseline = 0.0;
      }
      runMainAxisExtent += childMainAxisExtent;
      if (runChildren.length > 0) {
        runMainAxisExtent += spacing;
      }
      /// Calculate baseline extent of layout box
      RenderStyle childRenderStyle = _getChildRenderStyle(child);
      VerticalAlign verticalAlign = childRenderStyle.verticalAlign;

      bool isLineHeightValid = _isLineHeightValid(child);

      // Vertical align is only valid for inline box
      if (verticalAlign == VerticalAlign.baseline && isLineHeightValid) {
        double childMarginTop = 0;
        double childMarginBottom = 0;
        if (child is RenderBoxModel) {
          childMarginTop = child.renderStyle.marginTop.length;
          childMarginBottom = child.renderStyle.marginBottom.length;
        }

        Size childSize = _getChildSize(child);
        double lineHeight = _getLineHeight(child);
        // Leading space between content box and virtual box of child
        double childLeading = 0;
        if (child is! RenderTextBox && lineHeight != null) {
          childLeading = lineHeight - childSize.height;
        }

        // When baseline of children not found, use boundary of margin bottom as baseline
        double childAscent = _getChildAscent(child);

        double extentAboveBaseline = childAscent + childLeading / 2;
        double extentBelowBaseline = childMarginTop + childSize.height + childMarginBottom
         - childAscent + childLeading / 2;

        maxSizeAboveBaseline = math.max(
          extentAboveBaseline,
          maxSizeAboveBaseline,
        );

        maxSizeBelowBaseline = math.max(
          extentBelowBaseline,
          maxSizeBelowBaseline,
        );
        runCrossAxisExtent = maxSizeAboveBaseline + maxSizeBelowBaseline;
      } else {
        runCrossAxisExtent = math.max(runCrossAxisExtent, childCrossAxisExtent);
      }
      runChildren[childNodeId] = child;

      childParentData.runIndex = runMetrics.length;
      preChild = child;
      child = childParentData.nextSibling;
    }

    if (runChildren.length > 0) {
      mainAxisExtent = math.max(mainAxisExtent, runMainAxisExtent);
      crossAxisExtent += runCrossAxisExtent;
      if (runMetrics.isNotEmpty) crossAxisExtent += runSpacing;
      runMetrics.add(_RunMetrics(
        runMainAxisExtent,
        runCrossAxisExtent,
        maxSizeAboveBaseline,
        runChildren,
      ));
    }

    final int runCount = runMetrics.length;

    Size layoutSize = getLayoutSize(
      logicalContentWidth: logicalContentWidth,
      logicalContentHeight: logicalContentHeight,
      contentWidth: mainAxisExtent,
      contentHeight: crossAxisExtent,
    );
    double constraintWidth = layoutSize.width;
    double constraintHeight = layoutSize.height;

    // Main and cross content size of flow layout
    double mainAxisContentSize = 0.0;
    double crossAxisContentSize = 0.0;

    switch (direction) {
      case Axis.horizontal:
        Size logicalSize = Size(constraintWidth, constraintHeight);
        setMaxScrollableSize(logicalSize.width, logicalSize.height);
        size = getBoxSize(logicalSize);
        mainAxisContentSize = contentSize.width;
        crossAxisContentSize = contentSize.height;
        break;
      case Axis.vertical:
        Size logicalSize = Size(crossAxisExtent, mainAxisExtent);
        setMaxScrollableSize(logicalSize.width, logicalSize.height);
        size = getBoxSize(logicalSize);

        mainAxisContentSize = contentSize.height;
        crossAxisContentSize = contentSize.width;
        break;
    }

    autoMinWidth = _getMainAxisAutoSize(runMetrics);
    autoMinHeight = _getCrossAxisAutoSize(runMetrics);

    final double crossAxisFreeSpace = math.max(0.0, crossAxisContentSize - crossAxisExtent);
    double runLeadingSpace = 0.0;
    double runBetweenSpace = 0.0;
    switch (runAlignment) {
      case MainAxisAlignment.start:
        break;
      case MainAxisAlignment.end:
        runLeadingSpace = crossAxisFreeSpace;
        break;
      case MainAxisAlignment.center:
        runLeadingSpace = crossAxisFreeSpace / 2.0;
        break;
      case MainAxisAlignment.spaceBetween:
        runBetweenSpace = runCount > 1 ? crossAxisFreeSpace / (runCount - 1) : 0.0;
        break;
      case MainAxisAlignment.spaceAround:
        runBetweenSpace = crossAxisFreeSpace / runCount;
        runLeadingSpace = runBetweenSpace / 2.0;
        break;
      case MainAxisAlignment.spaceEvenly:
        runBetweenSpace = crossAxisFreeSpace / (runCount + 1);
        runLeadingSpace = runBetweenSpace;
        break;
    }

    runBetweenSpace += runSpacing;
    double crossAxisOffset = flipCrossAxis ? crossAxisContentSize - runLeadingSpace : runLeadingSpace;
    child = firstChild;

    /// Set offset of children
    for (int i = 0; i < runCount; ++i) {
      final _RunMetrics metrics = runMetrics[i];
      final double runMainAxisExtent = metrics.mainAxisExtent;
      final double runCrossAxisExtent = metrics.crossAxisExtent;
      final double runBaselineExtent = metrics.baselineExtent;
      final double mainAxisFreeSpace = math.max(0.0, mainAxisContentSize - runMainAxisExtent);
      final int runChildrenCount = metrics.runChildren.length;

      double childLeadingSpace = 0.0;
      double childBetweenSpace = 0.0;

      switch (renderStyle.textAlign) {
        case TextAlign.left:
        case TextAlign.start:
          break;
        case TextAlign.right:
        case TextAlign.end:
          childLeadingSpace = mainAxisFreeSpace;
          break;
        case TextAlign.center:
          childLeadingSpace = mainAxisFreeSpace / 2.0;
          break;
        case TextAlign.justify:
          childBetweenSpace = runChildrenCount > 1 ? mainAxisFreeSpace / (runChildrenCount - 1) : 0.0;
          break;
      }

      childBetweenSpace += spacing;
      double childMainPosition = flipMainAxis ? mainAxisContentSize - childLeadingSpace : childLeadingSpace;

      if (flipCrossAxis) crossAxisOffset -= runCrossAxisExtent;

      while (child != null) {
        final RenderLayoutParentData childParentData = child.parentData;

        if (childParentData.isPositioned ||
            // Skip child that display is none
            (child is RenderBoxModel && child.renderStyle.transformedDisplay == CSSDisplay.none)) {
          child = childParentData.nextSibling;
          continue;
        }
        if (childParentData.runIndex != i) break;
        final double childMainAxisExtent = _getMainAxisExtent(child);
        final double childCrossAxisExtent = _getCrossAxisExtent(child);

        // Calculate margin auto length according to CSS spec
        // https://www.w3.org/TR/CSS21/visudet.html#blockwidth
        // margin-left and margin-right auto takes up available space
        // between element and its containing block on block-level element
        // which is not positioned and computed to 0px in other cases
        if (child is RenderBoxModel) {
          RenderStyle childRenderStyle = child.renderStyle;
          CSSDisplay childTransformedDisplay = childRenderStyle.transformedDisplay;
          CSSMargin marginLeft = childRenderStyle.marginLeft;
          CSSMargin marginRight = childRenderStyle.marginRight;

          // 'margin-left' + 'border-left-width' + 'padding-left' + 'width' + 'padding-right' +
          // 'border-right-width' + 'margin-right' = width of containing block
          if (childTransformedDisplay == CSSDisplay.block || childTransformedDisplay == CSSDisplay.flex) {
            if (marginLeft.isAuto) {
              double remainingSpace = mainAxisContentSize - childMainAxisExtent;
              if (marginRight.isAuto) {
                childMainPosition = remainingSpace / 2;
              } else {
                childMainPosition = remainingSpace;
              }
            }
          }
        }

        // Always align to the top of run when positioning positioned element placeholder
        // @HACK(kraken): Judge positioned holder to impl top align.
        final double childCrossAxisOffset = isPositionHolder(child)
            ? 0
            : _getChildCrossAxisOffset(flipCrossAxis, runCrossAxisExtent, childCrossAxisExtent);
        if (flipMainAxis) childMainPosition -= childMainAxisExtent;

        Size childSize = _getChildSize(child);
        // Line height of child
        double childLineHeight = _getLineHeight(child);
        // Leading space between content box and virtual box of child
        double childLeading = 0;
        if (childLineHeight != null) {
          childLeading = childLineHeight - childSize.height;
        }
        // Child line extent caculated according to vertical align
        double childLineExtent = childCrossAxisOffset;

        bool isLineHeightValid = _isLineHeightValid(child);
        if (isLineHeightValid) {
          // Distance from top to baseline of child
          double childAscent = _getChildAscent(child);

          RenderStyle childRenderStyle = _getChildRenderStyle(child);
          VerticalAlign verticalAlign = childRenderStyle.verticalAlign;

          // Leading between height of line box's content area and line height of line box
          double lineBoxLeading = 0;
          double lineBoxHeight = _getLineHeight(this);
          if (child is! RenderTextBox && lineBoxHeight != null) {
            lineBoxLeading = lineBoxHeight - runCrossAxisExtent;
          }

          switch (verticalAlign) {
            case VerticalAlign.baseline:
              childLineExtent = lineBoxLeading / 2 + (runBaselineExtent - childAscent);
              break;
            case VerticalAlign.top:
              childLineExtent = childLeading / 2;
              break;
            case VerticalAlign.bottom:
              childLineExtent =
                  (lineBoxHeight != null ? lineBoxHeight : runCrossAxisExtent) - childSize.height - childLeading / 2;
              break;
            // @TODO Vertical align middle needs to caculate the baseline of the parent box plus half the x-height of the parent from W3C spec,
            // currently flutter lack the api to caculate x-height of glyph
            //  case VerticalAlign.middle:
            //  break;
          }
        }

        double childMarginLeft = 0;
        double childMarginTop = 0;
        if (child is RenderBoxModel) {
          childMarginLeft = child.renderStyle.marginLeft.length;
          childMarginTop = child.renderStyle.marginTop.length;
        }

        Offset relativeOffset = _getOffset(
          childMainPosition + renderStyle.paddingLeft + renderStyle.borderLeft + childMarginLeft,
          crossAxisOffset + childLineExtent + renderStyle.paddingTop + renderStyle.borderTop + childMarginTop
        );
        // Apply position relative offset change.
        CSSPositionedLayout.applyRelativeOffset(relativeOffset, child);

        if (flipMainAxis)
          childMainPosition -= childBetweenSpace;
        else
          childMainPosition += childMainAxisExtent + childBetweenSpace;

        child = childParentData.nextSibling;
      }

      if (flipCrossAxis)
        crossAxisOffset -= runBetweenSpace;
      else
        crossAxisOffset += runCrossAxisExtent + runBetweenSpace;
    }

    /// Make sure it will not trigger relayout again when in relayout stage
    if (!needsRelayout) {
      bool percentageOfSizingFound = _isChildrenPercentageOfSizingExist();
      bool percentageToOwnFound = _isChildrenPercentageToOwnExist();
      bool percentageToContainingBlockFound = _resolveChildrenPercentageToContainingBlock();

      /// When percentage exists in sizing styles(width/height) and styles relies on its own size,
      /// it needs to relayout twice cause the latter relies on the size calculated in the first relayout
      if (percentageOfSizingFound == true && percentageToOwnFound == true) {
        /// Relayout first time to calculate percentage styles such as width/height
        _layoutChildren(needsRelayout: true);
        _resolveChildrenPercentageToOwn();
        /// Relayout second time to calculate percentage styles such as transform: translate/border-radius
        _layoutChildren(needsRelayout: true);
      } else if (percentageToContainingBlockFound == true || percentageToOwnFound == true ) {
        _layoutChildren(needsRelayout: true);
      }
    }
  }

  /// Compute distance to baseline of flow layout
  @override
  double computeDistanceToBaseline() {
    double lineDistance;
    double marginTop = renderStyle.marginTop.length ?? 0;
    double marginBottom = renderStyle.marginBottom.length ?? 0;
    bool isParentFlowLayout = parent is RenderFlowLayout;
    CSSDisplay transformedDisplay = renderStyle.transformedDisplay;
    bool isDisplayInline = transformedDisplay != CSSDisplay.block && transformedDisplay != CSSDisplay.flex;

    // Use margin bottom as baseline if layout has no children
    if (lineBoxMetrics.length == 0) {
      if (isDisplayInline) {
        // Flex item baseline does not includes margin-bottom
        lineDistance = isParentFlowLayout ?
        marginTop + boxSize.height + marginBottom :
        marginTop + boxSize.height;
        return lineDistance;
      } else {
        return null;
      }
    }

    // Use baseline of last line in flow layout and layout is inline-level
    // otherwise use baseline of first line
    bool isLastLineBaseline = isParentFlowLayout && isDisplayInline;
    _RunMetrics lineMetrics = isLastLineBaseline ?
      lineBoxMetrics[lineBoxMetrics.length - 1] : lineBoxMetrics[0];
    // Use the max baseline of the children as the baseline in flow layout
    lineMetrics.runChildren.forEach((int targetId, RenderBox child) {
      double childMarginTop = child is RenderBoxModel ? child.renderStyle.marginTop.length : 0;
      RenderLayoutParentData childParentData = child.parentData;
      double childBaseLineDistance;
      if (child is RenderBoxModel) {
        childBaseLineDistance = child.computeDistanceToBaseline();
      } else if (child is RenderTextBox) {
        // Text baseline not depends on its own parent but its grand parents
        childBaseLineDistance = isLastLineBaseline ?
          child.computeDistanceToLastLineBaseline() :
          child.computeDistanceToFirstLineBaseline();
      }
      if (childBaseLineDistance != null) {
        // Baseline of relative positioned element equals its original position
        // so it needs to subtract its vertical offset
        Offset relativeOffset;
        double childOffsetY = childParentData.offset.dy - childMarginTop;
        if (child is RenderBoxModel) {
          relativeOffset = CSSPositionedLayout.getRelativeOffset(child.renderStyle);
        }
        if (relativeOffset != null) {
          childOffsetY -= relativeOffset.dy;
        }
        // It needs to subtract margin-top cause offset already includes margin-top
        childBaseLineDistance += childOffsetY;
        if (lineDistance != null)
          lineDistance = math.max(lineDistance, childBaseLineDistance);
        else
          lineDistance = childBaseLineDistance;
      }
    });

    // If no inline child found, use margin-bottom as baseline
    if (isDisplayInline && lineDistance != null) {
      lineDistance += marginTop;
    }
    return lineDistance;
  }

  /// Resolve all percentage size of child based on size its containing block
  bool _resolveChildrenPercentageToContainingBlock() {
    bool percentageFound = false;
    RenderBox child = firstChild;
    while (child != null) {
      final RenderLayoutParentData childParentData = child.parentData;
      // Exclude positioned child
      if (childParentData.isPositioned) {
        child = childParentData.nextSibling;
        continue;
      }
      if (child is RenderBoxModel) {
        bool percentageExist = child.renderStyle.resolvePercentageToContainingBlock(this, logicalContentWidth, logicalContentHeight);
        if (percentageExist) {
          percentageFound = true;
        }
      }
      child = childParentData.nextSibling;
    }
    return percentageFound;
  }

  /// Resolve all percentage size of child based on size its own
  bool _resolveChildrenPercentageToOwn() {
    bool percentageFound = false;
    RenderBox child = firstChild;
    while (child != null) {
      final RenderLayoutParentData childParentData = child.parentData;
      // Exclude positioned child
      if (childParentData.isPositioned) {
        child = childParentData.nextSibling;
        continue;
      }
      if (child is RenderBoxModel) {
        percentageFound = child.renderStyle.resolvePercentageToOwn();
      }
      child = childParentData.nextSibling;
    }
    return percentageFound;
  }

  /// Check whether percentage sizing styles of child exists
  bool _isChildrenPercentageOfSizingExist() {
    bool percentageFound = false;
    RenderBox child = firstChild;
    while (child != null) {
      final RenderLayoutParentData childParentData = child.parentData;
      // Exclude positioned child
      if (childParentData.isPositioned) {
        child = childParentData.nextSibling;
        continue;
      }
      if (child is RenderBoxModel) {
        bool percentageExist = child.renderStyle.isPercentageOfSizingExist(logicalContentWidth, logicalContentHeight);
        if (percentageExist) {
          percentageFound = true;
          break;
        }
      }
      child = childParentData.nextSibling;
    }
    return percentageFound;
  }

  /// Check whether percentage size of child based on size its own exist
  bool _isChildrenPercentageToOwnExist() {
    bool percentageFound = false;
    RenderBox child = firstChild;
    while (child != null) {
      final RenderLayoutParentData childParentData = child.parentData;
      // Exclude positioned child
      if (childParentData.isPositioned) {
        child = childParentData.nextSibling;
        continue;
      }
      if (child is RenderBoxModel) {
        bool percentageExist = child.renderStyle.isPercentageToOwnExist();
        if (percentageExist) {
          percentageFound = true;
          break;
        }
      }
      child = childParentData.nextSibling;
    }
    return percentageFound;
  }

  /// Record the main size of all lines
  void _recordRunsMainSize(_RunMetrics runMetrics, List<double> runMainSize) {
    Map<int, RenderBox> runChildren = runMetrics.runChildren;
    double runMainExtent = 0;
    void iterateRunChildren(int targetId, RenderBox runChild) {
      double runChildMainSize = runChild.size.width;
      if (runChild is RenderTextBox) {
        runChildMainSize = runChild.autoMinWidth;
      }
      runMainExtent += runChildMainSize;
    }
    runChildren.forEach(iterateRunChildren);
    runMainSize.add(runMainExtent);
  }

  /// Get auto min size in the main axis which equals the main axis size of its contents
  /// https://www.w3.org/TR/css-sizing-3/#automatic-minimum-size
  double _getMainAxisAutoSize(
    List<_RunMetrics> runMetrics,
    ) {
    double autoMinSize = 0;

    // Main size of each run
    List<double> runMainSize = [];

<<<<<<< HEAD
    void iterateRunMetrics(_RunMetrics runMetrics) {
      Map<int, RenderBox> runChildren = runMetrics.runChildren;
      double runMainExtent = 0;
      void iterateRunChildren(int targetId, RenderBox runChild) {
        double runChildMainSize = runChild.size.width;
        if (runChild is RenderTextBox) {
          runChildMainSize = runChild.autoMinWidth;
        }
        runMainExtent += runChildMainSize;
      }
      runChildren.forEach(iterateRunChildren);
      runMainSize.add(runMainExtent);
=======
    // Calculate the max main size of all runs
    for (_RunMetrics runMetrics in runMetrics) {
      _recordRunsMainSize(runMetrics, runMainSize);
>>>>>>> 74b86403
    }

    if (runMainSize.isNotEmpty) {
      autoMinSize = runMainSize.reduce((double curr, double next) {
        return curr > next ? curr : next;
      });
    }

    return autoMinSize;
  }

  /// Record the cross size of all lines
  void _recordRunsCrossSize(_RunMetrics runMetrics, List<double> runCrossSize) {
    Map<int, RenderBox> runChildren = runMetrics.runChildren;
    double runCrossExtent = 0;
    List<double> runChildrenCrossSize = [];
    void iterateRunChildren(int targetId, RenderBox runChild) {
      double runChildCrossSize = runChild.size.height;
      if (runChild is RenderTextBox) {
        runChildCrossSize = runChild.autoMinHeight;
      }
      runChildrenCrossSize.add(runChildCrossSize);
    }
    runChildren.forEach(iterateRunChildren);
    runCrossExtent = runChildrenCrossSize.reduce((double curr, double next) {
      return curr > next ? curr : next;
    });

    runCrossSize.add(runCrossExtent);
  }

  /// Get auto min size in the cross axis which equals the cross axis size of its contents
  /// https://www.w3.org/TR/css-sizing-3/#automatic-minimum-size
  double _getCrossAxisAutoSize(
    List<_RunMetrics> runMetrics,
    ) {
    double autoMinSize = 0;
    // Cross size of each run
    List<double> runCrossSize = [];

<<<<<<< HEAD
    void iterateRunMetrics(_RunMetrics runMetrics) {
      Map<int, RenderBox> runChildren = runMetrics.runChildren;
      double runCrossExtent = 0;
      List<double> runChildrenCrossSize = [];
      void iterateRunChildren(int targetId, RenderBox runChild) {
        double runChildCrossSize = runChild.size.height;
        if (runChild is RenderTextBox) {
          runChildCrossSize = runChild.autoMinHeight;
        }
        runChildrenCrossSize.add(runChildCrossSize);
      }
      runChildren.forEach(iterateRunChildren);
      runCrossExtent = runChildrenCrossSize.reduce((double curr, double next) {
        return curr > next ? curr : next;
      });

      runCrossSize.add(runCrossExtent);
    }

    // Calculate the max main size of all runs
    runMetrics.forEach(iterateRunMetrics);

=======
    // Calculate the max cross size of all runs
    for (_RunMetrics runMetrics in runMetrics) {
      _recordRunsCrossSize(runMetrics, runCrossSize);
    }

>>>>>>> 74b86403
    // Get the sum of lines
    for (double crossSize in runCrossSize) {
      autoMinSize += crossSize;
    }

    return autoMinSize;
  }

  // Get distance from top to baseline of child incluing margin
  double _getChildAscent(RenderBox child) {
    // Distance from top to baseline of child
    double childAscent = child.getDistanceToBaseline(TextBaseline.alphabetic, onlyReal: true);
    double childMarginTop = 0;
    double childMarginBottom = 0;
    if (child is RenderBoxModel) {
      childMarginTop = child.renderStyle.marginTop.length;
      childMarginBottom = child.renderStyle.marginBottom.length;
    }

    Size childSize = _getChildSize(child);

    double baseline = parent is RenderFlowLayout ? childMarginTop + childSize.height + childMarginBottom :
      childMarginTop + childSize.height;
    // When baseline of children not found, use boundary of margin bottom as baseline
    double extentAboveBaseline = childAscent != null ? childAscent : baseline;

    return extentAboveBaseline;
  }

  /// Get child size through boxSize to avoid flutter error when parentUsesSize is set to false
  Size _getChildSize(RenderBox child) {
    if (child is RenderBoxModel) {
      return child.boxSize;
    } else if (child is RenderPositionHolder) {
      return child.boxSize;
    } else if (child is RenderTextBox) {
      return child.boxSize;
    }
    return null;
  }

  bool _isLineHeightValid(RenderBox child) {
    if (child is RenderTextBox) {
      return true;
    } else if (child is RenderBoxModel) {
      CSSDisplay childDisplay = child.renderStyle.display;
      return childDisplay == CSSDisplay.inline ||
        childDisplay == CSSDisplay.inlineBlock ||
        childDisplay == CSSDisplay.inlineFlex;
    }
    return false;
  }

  RenderStyle _getChildRenderStyle(RenderBox child) {
    RenderStyle childRenderStyle;
    if (child is RenderTextBox) {
      childRenderStyle = renderStyle;
    } else if (child is RenderBoxModel) {
      childRenderStyle = child.renderStyle;
    } else if (child is RenderPositionHolder) {
      childRenderStyle = child.realDisplayedBox.renderStyle;
    }
    return childRenderStyle;
  }

  bool _isChildBlockLevel(RenderBox child) {
    if (child != null && child is! RenderTextBox) {
      RenderStyle childRenderStyle = _getChildRenderStyle(child);
      if (childRenderStyle != null) {
        CSSDisplay childDisplay = childRenderStyle.display;
        return childDisplay == CSSDisplay.block ||
            childDisplay == CSSDisplay.flex;
      }
    }
    return false;
  }

  @override
  bool hitTestChildren(BoxHitTestResult result, {Offset position}) {
    return defaultHitTestChildren(result, position: position);
  }

  void sortChildrenByZIndex() {
    List<RenderObject> children = getChildrenAsList();
    children.sort((RenderObject prev, RenderObject next) {
      CSSPositionType prevPosition = prev is RenderBoxModel ? prev.renderStyle.position : CSSPositionType.static;
      CSSPositionType nextPosition = next is RenderBoxModel ? next.renderStyle.position : CSSPositionType.static;
      // Place positioned element after non positioned element
      if (prevPosition == CSSPositionType.static && nextPosition != CSSPositionType.static) {
        return -1;
      }
      if (prevPosition != CSSPositionType.static && nextPosition == CSSPositionType.static) {
        return 1;
      }
      int prevZIndex = prev is RenderBoxModel ? (prev.renderStyle.zIndex ?? 0) : 0;
      int nextZIndex = next is RenderBoxModel ? (next.renderStyle.zIndex ?? 0) : 0;
      return prevZIndex - nextZIndex;
    });
    sortedChildren = children;
  }

  @override
  void performPaint(PaintingContext context, Offset offset) {
    if (!isChildrenSorted) {
      sortChildrenByZIndex();
    }
    for (int i = 0; i < sortedChildren.length; i ++) {
      RenderObject child = sortedChildren[i];
      if (child is! RenderPositionHolder) {
        DateTime childPaintStart;
        if (kProfileMode) {
          childPaintStart = DateTime.now();
        }
        final RenderLayoutParentData childParentData = child.parentData;
        context.paintChild(child, childParentData.offset + offset);
        if (kProfileMode) {
          DateTime childPaintEnd = DateTime.now();
          childPaintDuration += (childPaintEnd.microsecondsSinceEpoch - childPaintStart.microsecondsSinceEpoch);
        }
      }
    }
  }

  @override
  void debugFillProperties(DiagnosticPropertiesBuilder properties) {
    super.debugFillProperties(properties);
  }

  /// Convert [RenderFlowLayout] to [RenderRecyclerLayout]
  RenderRecyclerLayout toRenderRecyclerLayout() {
    List<RenderObject> children = getDetachedChildrenAsList();
    RenderRecyclerLayout layout = RenderRecyclerLayout(
        targetId: targetId,
        renderStyle: renderStyle,
        elementManager: elementManager
    );
    layout.addAll(children);
    return copyWith(layout);
  }

  /// Convert [RenderFlowLayout] to [RenderFlexLayout]
  RenderFlexLayout toFlexLayout() {
    List<RenderObject> children = getDetachedChildrenAsList();
    RenderFlexLayout flexLayout = RenderFlexLayout(
      children: children,
      targetId: targetId,
      renderStyle: renderStyle,
      elementManager: elementManager
    );
    return copyWith(flexLayout);
  }

  /// Convert [RenderFlowLayout] to [RenderSelfRepaintFlowLayout]
  RenderSelfRepaintFlowLayout toSelfRepaint() {
    List<RenderObject> children = getDetachedChildrenAsList();
    RenderSelfRepaintFlowLayout selfRepaintFlowLayout = RenderSelfRepaintFlowLayout(
      children: children,
      targetId: targetId,
      renderStyle: renderStyle,
      elementManager: elementManager
    );
    return copyWith(selfRepaintFlowLayout);
  }

  /// Convert [RenderFlowLayout] to [RenderSelfRepaintFlexLayout]
  RenderSelfRepaintFlexLayout toSelfRepaintFlexLayout() {
    List<RenderObject> children = getDetachedChildrenAsList();
    RenderSelfRepaintFlexLayout selfRepaintFlexLayout = RenderSelfRepaintFlexLayout(
      children: children,
      targetId: targetId,
      renderStyle: renderStyle,
      elementManager: elementManager
    );
    return copyWith(selfRepaintFlexLayout);
  }
}

// Render flex layout with self repaint boundary.
class RenderSelfRepaintFlowLayout extends RenderFlowLayout {
  RenderSelfRepaintFlowLayout({
    List<RenderBox> children,
    int targetId,
    ElementManager elementManager,
    RenderStyle renderStyle,
  }): super(children: children, targetId: targetId, elementManager: elementManager, renderStyle: renderStyle);

  @override
  bool get isRepaintBoundary => true;

  /// Convert [RenderSelfRepaintFlowLayout] to [RenderSelfRepaintFlexLayout]
  RenderSelfRepaintFlexLayout toFlexLayout() {
    List<RenderObject> children = getDetachedChildrenAsList();
    RenderSelfRepaintFlexLayout selfRepaintFlexLayout = RenderSelfRepaintFlexLayout(
      children: children,
      targetId: targetId,
      renderStyle: renderStyle,
      elementManager: elementManager
    );
    return copyWith(selfRepaintFlexLayout);
  }

  /// Convert [RenderSelfRepaintFlowLayout] to [RenderFlowLayout]
  RenderFlowLayout toParentRepaint() {
    List<RenderObject> children = getDetachedChildrenAsList();
    RenderFlowLayout renderFlowLayout = RenderFlowLayout(
      children: children,
      targetId: targetId,
      renderStyle: renderStyle,
      elementManager: elementManager
    );
    return copyWith(renderFlowLayout);
  }

  /// Convert [RenderSelfRepaintFlowLayout] to [RenderFlowLayout]
  RenderFlexLayout toParentRepaintFlexLayout() {
    List<RenderObject> children = getDetachedChildrenAsList();
    RenderFlexLayout renderFlexLayout = RenderFlexLayout(
      children: children,
      targetId: targetId,
      renderStyle: renderStyle,
      elementManager: elementManager
    );
    return copyWith(renderFlexLayout);
  }
}<|MERGE_RESOLUTION|>--- conflicted
+++ resolved
@@ -1225,24 +1225,9 @@
     // Main size of each run
     List<double> runMainSize = [];
 
-<<<<<<< HEAD
-    void iterateRunMetrics(_RunMetrics runMetrics) {
-      Map<int, RenderBox> runChildren = runMetrics.runChildren;
-      double runMainExtent = 0;
-      void iterateRunChildren(int targetId, RenderBox runChild) {
-        double runChildMainSize = runChild.size.width;
-        if (runChild is RenderTextBox) {
-          runChildMainSize = runChild.autoMinWidth;
-        }
-        runMainExtent += runChildMainSize;
-      }
-      runChildren.forEach(iterateRunChildren);
-      runMainSize.add(runMainExtent);
-=======
     // Calculate the max main size of all runs
     for (_RunMetrics runMetrics in runMetrics) {
       _recordRunsMainSize(runMetrics, runMainSize);
->>>>>>> 74b86403
     }
 
     if (runMainSize.isNotEmpty) {
@@ -1283,36 +1268,11 @@
     // Cross size of each run
     List<double> runCrossSize = [];
 
-<<<<<<< HEAD
-    void iterateRunMetrics(_RunMetrics runMetrics) {
-      Map<int, RenderBox> runChildren = runMetrics.runChildren;
-      double runCrossExtent = 0;
-      List<double> runChildrenCrossSize = [];
-      void iterateRunChildren(int targetId, RenderBox runChild) {
-        double runChildCrossSize = runChild.size.height;
-        if (runChild is RenderTextBox) {
-          runChildCrossSize = runChild.autoMinHeight;
-        }
-        runChildrenCrossSize.add(runChildCrossSize);
-      }
-      runChildren.forEach(iterateRunChildren);
-      runCrossExtent = runChildrenCrossSize.reduce((double curr, double next) {
-        return curr > next ? curr : next;
-      });
-
-      runCrossSize.add(runCrossExtent);
-    }
-
-    // Calculate the max main size of all runs
-    runMetrics.forEach(iterateRunMetrics);
-
-=======
     // Calculate the max cross size of all runs
     for (_RunMetrics runMetrics in runMetrics) {
       _recordRunsCrossSize(runMetrics, runCrossSize);
     }
 
->>>>>>> 74b86403
     // Get the sum of lines
     for (double crossSize in runCrossSize) {
       autoMinSize += crossSize;
