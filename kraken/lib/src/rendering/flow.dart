/*
 * Copyright (C) 2020-present Alibaba Inc. All rights reserved.
 * Author: Kraken Team.
 */
import 'dart:math' as math;
import 'package:kraken/css.dart';
import 'package:flutter/foundation.dart';
import 'package:flutter/rendering.dart';
import 'package:kraken/rendering.dart';
import 'package:kraken/dom.dart';
import 'package:kraken/module.dart';

/// Infos of each run (line box) in flow layout
/// https://www.w3.org/TR/css-inline-3/#line-boxes
class _RunMetrics {
  _RunMetrics(
    this.mainAxisExtent,
    this.crossAxisExtent,
    this.baselineExtent,
    this.runChildren,
  );

  // Main size extent of the run
  final double mainAxisExtent;
  // Cross size extent of the run
  final double crossAxisExtent;
  // Max extent above each flex items in the run
  final double baselineExtent;
  // All the children RenderBox of layout in the run
  final Map<int, RenderBox> runChildren;
}

/// Impl flow layout algorithm.
class RenderFlowLayout extends RenderLayoutBox {
  RenderFlowLayout(
      {List<RenderBox> children,
      RenderStyle renderStyle,
      int targetId,
      ElementManager elementManager})
      : super(targetId: targetId, renderStyle: renderStyle, elementManager: elementManager) {
    addAll(children);
  }

  /// The direction to use as the main axis.
  ///
  /// For example, if [direction] is [Axis.horizontal], the default, the
  /// children are placed adjacent to one another in a horizontal run until the
  /// available horizontal space is consumed, at which point a subsequent
  /// children are placed in a new run vertically adjacent to the previous run.
  Axis get direction => _direction;
  Axis _direction = Axis.horizontal;
  set direction(Axis value) {
    assert(value != null);
    if (_direction == value) return;
    _direction = value;
    markNeedsLayout();
  }

  /// How much space to place between children in a run in the main axis.
  ///
  /// For example, if [spacing] is 10.0, the children will be spaced at least
  /// 10.0 logical pixels apart in the main axis.
  ///
  /// If there is additional free space in a run (e.g., because the wrap has a
  /// minimum size that is not filled or because some runs are longer than
  /// others), the additional free space will be allocated according to the
  /// textAlign style.
  ///
  /// Defaults to 0.0.
  double get spacing => _spacing;
  double _spacing = 0.0;
  set spacing(double value) {
    assert(value != null);
    if (_spacing == value) return;
    _spacing = value;
    markNeedsLayout();
  }

  /// How the runs themselves should be placed in the cross axis.
  ///
  /// For example, if [runAlignment] is [MainAxisAlignment.center], the runs are
  /// grouped together in the center of the overall [RenderWrap] in the cross
  /// axis.
  ///
  /// Defaults to [MainAxisAlignment.start].
  ///
  MainAxisAlignment get runAlignment => _runAlignment;
  MainAxisAlignment _runAlignment = MainAxisAlignment.start;
  set runAlignment(MainAxisAlignment value) {
    assert(value != null);
    if (_runAlignment == value) return;
    _runAlignment = value;
    markNeedsLayout();
  }

  /// How much space to place between the runs themselves in the cross axis.
  ///
  /// For example, if [runSpacing] is 10.0, the runs will be spaced at least
  /// 10.0 logical pixels apart in the cross axis.
  ///
  /// If there is additional free space in the overall [RenderWrap] (e.g.,
  /// The distance by which the child's top edge is inset from the top of the stack.
  double top;

  /// The distance by which the child's right edge is inset from the right of the stack.
  double right;

  /// The distance by which the child's bottom edge is inset from the bottom of the stack.
  double bottom;

  /// The distance by which the child's left edge is inset from the left of the stack.
  double left;

  /// because the wrap has a minimum size that is not filled), the additional
  /// free space will be allocated according to the [runAlignment].
  ///
  /// Defaults to 0.0.
  double get runSpacing => _runSpacing;
  double _runSpacing = 0.0;
  set runSpacing(double value) {
    assert(value != null);
    if (_runSpacing == value) return;
    _runSpacing = value;
    markNeedsLayout();
  }

  /// How the children within a run should be aligned relative to each other in
  /// the cross axis.
  ///
  /// For example, if this is set to [CrossAxisAlignment.end], and the
  /// [direction] is [Axis.horizontal], then the children within each
  /// run will have their bottom edges aligned to the bottom edge of the run.
  ///
  /// Defaults to [CrossAxisAlignment.end].
  ///
  CrossAxisAlignment get crossAxisAlignment => _crossAxisAlignment;
  CrossAxisAlignment _crossAxisAlignment = CrossAxisAlignment.end;
  set crossAxisAlignment(CrossAxisAlignment value) {
    assert(value != null);
    if (_crossAxisAlignment == value) return;
    _crossAxisAlignment = value;
    markNeedsLayout();
  }

  /// Determines the order to lay children out horizontally and how to interpret
  /// `start` and `end` in the horizontal direction.
  ///
  /// If the [direction] is [Axis.horizontal], this controls the order in which
  /// children are positioned (left-to-right or right-to-left), and the meaning
  /// of the textAlign style's [TextAlign.start] and
  /// [TextAlign.end] values.
  ///
  /// If the [direction] is [Axis.horizontal], and either the
  /// textAlign style is either [TextAlign.start] or [TextAlign.end], or
  /// there's more than one child, then the [textDirection] must not be null.
  ///
  /// If the [direction] is [Axis.vertical], this controls the order in
  /// which runs are positioned, the meaning of the [runAlignment] property's
  /// [TextAlign.start] and [TextAlign.end] values, as well as the
  /// [crossAxisAlignment] property's [CrossAxisAlignment.start] and
  /// [CrossAxisAlignment.end] values.
  ///
  /// If the [direction] is [Axis.vertical], and either the
  /// [runAlignment] is either [MainAxisAlignment.start] or [MainAxisAlignment.end], the
  /// [crossAxisAlignment] is either [CrossAxisAlignment.start] or
  /// [CrossAxisAlignment.end], or there's more than one child, then the
  /// [textDirection] must not be null.
  TextDirection get textDirection => _textDirection;
  TextDirection _textDirection = TextDirection.ltr;
  set textDirection(TextDirection value) {
    if (_textDirection != value) {
      _textDirection = value;
      markNeedsLayout();
    }
  }

  /// Determines the order to lay children out vertically and how to interpret
  /// `start` and `end` in the vertical direction.
  ///
  /// If the [direction] is [Axis.vertical], this controls which order children
  /// are painted in (down or up), the meaning of the textAlign style's
  /// [TextAlign.start] and [TextAlign.end] values.
  ///
  /// If the [direction] is [Axis.vertical], and either the textAlign
  /// is either [TextAlign.start] or [TextAlign.end], or there's
  /// more than one child, then the [verticalDirection] must not be null.
  ///
  /// If the [direction] is [Axis.horizontal], this controls the order in which
  /// runs are positioned, the meaning of the [runAlignment] property's
  /// [MainAxisAlignment.start] and [MainAxisAlignment.end] values, as well as the
  /// [crossAxisAlignment] property's [CrossAxisAlignment.start] and
  /// [CrossAxisAlignment.end] values.
  ///
  /// If the [direction] is [Axis.horizontal], and either the
  /// [runAlignment] is either [MainAxisAlignment.start] or [MainAxisAlignment.end], the
  /// [crossAxisAlignment] is either [CrossAxisAlignment.start] or
  /// [CrossAxisAlignment.end], or there's more than one child, then the
  /// [verticalDirection] must not be null.
  VerticalDirection get verticalDirection => _verticalDirection;
  VerticalDirection _verticalDirection = VerticalDirection.down;
  set verticalDirection(VerticalDirection value) {
    if (_verticalDirection != value) {
      _verticalDirection = value;
      markNeedsLayout();
    }
  }

  bool get _debugHasNecessaryDirections {
    assert(direction != null);
    assert(runAlignment != null);
    assert(crossAxisAlignment != null);
    if (firstChild != null && lastChild != firstChild) {
      // i.e. there's more than one child
      switch (direction) {
        case Axis.horizontal:
          assert(textDirection != null,
              'Horizontal $runtimeType with multiple children has a null textDirection, so the layout order is undefined.');
          break;
        case Axis.vertical:
          assert(verticalDirection != null,
              'Vertical $runtimeType with multiple children has a null verticalDirection, so the layout order is undefined.');
          break;
      }
    }

    TextAlign textAlign = renderStyle.textAlign;

    if (textAlign == TextAlign.start || textAlign == TextAlign.end) {
      switch (direction) {
        case Axis.horizontal:
          assert(textDirection != null,
              'Horizontal $runtimeType with textAlign $textAlign has a null textDirection, so the textAlign cannot be resolved.');
          break;
        case Axis.vertical:
          assert(verticalDirection != null,
              'Vertical $runtimeType with textAlign $textAlign has a null verticalDirection, so the textAlign cannot be resolved.');
          break;
      }
    }
    if (runAlignment == MainAxisAlignment.start || runAlignment == MainAxisAlignment.end) {
      switch (direction) {
        case Axis.horizontal:
          assert(verticalDirection != null,
              'Horizontal $runtimeType with runAlignment $runAlignment has a null verticalDirection, so the textAlign cannot be resolved.');
          break;
        case Axis.vertical:
          assert(textDirection != null,
              'Vertical $runtimeType with runAlignment $runAlignment has a null textDirection, so the textAlign cannot be resolved.');
          break;
      }
    }
    if (crossAxisAlignment == CrossAxisAlignment.start || crossAxisAlignment == CrossAxisAlignment.end) {
      switch (direction) {
        case Axis.horizontal:
          assert(verticalDirection != null,
              'Horizontal $runtimeType with crossAxisAlignment $crossAxisAlignment has a null verticalDirection, so the textAlign cannot be resolved.');
          break;
        case Axis.vertical:
          assert(textDirection != null,
              'Vertical $runtimeType with crossAxisAlignment $crossAxisAlignment has a null textDirection, so the textAlign cannot be resolved.');
          break;
      }
    }
    return true;
  }

  /// Line boxes of flow layout
  List<_RunMetrics> lineBoxMetrics = <_RunMetrics>[];

  @override
  void setupParentData(RenderBox child) {
    if (child.parentData is! RenderLayoutParentData) {
      child.parentData = RenderLayoutParentData();
    }
    if (child is RenderBoxModel) {
      child.parentData = CSSPositionedLayout.getPositionParentData(child, child.parentData);
    }
  }

  double _computeIntrinsicHeightForWidth(double width) {
    assert(direction == Axis.horizontal);
    int runCount = 0;
    double height = 0.0;
    double runWidth = 0.0;
    double runHeight = 0.0;
    int childCount = 0;
    RenderBox child = firstChild;
    while (child != null) {
      final double childWidth = child.getMaxIntrinsicWidth(double.infinity);
      final double childHeight = child.getMaxIntrinsicHeight(childWidth);
      if (runWidth + childWidth > width) {
        height += runHeight;
        if (runCount > 0) height += runSpacing;
        runCount += 1;
        runWidth = 0.0;
        runHeight = 0.0;
        childCount = 0;
      }
      runWidth += childWidth;
      runHeight = math.max(runHeight, childHeight);
      if (childCount > 0) runWidth += spacing;
      childCount += 1;
      child = childAfter(child);
    }
    if (childCount > 0) height += runHeight + runSpacing;
    return height;
  }

  double _computeIntrinsicWidthForHeight(double height) {
    assert(direction == Axis.vertical);
    int runCount = 0;
    double width = 0.0;
    double runHeight = 0.0;
    double runWidth = 0.0;
    int childCount = 0;
    RenderBox child = firstChild;
    while (child != null) {
      final double childHeight = child.getMaxIntrinsicHeight(double.infinity);
      final double childWidth = child.getMaxIntrinsicWidth(childHeight);
      if (runHeight + childHeight > height) {
        width += runWidth;
        if (runCount > 0) width += runSpacing;
        runCount += 1;
        runHeight = 0.0;
        runWidth = 0.0;
        childCount = 0;
      }
      runHeight += childHeight;
      runWidth = math.max(runWidth, childWidth);
      if (childCount > 0) runHeight += spacing;
      childCount += 1;
      child = childAfter(child);
    }
    if (childCount > 0) width += runWidth + runSpacing;
    return width;
  }

  @override
  double computeMinIntrinsicWidth(double height) {
    switch (direction) {
      case Axis.horizontal:
        double width = 0.0;
        RenderBox child = firstChild;
        while (child != null) {
          width = math.max(width, child.getMinIntrinsicWidth(double.infinity));
          child = childAfter(child);
        }
        return width;
      case Axis.vertical:
        return _computeIntrinsicWidthForHeight(height);
    }
    return null;
  }

  @override
  double computeMaxIntrinsicWidth(double height) {
    switch (direction) {
      case Axis.horizontal:
        double width = 0.0;
        RenderBox child = firstChild;
        while (child != null) {
          width += child.getMaxIntrinsicWidth(double.infinity);
          child = childAfter(child);
        }
        return width;
      case Axis.vertical:
        return _computeIntrinsicWidthForHeight(height);
    }
    return null;
  }

  @override
  double computeMinIntrinsicHeight(double width) {
    switch (direction) {
      case Axis.horizontal:
        return _computeIntrinsicHeightForWidth(width);
      case Axis.vertical:
        double height = 0.0;
        RenderBox child = firstChild;
        while (child != null) {
          height = math.max(height, child.getMinIntrinsicHeight(double.infinity));
          child = childAfter(child);
        }
        return height;
    }
    return null;
  }

  /// Get current offset.
  Offset get offset => (parentData as BoxParentData).offset;

  @override
  double computeMaxIntrinsicHeight(double width) {
    switch (direction) {
      case Axis.horizontal:
        return _computeIntrinsicHeightForWidth(width);
      case Axis.vertical:
        double height = 0.0;
        RenderBox child = firstChild;
        while (child != null) {
          height += child.getMaxIntrinsicHeight(double.infinity);
          child = childAfter(child);
        }
        return height;
    }
    return null;
  }

  double _getMainAxisExtent(RenderBox child) {
    double marginHorizontal = 0;
    double marginVertical = 0;

    if (child is RenderBoxModel) {
      marginHorizontal = child.renderStyle.marginLeft.length + child.renderStyle.marginRight.length;
      marginVertical = child.renderStyle.marginTop.length + child.renderStyle.marginBottom.length;
    }

    Size childSize = _getChildSize(child) ?? Size.zero;
    switch (direction) {
      case Axis.horizontal:
        return childSize.width + marginHorizontal;
      case Axis.vertical:
        return childSize.height + marginVertical;
    }
    return 0.0;
  }

  double _getCrossAxisExtent(RenderBox child) {
    double lineHeight = _getLineHeight(child);
    double marginVertical = 0;
    double marginHorizontal = 0;

    if (child is RenderBoxModel) {
      marginHorizontal = child.renderStyle.marginLeft.length + child.renderStyle.marginRight.length;
      marginVertical = child.renderStyle.marginTop.length + child.renderStyle.marginBottom.length;
    }
    Size childSize = _getChildSize(child) ?? Size.zero;
    switch (direction) {
      case Axis.horizontal:
        return lineHeight != null ?
          math.max(lineHeight, childSize.height) + marginVertical :
          childSize.height + marginVertical;
      case Axis.vertical:
        return childSize.width + marginHorizontal;
    }
    return 0.0;
  }

  Offset _getOffset(double mainAxisOffset, double crossAxisOffset) {
    switch (direction) {
      case Axis.horizontal:
        return Offset(mainAxisOffset, crossAxisOffset);
      case Axis.vertical:
        return Offset(crossAxisOffset, mainAxisOffset);
    }
    return Offset.zero;
  }

  double _getChildCrossAxisOffset(bool flipCrossAxis, double runCrossAxisExtent, double childCrossAxisExtent) {
    final double freeSpace = runCrossAxisExtent - childCrossAxisExtent;
    switch (crossAxisAlignment) {
      case CrossAxisAlignment.start:
        return flipCrossAxis ? freeSpace : 0.0;
      case CrossAxisAlignment.end:
        return flipCrossAxis ? 0.0 : freeSpace;
      case CrossAxisAlignment.center:
        return freeSpace / 2.0;
      case CrossAxisAlignment.baseline:
        return 0.0;
      case CrossAxisAlignment.stretch:
        return 0.0;
    }
    return 0.0;
  }

  double _getLineHeight(RenderBox child) {
    double lineHeight;
    if (child is RenderTextBox) {
      lineHeight = renderStyle.lineHeight;
    } else if (child is RenderBoxModel) {
      lineHeight = child.renderStyle.lineHeight;
    } else if (child is RenderPositionHolder) {
      lineHeight = child.realDisplayedBox.renderStyle.lineHeight;
    }
    return lineHeight;
  }


  @override
  void performLayout() {
    if (kProfileMode) {
      childLayoutDuration = 0;
      PerformanceTiming.instance().mark(PERF_FLOW_LAYOUT_START, uniqueId: targetId);
<<<<<<< HEAD
    }

    CSSDisplay display = renderStyle.display;
    if (display == CSSDisplay.none) {
      size = constraints.smallest;
      if (kProfileMode) {
        PerformanceTiming.instance().mark(PERF_FLOW_LAYOUT_END, uniqueId: targetId);
      }
      return;
=======
>>>>>>> 5df462e5
    }

    beforeLayout();

    RenderBox child = firstChild;

    // Layout positioned element
    while (child != null) {
      final RenderLayoutParentData childParentData = child.parentData;
      if (childParentData.isPositioned) {
        CSSPositionedLayout.layoutPositionedChild(this, child);
      } else if (!childParentData.isOffsetCalculated && child is RenderBoxModel) {
        if (CSSPositionedLayout.isSticky(child)) {
          CSSPositionedLayout.layoutStickyChild(this, child);
        }
      }
      child = childParentData.nextSibling;
    }

    // Layout non positioned element
    _layoutChildren();

    // Set offset of positioned element
    child = firstChild;
    while (child != null) {
      final RenderLayoutParentData childParentData = child.parentData;

      if (child is RenderBoxModel && childParentData.isPositioned) {
        CSSPositionedLayout.applyPositionedChildOffset(this, child);

        setScrollableSize(childParentData, child);

        // For scrolling box, the minimum width and height should not less than scrollableSize
        if (isScrollingContentBox) {
          ensureBoxSizeLargerThanScrollableSize();
        }
      }
      child = childParentData.nextSibling;
    }

    _relayoutPositionedChildren();

    didLayout();

    if (kProfileMode) {
      DateTime flowLayoutEndTime = DateTime.now();
      int amendEndTime = flowLayoutEndTime.microsecondsSinceEpoch - childLayoutDuration;
      PerformanceTiming.instance()
          .mark(PERF_FLOW_LAYOUT_END, uniqueId: targetId, startTime: amendEndTime);
    }
  }

  /// Relayout positioned child if percentage size exists
  void _relayoutPositionedChildren() {
    RenderBox child = firstChild;
    while (child != null) {
      final RenderLayoutParentData childParentData = child.parentData;

      if (child is RenderBoxModel && childParentData.isPositioned) {
        bool percentageOfSizingFound = child.renderStyle.isPercentageOfSizingExist(logicalContentWidth, logicalContentHeight);
        bool percentageToOwnFound = child.renderStyle.isPercentageToOwnExist();
        bool percentageToContainingBlockFound = child.renderStyle.resolvePercentageToContainingBlock(this, logicalContentWidth, logicalContentHeight);

        /// When percentage exists in sizing styles(width/height) and styles relies on its own size,
        /// it needs to relayout twice cause the latter relies on the size calculated in the first relayout
        if (percentageOfSizingFound == true && percentageToOwnFound == true) {
          /// Relayout first time to calculate percentage styles such as width/height
          _layoutPositionedChild(child);
          child.renderStyle.resolvePercentageToOwn();
          /// Relayout second time to calculate percentage styles such as transform: translate/border-radius
          _layoutPositionedChild(child);
        } else if (percentageToContainingBlockFound == true || percentageToOwnFound == true ) {
          _layoutPositionedChild(child);
        }
        setScrollableSize(childParentData, child);
      }
      child = childParentData.nextSibling;
    }
  }

  void _layoutPositionedChild(RenderBoxModel child) {
    CSSPositionedLayout.layoutPositionedChild(this, child, needsRelayout: true);
    CSSPositionedLayout.applyPositionedChildOffset(this, child);
  }

  void _layoutChildren({bool needsRelayout = false}) {
    assert(_debugHasNecessaryDirections);
    RenderBox child = firstChild;

    // If no child exists, stop layout.
    if (childCount == 0) {
      Size layoutSize = getLayoutSize(
        logicalContentWidth: logicalContentWidth,
        logicalContentHeight: logicalContentHeight,
        contentWidth: 0,
        contentHeight: 0,
      );
      double constraintWidth = layoutSize.width;
      double constraintHeight = layoutSize.height;

      setMaxScrollableSize(constraintWidth, constraintHeight);
      size = getBoxSize(Size(
        constraintWidth,
        constraintHeight,
      ));
      return;
    }

    double mainAxisLimit = 0.0;
    bool flipMainAxis = false;
    bool flipCrossAxis = false;
    switch (direction) {
      case Axis.horizontal:
        double maxConstraintWidth = RenderBoxModel.getMaxConstraintWidth(this);
        mainAxisLimit = logicalContentWidth != null ? logicalContentWidth : maxConstraintWidth;
        if (textDirection == TextDirection.rtl) flipMainAxis = true;
        if (verticalDirection == VerticalDirection.up) flipCrossAxis = true;
        break;
      case Axis.vertical:
        mainAxisLimit = contentConstraints.maxHeight;
        if (verticalDirection == VerticalDirection.up) flipMainAxis = true;
        if (textDirection == TextDirection.rtl) flipCrossAxis = true;
        break;
    }
    assert(mainAxisLimit != null);
    final double spacing = this.spacing;
    final double runSpacing = this.runSpacing;
    List<_RunMetrics> runMetrics = <_RunMetrics>[];
    double mainAxisExtent = 0.0;
    double crossAxisExtent = 0.0;
    double runMainAxisExtent = 0.0;
    double runCrossAxisExtent = 0.0;
    RenderBox preChild;
    double maxSizeAboveBaseline = 0;
    double maxSizeBelowBaseline = 0;
    Map<int, RenderBox> runChildren = {};

    lineBoxMetrics = runMetrics;

    WhiteSpace whiteSpace = renderStyle.whiteSpace;

    while (child != null) {

      final RenderLayoutParentData childParentData = child.parentData;

      if (childParentData.isPositioned) {
        child = childParentData.nextSibling;
        continue;
      }

      int childNodeId;
      if (child is RenderTextBox) {
        childNodeId = child.targetId;
      } else if (child is RenderBoxModel) {
        childNodeId = child.targetId;
      }

      BoxConstraints childConstraints;
      if (child is RenderBoxModel) {
        childConstraints = child.getConstraints();
      } else if (child is RenderTextBox) {
        childConstraints = child.getConstraints();
      } else {
        childConstraints = BoxConstraints();
      }

      // Whether child need to layout
      bool isChildNeedsLayout = true;

      if (child.hasSize &&
        !needsRelayout &&
        (childConstraints == child.constraints) &&
        ((child is RenderBoxModel && !child.needsLayout) ||
          (child is RenderTextBox && !child.needsLayout))
      ) {
        isChildNeedsLayout = false;
      }

      if (isChildNeedsLayout) {
        DateTime childLayoutStart;
        if (kProfileMode) {
          childLayoutStart = DateTime.now();
        }

        // Inflate constraints of percentage renderBoxModel to force it layout after percentage resolved
        // cause Flutter will skip child layout if its constraints not changed between two layouts.
        if (child is RenderBoxModel && needsRelayout) {
          childConstraints = BoxConstraints(
            minWidth: 0,
            maxWidth: childConstraints.maxWidth,
            minHeight: 0,
            maxHeight: childConstraints.maxHeight,
          );
        }
        child.layout(childConstraints, parentUsesSize: true);

        if (kProfileMode) {
          DateTime childLayoutEnd = DateTime.now();
          childLayoutDuration += (childLayoutEnd.microsecondsSinceEpoch - childLayoutStart.microsecondsSinceEpoch);
        }
      }

      double childMainAxisExtent = _getMainAxisExtent(child);
      double childCrossAxisExtent = _getCrossAxisExtent(child);

      if (isPositionHolder(child)) {
        RenderPositionHolder positionHolder = child;
        RenderBoxModel childRenderBoxModel = positionHolder.realDisplayedBox;
        if (childRenderBoxModel != null) {
          RenderLayoutParentData childParentData = childRenderBoxModel.parentData;
          if (childParentData.isPositioned) {
            childMainAxisExtent = childCrossAxisExtent = 0;
          }
        }
      }

      // white-space property not only specifies whether and how white space is collapsed
      // but only specifies whether lines may wrap at unforced soft wrap opportunities
      // https://www.w3.org/TR/css-text-3/#line-breaking
      bool isChildBlockLevel = _isChildBlockLevel(child);
      bool isPreChildBlockLevel = _isChildBlockLevel(preChild);
      bool isLineLengthExeedContainter = whiteSpace != WhiteSpace.nowrap &&
          (runMainAxisExtent + spacing + childMainAxisExtent > mainAxisLimit);

      if (runChildren.length > 0  &&
        (isChildBlockLevel || isPreChildBlockLevel || isLineLengthExeedContainter)
      ) {
        mainAxisExtent = math.max(mainAxisExtent, runMainAxisExtent);
        crossAxisExtent += runCrossAxisExtent;
        if (runMetrics.isNotEmpty) crossAxisExtent += runSpacing;
        runMetrics.add(_RunMetrics(
          runMainAxisExtent,
          runCrossAxisExtent,
          maxSizeAboveBaseline,
          runChildren,
        ));
        runChildren = {};
        runMainAxisExtent = 0.0;
        runCrossAxisExtent = 0.0;
        maxSizeAboveBaseline = 0.0;
        maxSizeBelowBaseline = 0.0;
      }
      runMainAxisExtent += childMainAxisExtent;
      if (runChildren.length > 0) {
        runMainAxisExtent += spacing;
      }
      /// Calculate baseline extent of layout box
      RenderStyle childRenderStyle = _getChildRenderStyle(child);
      VerticalAlign verticalAlign = childRenderStyle.verticalAlign;

      bool isLineHeightValid = _isLineHeightValid(child);

      // Vertical align is only valid for inline box
      if (verticalAlign == VerticalAlign.baseline && isLineHeightValid) {
        double childMarginTop = 0;
        double childMarginBottom = 0;
        if (child is RenderBoxModel) {
          childMarginTop = child.renderStyle.marginTop.length;
          childMarginBottom = child.renderStyle.marginBottom.length;
        }

        Size childSize = _getChildSize(child);
        double lineHeight = _getLineHeight(child);
        // Leading space between content box and virtual box of child
        double childLeading = 0;
        if (child is! RenderTextBox && lineHeight != null) {
          childLeading = lineHeight - childSize.height;
        }

        // When baseline of children not found, use boundary of margin bottom as baseline
        double childAscent = _getChildAscent(child);

        double extentAboveBaseline = childAscent + childLeading / 2;
        double extentBelowBaseline = childMarginTop + childSize.height + childMarginBottom
         - childAscent + childLeading / 2;

        maxSizeAboveBaseline = math.max(
          extentAboveBaseline,
          maxSizeAboveBaseline,
        );

        maxSizeBelowBaseline = math.max(
          extentBelowBaseline,
          maxSizeBelowBaseline,
        );
        runCrossAxisExtent = maxSizeAboveBaseline + maxSizeBelowBaseline;
      } else {
        runCrossAxisExtent = math.max(runCrossAxisExtent, childCrossAxisExtent);
      }
      runChildren[childNodeId] = child;

      childParentData.runIndex = runMetrics.length;
      preChild = child;
      child = childParentData.nextSibling;
    }

    if (runChildren.length > 0) {
      mainAxisExtent = math.max(mainAxisExtent, runMainAxisExtent);
      crossAxisExtent += runCrossAxisExtent;
      if (runMetrics.isNotEmpty) crossAxisExtent += runSpacing;
      runMetrics.add(_RunMetrics(
        runMainAxisExtent,
        runCrossAxisExtent,
        maxSizeAboveBaseline,
        runChildren,
      ));
    }

    final int runCount = runMetrics.length;

    Size layoutSize = getLayoutSize(
      logicalContentWidth: logicalContentWidth,
      logicalContentHeight: logicalContentHeight,
      contentWidth: mainAxisExtent,
      contentHeight: crossAxisExtent,
    );
    double constraintWidth = layoutSize.width;
    double constraintHeight = layoutSize.height;

    // Main and cross content size of flow layout
    double mainAxisContentSize = 0.0;
    double crossAxisContentSize = 0.0;

    switch (direction) {
      case Axis.horizontal:
        Size logicalSize = Size(constraintWidth, constraintHeight);
        setMaxScrollableSize(logicalSize.width, logicalSize.height);
        size = getBoxSize(logicalSize);
        mainAxisContentSize = contentSize.width;
        crossAxisContentSize = contentSize.height;
        break;
      case Axis.vertical:
        Size logicalSize = Size(crossAxisExtent, mainAxisExtent);
        setMaxScrollableSize(logicalSize.width, logicalSize.height);
        size = getBoxSize(logicalSize);

        mainAxisContentSize = contentSize.height;
        crossAxisContentSize = contentSize.width;
        break;
    }

    autoMinWidth = _getMainAxisAutoSize(runMetrics);
    autoMinHeight = _getCrossAxisAutoSize(runMetrics);

    final double crossAxisFreeSpace = math.max(0.0, crossAxisContentSize - crossAxisExtent);
    double runLeadingSpace = 0.0;
    double runBetweenSpace = 0.0;
    switch (runAlignment) {
      case MainAxisAlignment.start:
        break;
      case MainAxisAlignment.end:
        runLeadingSpace = crossAxisFreeSpace;
        break;
      case MainAxisAlignment.center:
        runLeadingSpace = crossAxisFreeSpace / 2.0;
        break;
      case MainAxisAlignment.spaceBetween:
        runBetweenSpace = runCount > 1 ? crossAxisFreeSpace / (runCount - 1) : 0.0;
        break;
      case MainAxisAlignment.spaceAround:
        runBetweenSpace = crossAxisFreeSpace / runCount;
        runLeadingSpace = runBetweenSpace / 2.0;
        break;
      case MainAxisAlignment.spaceEvenly:
        runBetweenSpace = crossAxisFreeSpace / (runCount + 1);
        runLeadingSpace = runBetweenSpace;
        break;
    }

    runBetweenSpace += runSpacing;
    double crossAxisOffset = flipCrossAxis ? crossAxisContentSize - runLeadingSpace : runLeadingSpace;
    child = firstChild;

    /// Set offset of children
    for (int i = 0; i < runCount; ++i) {
      final _RunMetrics metrics = runMetrics[i];
      final double runMainAxisExtent = metrics.mainAxisExtent;
      final double runCrossAxisExtent = metrics.crossAxisExtent;
      final double runBaselineExtent = metrics.baselineExtent;
      final double mainAxisFreeSpace = math.max(0.0, mainAxisContentSize - runMainAxisExtent);
      final int runChildrenCount = metrics.runChildren.length;

      double childLeadingSpace = 0.0;
      double childBetweenSpace = 0.0;

      switch (renderStyle.textAlign) {
        case TextAlign.left:
        case TextAlign.start:
          break;
        case TextAlign.right:
        case TextAlign.end:
          childLeadingSpace = mainAxisFreeSpace;
          break;
        case TextAlign.center:
          childLeadingSpace = mainAxisFreeSpace / 2.0;
          break;
        case TextAlign.justify:
          childBetweenSpace = runChildrenCount > 1 ? mainAxisFreeSpace / (runChildrenCount - 1) : 0.0;
          break;
      }

      childBetweenSpace += spacing;
      double childMainPosition = flipMainAxis ? mainAxisContentSize - childLeadingSpace : childLeadingSpace;

      if (flipCrossAxis) crossAxisOffset -= runCrossAxisExtent;

      while (child != null) {
        final RenderLayoutParentData childParentData = child.parentData;

        if (childParentData.isPositioned) {
          child = childParentData.nextSibling;
          continue;
        }
        if (childParentData.runIndex != i) break;
        final double childMainAxisExtent = _getMainAxisExtent(child);
        final double childCrossAxisExtent = _getCrossAxisExtent(child);

        // Calculate margin auto length according to CSS spec
        // https://www.w3.org/TR/CSS21/visudet.html#blockwidth
        // margin-left and margin-right auto takes up available space
        // between element and its containing block on block-level element
        // which is not positioned and computed to 0px in other cases
        if (child is RenderBoxModel) {
          RenderStyle childRenderStyle = child.renderStyle;
          CSSDisplay childTransformedDisplay = childRenderStyle.transformedDisplay;
          CSSMargin marginLeft = childRenderStyle.marginLeft;
          CSSMargin marginRight = childRenderStyle.marginRight;

          // 'margin-left' + 'border-left-width' + 'padding-left' + 'width' + 'padding-right' +
          // 'border-right-width' + 'margin-right' = width of containing block
          if (childTransformedDisplay == CSSDisplay.block || childTransformedDisplay == CSSDisplay.flex) {
            if (marginLeft.isAuto) {
              double remainingSpace = mainAxisContentSize - childMainAxisExtent;
              if (marginRight.isAuto) {
                childMainPosition = remainingSpace / 2;
              } else {
                childMainPosition = remainingSpace;
              }
            }
          }
        }

        // Always align to the top of run when positioning positioned element placeholder
        // @HACK(kraken): Judge positioned holder to impl top align.
        final double childCrossAxisOffset = isPositionHolder(child)
            ? 0
            : _getChildCrossAxisOffset(flipCrossAxis, runCrossAxisExtent, childCrossAxisExtent);
        if (flipMainAxis) childMainPosition -= childMainAxisExtent;

        Size childSize = _getChildSize(child);
        // Line height of child
        double childLineHeight = _getLineHeight(child);
        // Leading space between content box and virtual box of child
        double childLeading = 0;
        if (childLineHeight != null) {
          childLeading = childLineHeight - childSize.height;
        }
        // Child line extent caculated according to vertical align
        double childLineExtent = childCrossAxisOffset;

        bool isLineHeightValid = _isLineHeightValid(child);
        if (isLineHeightValid) {
          // Distance from top to baseline of child
          double childAscent = _getChildAscent(child);

          RenderStyle childRenderStyle = _getChildRenderStyle(child);
          VerticalAlign verticalAlign = childRenderStyle.verticalAlign;

          // Leading between height of line box's content area and line height of line box
          double lineBoxLeading = 0;
          double lineBoxHeight = _getLineHeight(this);
          if (child is! RenderTextBox && lineBoxHeight != null) {
            lineBoxLeading = lineBoxHeight - runCrossAxisExtent;
          }

          switch (verticalAlign) {
            case VerticalAlign.baseline:
              childLineExtent = lineBoxLeading / 2 + (runBaselineExtent - childAscent);
              break;
            case VerticalAlign.top:
              childLineExtent = childLeading / 2;
              break;
            case VerticalAlign.bottom:
              childLineExtent =
                  (lineBoxHeight != null ? lineBoxHeight : runCrossAxisExtent) - childSize.height - childLeading / 2;
              break;
            // @TODO Vertical align middle needs to caculate the baseline of the parent box plus half the x-height of the parent from W3C spec,
            // currently flutter lack the api to caculate x-height of glyph
            //  case VerticalAlign.middle:
            //  break;
          }
        }

        double childMarginLeft = 0;
        double childMarginTop = 0;
        if (child is RenderBoxModel) {
          childMarginLeft = child.renderStyle.marginLeft.length;
          childMarginTop = child.renderStyle.marginTop.length;
        }

        Offset relativeOffset = _getOffset(
          childMainPosition + renderStyle.paddingLeft + renderStyle.borderLeft + childMarginLeft,
          crossAxisOffset + childLineExtent + renderStyle.paddingTop + renderStyle.borderTop + childMarginTop
        );
        // Apply position relative offset change.
        CSSPositionedLayout.applyRelativeOffset(relativeOffset, child);

        if (flipMainAxis)
          childMainPosition -= childBetweenSpace;
        else
          childMainPosition += childMainAxisExtent + childBetweenSpace;

        child = childParentData.nextSibling;
      }

      if (flipCrossAxis)
        crossAxisOffset -= runBetweenSpace;
      else
        crossAxisOffset += runCrossAxisExtent + runBetweenSpace;
    }

    /// Make sure it will not trigger relayout again when in relayout stage
    if (!needsRelayout) {
      bool percentageOfSizingFound = _isChildrenPercentageOfSizingExist();
      bool percentageToOwnFound = _isChildrenPercentageToOwnExist();
      bool percentageToContainingBlockFound = _resolveChildrenPercentageToContainingBlock();

      /// When percentage exists in sizing styles(width/height) and styles relies on its own size,
      /// it needs to relayout twice cause the latter relies on the size calculated in the first relayout
      if (percentageOfSizingFound == true && percentageToOwnFound == true) {
        /// Relayout first time to calculate percentage styles such as width/height
        _layoutChildren(needsRelayout: true);
        _resolveChildrenPercentageToOwn();
        /// Relayout second time to calculate percentage styles such as transform: translate/border-radius
        _layoutChildren(needsRelayout: true);
      } else if (percentageToContainingBlockFound == true || percentageToOwnFound == true ) {
        _layoutChildren(needsRelayout: true);
      }
    }
  }

  /// Compute distance to baseline of flow layout
  @override
  double computeDistanceToBaseline() {
    double lineDistance;
    double marginTop = renderStyle.marginTop.length ?? 0;
    double marginBottom = renderStyle.marginBottom.length ?? 0;
    bool isParentFlowLayout = parent is RenderFlowLayout;
    CSSDisplay transformedDisplay = renderStyle.transformedDisplay;
    bool isDisplayInline = transformedDisplay != CSSDisplay.block && transformedDisplay != CSSDisplay.flex;

    // Use margin bottom as baseline if layout has no children
    if (lineBoxMetrics.length == 0) {
      if (isDisplayInline) {
        // Flex item baseline does not includes margin-bottom
        lineDistance = isParentFlowLayout ?
        marginTop + boxSize.height + marginBottom :
        marginTop + boxSize.height;
        return lineDistance;
      } else {
        return null;
      }
    }

    // Use baseline of last line in flow layout and layout is inline-level
    // otherwise use baseline of first line
    bool isLastLineBaseline = isParentFlowLayout && isDisplayInline;
    _RunMetrics lineMetrics = isLastLineBaseline ?
      lineBoxMetrics[lineBoxMetrics.length - 1] : lineBoxMetrics[0];
    // Use the max baseline of the children as the baseline in flow layout
    lineMetrics.runChildren.forEach((int targetId, RenderBox child) {
      double childMarginTop = child is RenderBoxModel ? child.renderStyle.marginTop.length : 0;
      RenderLayoutParentData childParentData = child.parentData;
      double childBaseLineDistance;
      if (child is RenderBoxModel) {
        childBaseLineDistance = child.computeDistanceToBaseline();
      } else if (child is RenderTextBox) {
        // Text baseline not depends on its own parent but its grand parents
        childBaseLineDistance = isLastLineBaseline ?
          child.computeDistanceToLastLineBaseline() :
          child.computeDistanceToFirstLineBaseline();
      }
      if (childBaseLineDistance != null) {
        // Baseline of relative positioned element equals its original position
        // so it needs to subtract its vertical offset
        Offset relativeOffset;
        double childOffsetY = childParentData.offset.dy - childMarginTop;
        if (child is RenderBoxModel) {
          relativeOffset = CSSPositionedLayout.getRelativeOffset(child.renderStyle);
        }
        if (relativeOffset != null) {
          childOffsetY -= relativeOffset.dy;
        }
        // It needs to subtract margin-top cause offset already includes margin-top
        childBaseLineDistance += childOffsetY;
        if (lineDistance != null)
          lineDistance = math.max(lineDistance, childBaseLineDistance);
        else
          lineDistance = childBaseLineDistance;
      }
    });

    // If no inline child found, use margin-bottom as baseline
    if (isDisplayInline && lineDistance != null) {
      lineDistance += marginTop;
    }
    return lineDistance;
  }

  /// Resolve all percentage size of child based on size its containing block
  bool _resolveChildrenPercentageToContainingBlock() {
    bool percentageFound = false;
    RenderBox child = firstChild;
    while (child != null) {
      final RenderLayoutParentData childParentData = child.parentData;
      // Exclude positioned child
      if (childParentData.isPositioned) {
        child = childParentData.nextSibling;
        continue;
      }
      if (child is RenderBoxModel) {
        bool percentageExist = child.renderStyle.resolvePercentageToContainingBlock(this, logicalContentWidth, logicalContentHeight);
        if (percentageExist) {
          percentageFound = true;
        }
      }
      child = childParentData.nextSibling;
    }
    return percentageFound;
  }

  /// Resolve all percentage size of child based on size its own
  bool _resolveChildrenPercentageToOwn() {
    bool percentageFound = false;
    RenderBox child = firstChild;
    while (child != null) {
      final RenderLayoutParentData childParentData = child.parentData;
      // Exclude positioned child
      if (childParentData.isPositioned) {
        child = childParentData.nextSibling;
        continue;
      }
      if (child is RenderBoxModel) {
        percentageFound = child.renderStyle.resolvePercentageToOwn();
      }
      child = childParentData.nextSibling;
    }
    return percentageFound;
  }

  /// Check whether percentage sizing styles of child exists
  bool _isChildrenPercentageOfSizingExist() {
    bool percentageFound = false;
    RenderBox child = firstChild;
    while (child != null) {
      final RenderLayoutParentData childParentData = child.parentData;
      // Exclude positioned child
      if (childParentData.isPositioned) {
        child = childParentData.nextSibling;
        continue;
      }
      if (child is RenderBoxModel) {
        bool percentageExist = child.renderStyle.isPercentageOfSizingExist(logicalContentWidth, logicalContentHeight);
        if (percentageExist) {
          percentageFound = true;
          break;
        }
      }
      child = childParentData.nextSibling;
    }
    return percentageFound;
  }

  /// Check whether percentage size of child based on size its own exist
  bool _isChildrenPercentageToOwnExist() {
    bool percentageFound = false;
    RenderBox child = firstChild;
    while (child != null) {
      final RenderLayoutParentData childParentData = child.parentData;
      // Exclude positioned child
      if (childParentData.isPositioned) {
        child = childParentData.nextSibling;
        continue;
      }
      if (child is RenderBoxModel) {
        bool percentageExist = child.renderStyle.isPercentageToOwnExist();
        if (percentageExist) {
          percentageFound = true;
          break;
        }
      }
      child = childParentData.nextSibling;
    }
    return percentageFound;
  }

  /// Record the main size of all lines
  void _recordRunsMainSize(_RunMetrics runMetrics, List<double> runMainSize) {
    Map<int, RenderBox> runChildren = runMetrics.runChildren;
    double runMainExtent = 0;
    void iterateRunChildren(int targetId, RenderBox runChild) {
      double runChildMainSize = runChild.size.width;
      if (runChild is RenderTextBox) {
        runChildMainSize = runChild.autoMinWidth;
      }
      runMainExtent += runChildMainSize;
    }
    runChildren.forEach(iterateRunChildren);
    runMainSize.add(runMainExtent);
  }

  /// Get auto min size in the main axis which equals the main axis size of its contents
  /// https://www.w3.org/TR/css-sizing-3/#automatic-minimum-size
  double _getMainAxisAutoSize(
    List<_RunMetrics> runMetrics,
    ) {
    double autoMinSize = 0;

    // Main size of each run
    List<double> runMainSize = [];

    // Calculate the max main size of all runs
    for (_RunMetrics runMetrics in runMetrics) {
      _recordRunsMainSize(runMetrics, runMainSize);
    }

    if (runMainSize.isNotEmpty) {
      autoMinSize = runMainSize.reduce((double curr, double next) {
        return curr > next ? curr : next;
      });
    }

    return autoMinSize;
  }

  /// Record the cross size of all lines
  void _recordRunsCrossSize(_RunMetrics runMetrics, List<double> runCrossSize) {
    Map<int, RenderBox> runChildren = runMetrics.runChildren;
    double runCrossExtent = 0;
    List<double> runChildrenCrossSize = [];
    void iterateRunChildren(int targetId, RenderBox runChild) {
      double runChildCrossSize = runChild.size.height;
      if (runChild is RenderTextBox) {
        runChildCrossSize = runChild.autoMinHeight;
      }
      runChildrenCrossSize.add(runChildCrossSize);
    }
    runChildren.forEach(iterateRunChildren);
    runCrossExtent = runChildrenCrossSize.reduce((double curr, double next) {
      return curr > next ? curr : next;
    });

    runCrossSize.add(runCrossExtent);
  }

  /// Get auto min size in the cross axis which equals the cross axis size of its contents
  /// https://www.w3.org/TR/css-sizing-3/#automatic-minimum-size
  double _getCrossAxisAutoSize(
    List<_RunMetrics> runMetrics,
    ) {
    double autoMinSize = 0;
    // Cross size of each run
    List<double> runCrossSize = [];

    // Calculate the max cross size of all runs
    for (_RunMetrics runMetrics in runMetrics) {
      _recordRunsCrossSize(runMetrics, runCrossSize);
    }

    // Get the sum of lines
    for (double crossSize in runCrossSize) {
      autoMinSize += crossSize;
    }

    return autoMinSize;
  }

  // Get distance from top to baseline of child incluing margin
  double _getChildAscent(RenderBox child) {
    // Distance from top to baseline of child
    double childAscent = child.getDistanceToBaseline(TextBaseline.alphabetic, onlyReal: true);
    double childMarginTop = 0;
    double childMarginBottom = 0;
    if (child is RenderBoxModel) {
      childMarginTop = child.renderStyle.marginTop.length;
      childMarginBottom = child.renderStyle.marginBottom.length;
    }

    Size childSize = _getChildSize(child);

    double baseline = parent is RenderFlowLayout ? childMarginTop + childSize.height + childMarginBottom :
      childMarginTop + childSize.height;
    // When baseline of children not found, use boundary of margin bottom as baseline
    double extentAboveBaseline = childAscent != null ? childAscent : baseline;

    return extentAboveBaseline;
  }

  /// Get child size through boxSize to avoid flutter error when parentUsesSize is set to false
  Size _getChildSize(RenderBox child) {
    if (child is RenderBoxModel) {
      return child.boxSize;
    } else if (child is RenderPositionHolder) {
      return child.boxSize;
    } else if (child is RenderTextBox) {
      return child.boxSize;
    }
    return null;
  }

  bool _isLineHeightValid(RenderBox child) {
    if (child is RenderTextBox) {
      return true;
    } else if (child is RenderBoxModel) {
      CSSDisplay childDisplay = child.renderStyle.display;
      return childDisplay == CSSDisplay.inline ||
        childDisplay == CSSDisplay.inlineBlock ||
        childDisplay == CSSDisplay.inlineFlex;
    }
    return false;
  }

  RenderStyle _getChildRenderStyle(RenderBox child) {
    RenderStyle childRenderStyle;
    if (child is RenderTextBox) {
      childRenderStyle = renderStyle;
    } else if (child is RenderBoxModel) {
      childRenderStyle = child.renderStyle;
    } else if (child is RenderPositionHolder) {
      childRenderStyle = child.realDisplayedBox.renderStyle;
    }
    return childRenderStyle;
  }

  bool _isChildBlockLevel(RenderBox child) {
    if (child != null && child is! RenderTextBox) {
      RenderStyle childRenderStyle = _getChildRenderStyle(child);
      if (childRenderStyle != null) {
        CSSDisplay childDisplay = childRenderStyle.display;
        return childDisplay == CSSDisplay.block ||
            childDisplay == CSSDisplay.flex;
      }
    }
    return false;
  }

  @override
  bool hitTestChildren(BoxHitTestResult result, {Offset position}) {
    return defaultHitTestChildren(result, position: position);
  }

  void sortChildrenByZIndex() {
    List<RenderObject> children = getChildrenAsList();
    children.sort((RenderObject prev, RenderObject next) {
      CSSPositionType prevPosition = prev is RenderBoxModel ? prev.renderStyle.position : CSSPositionType.static;
      CSSPositionType nextPosition = next is RenderBoxModel ? next.renderStyle.position : CSSPositionType.static;
      // Place positioned element after non positioned element
      if (prevPosition == CSSPositionType.static && nextPosition != CSSPositionType.static) {
        return -1;
      }
      if (prevPosition != CSSPositionType.static && nextPosition == CSSPositionType.static) {
        return 1;
      }
      int prevZIndex = prev is RenderBoxModel ? (prev.renderStyle.zIndex ?? 0) : 0;
      int nextZIndex = next is RenderBoxModel ? (next.renderStyle.zIndex ?? 0) : 0;
      return prevZIndex - nextZIndex;
    });
    sortedChildren = children;
  }

  @override
  void performPaint(PaintingContext context, Offset offset) {
    if (!isChildrenSorted) {
      sortChildrenByZIndex();
    }
    for (int i = 0; i < sortedChildren.length; i ++) {
      RenderObject child = sortedChildren[i];
      if (child is! RenderPositionHolder) {
        DateTime childPaintStart;
        if (kProfileMode) {
          childPaintStart = DateTime.now();
        }
        final RenderLayoutParentData childParentData = child.parentData;
        context.paintChild(child, childParentData.offset + offset);
        if (kProfileMode) {
          DateTime childPaintEnd = DateTime.now();
          childPaintDuration += (childPaintEnd.microsecondsSinceEpoch - childPaintStart.microsecondsSinceEpoch);
        }
      }
    }
  }

  @override
  void debugFillProperties(DiagnosticPropertiesBuilder properties) {
    super.debugFillProperties(properties);
  }

  /// Convert [RenderFlowLayout] to [RenderRecyclerLayout]
  RenderRecyclerLayout toRenderRecyclerLayout() {
    List<RenderObject> children = getDetachedChildrenAsList();
    RenderRecyclerLayout layout = RenderRecyclerLayout(
        targetId: targetId,
        renderStyle: renderStyle,
        elementManager: elementManager
    );
    layout.addAll(children);
    return copyWith(layout);
  }

  /// Convert [RenderFlowLayout] to [RenderFlexLayout]
  RenderFlexLayout toFlexLayout() {
    List<RenderObject> children = getDetachedChildrenAsList();
    RenderFlexLayout flexLayout = RenderFlexLayout(
      children: children,
      targetId: targetId,
      renderStyle: renderStyle,
      elementManager: elementManager
    );
    return copyWith(flexLayout);
  }

  /// Convert [RenderFlowLayout] to [RenderSelfRepaintFlowLayout]
  RenderSelfRepaintFlowLayout toSelfRepaint() {
    List<RenderObject> children = getDetachedChildrenAsList();
    RenderSelfRepaintFlowLayout selfRepaintFlowLayout = RenderSelfRepaintFlowLayout(
      children: children,
      targetId: targetId,
      renderStyle: renderStyle,
      elementManager: elementManager
    );
    return copyWith(selfRepaintFlowLayout);
  }

  /// Convert [RenderFlowLayout] to [RenderSelfRepaintFlexLayout]
  RenderSelfRepaintFlexLayout toSelfRepaintFlexLayout() {
    List<RenderObject> children = getDetachedChildrenAsList();
    RenderSelfRepaintFlexLayout selfRepaintFlexLayout = RenderSelfRepaintFlexLayout(
      children: children,
      targetId: targetId,
      renderStyle: renderStyle,
      elementManager: elementManager
    );
    return copyWith(selfRepaintFlexLayout);
  }
}

// Render flex layout with self repaint boundary.
class RenderSelfRepaintFlowLayout extends RenderFlowLayout {
  RenderSelfRepaintFlowLayout({
    List<RenderBox> children,
    int targetId,
    ElementManager elementManager,
    RenderStyle renderStyle,
  }): super(children: children, targetId: targetId, elementManager: elementManager, renderStyle: renderStyle);

  @override
  bool get isRepaintBoundary => true;

  /// Convert [RenderSelfRepaintFlowLayout] to [RenderSelfRepaintFlexLayout]
  RenderSelfRepaintFlexLayout toFlexLayout() {
    List<RenderObject> children = getDetachedChildrenAsList();
    RenderSelfRepaintFlexLayout selfRepaintFlexLayout = RenderSelfRepaintFlexLayout(
      children: children,
      targetId: targetId,
      renderStyle: renderStyle,
      elementManager: elementManager
    );
    return copyWith(selfRepaintFlexLayout);
  }

  /// Convert [RenderSelfRepaintFlowLayout] to [RenderFlowLayout]
  RenderFlowLayout toParentRepaint() {
    List<RenderObject> children = getDetachedChildrenAsList();
    RenderFlowLayout renderFlowLayout = RenderFlowLayout(
      children: children,
      targetId: targetId,
      renderStyle: renderStyle,
      elementManager: elementManager
    );
    return copyWith(renderFlowLayout);
  }

  /// Convert [RenderSelfRepaintFlowLayout] to [RenderFlowLayout]
  RenderFlexLayout toParentRepaintFlexLayout() {
    List<RenderObject> children = getDetachedChildrenAsList();
    RenderFlexLayout renderFlexLayout = RenderFlexLayout(
      children: children,
      targetId: targetId,
      renderStyle: renderStyle,
      elementManager: elementManager
    );
    return copyWith(renderFlexLayout);
  }
}<|MERGE_RESOLUTION|>--- conflicted
+++ resolved
@@ -491,18 +491,6 @@
     if (kProfileMode) {
       childLayoutDuration = 0;
       PerformanceTiming.instance().mark(PERF_FLOW_LAYOUT_START, uniqueId: targetId);
-<<<<<<< HEAD
-    }
-
-    CSSDisplay display = renderStyle.display;
-    if (display == CSSDisplay.none) {
-      size = constraints.smallest;
-      if (kProfileMode) {
-        PerformanceTiming.instance().mark(PERF_FLOW_LAYOUT_END, uniqueId: targetId);
-      }
-      return;
-=======
->>>>>>> 5df462e5
     }
 
     beforeLayout();
