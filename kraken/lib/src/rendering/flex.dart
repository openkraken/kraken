--- conflicted
+++ resolved
@@ -609,7 +609,7 @@
     if (elementWidth != null) {
       flexLineLimit = elementWidth;
     } else {
-      flexLineLimit = CSSComputedMixin.getElementComputedMaxWidth(targetId);
+      flexLineLimit = CSSComputedMixin.getElementComputedMaxWidth(targetId, elementManager);
     }
 
     while (child != null) {
@@ -632,9 +632,9 @@
       }
       CSSStyleDeclaration childStyle;
       if (child is RenderTextBox) {
-        childStyle = getEventTargetByTargetId<Element>(targetId)?.style;
+        childStyle = elementManager.getEventTargetByTargetId<Element>(targetId)?.style;
       } else if (child is RenderElementBoundary) {
-        childStyle = getEventTargetByTargetId<Element>(childNodeId)?.style;
+        childStyle = elementManager.getEventTargetByTargetId<Element>(childNodeId)?.style;
       }
 
       BoxSizeType sizeType = _getChildHeightSizeType(child);
@@ -936,7 +936,7 @@
             double childMarginHeight = 0;
             if (child is RenderElementBoundary) {
               int childNodeId = child.targetId;
-              Element childEl = getEventTargetByTargetId<Element>(childNodeId);
+              Element childEl = elementManager.getEventTargetByTargetId<Element>(childNodeId);
               childMarginHeight = childEl.cropMarginHeight;
             }
 
@@ -1148,17 +1148,6 @@
         default:
       }
 
-<<<<<<< HEAD
-      CSSStyleDeclaration childStyle;
-      if (child is RenderTextBox) {
-        // @TODO: need to remove this after RenderObject merge have completed.
-        childStyle = elementManager.getEventTargetByTargetId<Element>(targetId)?.style;
-      } else if (child is RenderElementBoundary) {
-        int childNodeId = child.targetId;
-        // @TODO: need to remove this after RenderObject merge have completed.
-        childStyle = elementManager.getEventTargetByTargetId<Element>(childNodeId)?.style;
-      }
-=======
       double mainAxisPadding = flowAwarePaddingStart();
       double crossAxisPadding = flowAwarePaddingEnd();
       // Position elements
@@ -1223,7 +1212,6 @@
               break;
           }
         }
->>>>>>> 1201893f
 
         if (flipMainAxis) childMainPosition -= _getMainSize(child);
 
@@ -1235,13 +1223,15 @@
         }
         Offset relativeOffset = _getOffset(childMainPosition, crossOffset);
 
-        CSSStyleDeclaration childStyle;
-        if (child is RenderTextBox) {
-          childStyle = getEventTargetByTargetId<Element>(targetId)?.style;
-        } else if (child is RenderElementBoundary) {
-          int childNodeId = child.targetId;
-          childStyle = getEventTargetByTargetId<Element>(childNodeId)?.style;
-        }
+      CSSStyleDeclaration childStyle;
+      if (child is RenderTextBox) {
+        // @TODO: need to remove this after RenderObject merge have completed.
+        childStyle = elementManager.getEventTargetByTargetId<Element>(targetId)?.style;
+      } else if (child is RenderElementBoundary) {
+        int childNodeId = child.targetId;
+        // @TODO: need to remove this after RenderObject merge have completed.
+        childStyle = elementManager.getEventTargetByTargetId<Element>(childNodeId)?.style;
+      }
 
         /// Apply position relative offset change
         applyRelativeOffset(relativeOffset, child, childStyle);
