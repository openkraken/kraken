--- conflicted
+++ resolved
@@ -1134,7 +1134,6 @@
         }
 
         if (childParentData.runIndex != i) break;
-<<<<<<< HEAD
 
         double maxChildExtent;
         double minChildExtent;
@@ -1163,36 +1162,6 @@
             childNodeId = child.targetId;
           }
 
-=======
-
-        double maxChildExtent;
-        double minChildExtent;
-
-        if (_isChildDisplayNone(child)) {
-          // Skip No Grow and unsized child.
-          child = childParentData.nextSibling;
-          continue;
-        }
-
-        if (isFlexGrow && freeMainAxisSpace >= 0) {
-          final int flexGrow = _getFlexGrow(child);
-          final double mainSize = _getMainSize(child);
-          maxChildExtent = canFlex ? mainSize + spacePerFlex * flexGrow
-            : double.infinity;
-
-          double baseConstraints = _getBaseConstraints(child);
-          // get the maximum child size between baseConstraints and maxChildExtent.
-          maxChildExtent = math.max(baseConstraints, maxChildExtent);
-          minChildExtent = maxChildExtent;
-        } else if (isFlexShrink) {
-          int childNodeId;
-          if (child is RenderTextBox) {
-            childNodeId = child.targetId;
-          } else if (child is RenderBoxModel) {
-            childNodeId = child.targetId;
-          }
-
->>>>>>> 7a785716
           // Skip RenderPlaceHolder child
           if (childNodeId == null) {
             child = childParentData.nextSibling;
