--- conflicted
+++ resolved
@@ -729,7 +729,6 @@
       double maxSizeAboveBaseline = 0;
       double maxSizeBelowBaseline = 0;
       while (child != null) {
-<<<<<<< HEAD
         if (isFlexFlow || isFlexShrink) {
           double maxChildExtent;
           double minChildExtent;
@@ -748,36 +747,13 @@
           } else {
             double shrinkValue = _getShrinkConstraints(child, childSizeMap, freeSpace);
             int childNodeId;
-            if (child is RenderTextNode) {
+            if (child is RenderTextBox) {
               childNodeId = child.nodeId;
             } else if (child is RenderElementBoundary) {
               childNodeId = child.nodeId;
             }
             dynamic current = childSizeMap[childNodeId];
             minChildExtent = maxChildExtent = current['size'] + shrinkValue;
-=======
-        final int flexGrow = _getFlexGrow(child);
-        final double mainSize = _getMainSize(child);
-        double maxChildExtent;
-        double minChildExtent;
-
-        if (freeSpace >= 0) {
-          maxChildExtent = canFlex ? mainSize + spacePerFlex * flexGrow
-            : double.infinity;
-
-          double baseConstraints = _getBaseConstraints(child);
-          if (baseConstraints != 0) {
-            maxChildExtent = baseConstraints;
-          }
-          minChildExtent = maxChildExtent;
-        } else {
-          double shrinkValue = _getShrinkConstraints(child, childSizeMap, freeSpace);
-          int childNodeId;
-          if (child is RenderTextBox) {
-            childNodeId = child.nodeId;
-          } else if (child is RenderElementBoundary) {
-            childNodeId = child.nodeId;
->>>>>>> d946f673
           }
 
           assert(minChildExtent != null);
