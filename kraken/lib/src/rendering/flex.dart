--- conflicted
+++ resolved
@@ -2456,12 +2456,8 @@
         if (kProfileMode) {
           childPaintStart = DateTime.now();
         }
-<<<<<<< HEAD
-        context.paintChild(child, getChildScrollOffset(child, offset));
-=======
         final RenderLayoutParentData childParentData = child.parentData;
         context.paintChild(child, childParentData.offset + offset);
->>>>>>> 33757e13
         if (kProfileMode) {
           DateTime childPaintEnd = DateTime.now();
           childPaintDuration += (childPaintEnd.microsecondsSinceEpoch - childPaintStart.microsecondsSinceEpoch);
