import 'dart:math' as math;

import 'package:flutter/foundation.dart';
import 'package:flutter/rendering.dart';
import 'package:kraken/module.dart';
import 'package:kraken/rendering.dart';
import 'package:kraken/dom.dart';
import 'package:kraken/css.dart';

/// Infos of each run (flex line) in flex layout
/// https://www.w3.org/TR/css-flexbox-1/#flex-lines
class _RunMetrics {
  _RunMetrics(
    this.mainAxisExtent,
    this.crossAxisExtent,
    double totalFlexGrow,
    double totalFlexShrink,
    this.baselineExtent,
    this.runChildren,
    double remainingFreeSpace,
  ) : _totalFlexGrow = totalFlexGrow,
    _totalFlexShrink = totalFlexShrink,
    _remainingFreeSpace = remainingFreeSpace;

  // Main size extent of the run
  final double mainAxisExtent;
  // Cross size extent of the run
  final double crossAxisExtent;

  // Total flex grow factor in the run
  double get totalFlexGrow => _totalFlexGrow;
  double _totalFlexGrow;
  set totalFlexGrow(double value) {
    assert(value != null);
    if (_totalFlexGrow != value) {
      _totalFlexGrow = value;
    }
  }

  // Total flex shrink factor in the run
  double get totalFlexShrink => _totalFlexShrink;
  double _totalFlexShrink;
  set totalFlexShrink(double value) {
    assert(value != null);
    if (_totalFlexShrink != value) {
      _totalFlexShrink = value;
    }
  }

  // Max extent above each flex items in the run
  final double baselineExtent;
  // All the children RenderBox of layout in the run
  final Map<int, _RunChild> runChildren;

  // Remaining free space in the run
  double get remainingFreeSpace => _remainingFreeSpace;
  double _remainingFreeSpace = 0;
  set remainingFreeSpace(double value) {
    assert(value != null);
    if (_remainingFreeSpace != value) {
      _remainingFreeSpace = value;
    }
  }
}

/// Infos about Flex item in the run
class _RunChild {
  _RunChild(
    RenderBox child,
    double originalMainSize,
    double adjustedMainSize,
    bool frozen,
  ) : _child = child,
      _originalMainSize = originalMainSize,
      _adjustedMainSize = adjustedMainSize,
      _frozen = frozen;

  /// Render object of flex item
  RenderBox get child => _child;
  RenderBox _child;
  set child(RenderBox value) {
    assert(value != null);
    if (_child != value) {
      _child = value;
    }
  }

  /// Original main size on first layout
  double get originalMainSize => _originalMainSize;
  double _originalMainSize;
  set originalMainSize(double value) {
    assert(value != null);
    if (_originalMainSize != value) {
      _originalMainSize = value;
    }
  }

  /// Adjusted main size after flexible length resolve algorithm
  double get adjustedMainSize => _adjustedMainSize;
  double _adjustedMainSize;
  set adjustedMainSize(double value) {
    assert(value != null);
    if (_adjustedMainSize != value) {
      _adjustedMainSize = value;
    }
  }

  /// Whether flex item should be frozen in flexible length resolve algorithm
  bool get frozen => _frozen;
  bool _frozen = false;
  set frozen(bool value) {
    assert(value != null);
    if (_frozen != value) {
      _frozen = value;
    }
  }
}

bool _startIsTopLeft(FlexDirection direction) {
  assert(direction != null);

  switch (direction) {
    case FlexDirection.column:
    case FlexDirection.row:
      return true;
    case FlexDirection.rowReverse:
    case FlexDirection.columnReverse:
      return false;
  }

  return null;
}

/// ## Layout algorithm
///
/// _This section describes how the framework causes [RenderFlexLayout] to position
/// its children._
///
/// Layout for a [RenderFlexLayout] proceeds in 5 steps:
///
/// 1. Layout placeholder child of positioned element(absolute/fixed) in new layer
/// 2. Layout no positioned children with no constraints, compare children width with flex container main axis extent
///    to caculate total flex lines
/// 3. Caculate horizontal constraints of each child according to availabe horizontal space in each flex line
///    and flex-grow and flex-shrink properties
/// 4. Caculate vertical constraints of each child accordint to availabe vertical space in flex container vertial
///    and align-content properties and set
/// 5. Layout children again with above cacluated constraints
/// 6. Caculate flex line leading space and between space and position children in each flex line
///
class RenderFlexLayout extends RenderLayoutBox {
  /// Creates a flex render object.
  ///
  /// By default, the flex layout is horizontal and children are aligned to the
  /// start of the main axis and the center of the cross axis.
  RenderFlexLayout({
    List<RenderBox> children,
    int targetId,
    ElementManager elementManager,
    CSSStyleDeclaration style,
  }) : super(targetId: targetId, style: style, elementManager: elementManager) {
    addAll(children);
  }

  // Set during layout if overflow occurred on the main axis.
  double _overflow;

  // Check whether any meaningful overflow is present. Values below an epsilon
  // are treated as not overflowing.
  bool get _hasOverflow => _overflow > precisionErrorTolerance;

  @override
  void setupParentData(RenderBox child) {
    if (child.parentData is! RenderLayoutParentData) {
      child.parentData = RenderLayoutParentData();
    }
    if (child is RenderBoxModel) {
      child.parentData = CSSPositionedLayout.getPositionParentData(child, child.parentData);
    }
  }

  double _getIntrinsicSize({
    FlexDirection sizingDirection,
    double extent, // the extent in the direction that isn't the sizing direction
    double Function(RenderBox child, double extent) childSize, // a method to find the size in the sizing direction
  }) {
    if (renderStyle.flexDirection == sizingDirection) {
      // INTRINSIC MAIN SIZE
      // Intrinsic main size is the smallest size the flex container can take
      // while maintaining the min/max-content contributions of its flex items.
      double totalFlexGrow = 0.0;
      double inflexibleSpace = 0.0;
      double maxFlexFractionSoFar = 0.0;
      RenderBox child = firstChild;
      while (child != null) {
        final double flex = _getFlexGrow(child);
        totalFlexGrow += flex;
        if (flex > 0) {
          final double flexFraction = childSize(child, extent) / _getFlexGrow(child);
          maxFlexFractionSoFar = math.max(maxFlexFractionSoFar, flexFraction);
        } else {
          inflexibleSpace += childSize(child, extent);
        }
        final RenderLayoutParentData childParentData = child.parentData;
        child = childParentData.nextSibling;
      }
      return maxFlexFractionSoFar * totalFlexGrow + inflexibleSpace;
    } else {
      // INTRINSIC CROSS SIZE
      // Intrinsic cross size is the max of the intrinsic cross sizes of the
      // children, after the flexible children are fit into the available space,
      // with the children sized using their max intrinsic dimensions.

      // Get inflexible space using the max intrinsic dimensions of fixed children in the main direction.
      final double availableMainSpace = extent;
      double totalFlexGrow = 0;
      double inflexibleSpace = 0.0;
      double maxCrossSize = 0.0;
      RenderBox child = firstChild;
      while (child != null) {
        final double flex = _getFlexGrow(child);
        totalFlexGrow += flex;
        double mainSize;
        double crossSize;
        if (flex == 0) {
          switch (renderStyle.flexDirection) {
            case FlexDirection.rowReverse:
            case FlexDirection.row:
              mainSize = child.getMaxIntrinsicWidth(double.infinity);
              crossSize = childSize(child, mainSize);
              break;
            case FlexDirection.column:
            case FlexDirection.columnReverse:
              mainSize = child.getMaxIntrinsicHeight(double.infinity);
              crossSize = childSize(child, mainSize);
              break;
          }
          inflexibleSpace += mainSize;
          maxCrossSize = math.max(maxCrossSize, crossSize);
        }
        final RenderLayoutParentData childParentData = child.parentData;
        child = childParentData.nextSibling;
      }

      // Determine the spacePerFlex by allocating the remaining available space.
      // When you're overconstrained spacePerFlex can be negative.
      final double spacePerFlex = math.max(0.0, (availableMainSpace - inflexibleSpace) / totalFlexGrow);

      // Size remaining (flexible) items, find the maximum cross size.
      child = firstChild;
      while (child != null) {
        final double flex = _getFlexGrow(child);
        if (flex > 0) maxCrossSize = math.max(maxCrossSize, childSize(child, spacePerFlex * flex));
        final RenderLayoutParentData childParentData = child.parentData;
        child = childParentData.nextSibling;
      }

      return maxCrossSize;
    }
  }

  /// Get start/end padding in the main axis according to flex direction
  double flowAwareMainAxisPadding({bool isEnd = false}) {
    if (CSSFlex.isHorizontalFlexDirection(renderStyle.flexDirection)) {
      return isEnd ? renderStyle.paddingRight : renderStyle.paddingLeft;
    } else {
      return isEnd ? renderStyle.paddingBottom : renderStyle.paddingTop;
    }
  }

  /// Get start/end padding in the cross axis according to flex direction
  double flowAwareCrossAxisPadding({bool isEnd = false}) {
    if (CSSFlex.isHorizontalFlexDirection(renderStyle.flexDirection)) {
      return isEnd ? renderStyle.paddingBottom : renderStyle.paddingTop;
    } else {
      return isEnd ? renderStyle.paddingRight : renderStyle.paddingLeft;
    }
  }

  /// Get start/end border in the main axis according to flex direction
  double flowAwareMainAxisBorder({bool isEnd = false}) {
    if (CSSFlex.isHorizontalFlexDirection(renderStyle.flexDirection)) {
      return isEnd ? renderStyle.borderRight : renderStyle.borderLeft;
    } else {
      return isEnd ? renderStyle.borderBottom : renderStyle.borderTop;
    }
  }

  /// Get start/end border in the cross axis according to flex direction
  double flowAwareCrossAxisBorder({bool isEnd = false}) {
    if (CSSFlex.isHorizontalFlexDirection(renderStyle.flexDirection)) {
      return isEnd ? renderStyle.borderBottom : renderStyle.borderTop;
    } else {
      return isEnd ? renderStyle.borderRight : renderStyle.borderLeft;
    }
  }

  /// Get start/end margin of child in the main axis according to flex direction
  double flowAwareChildMainAxisMargin(RenderBox child, {bool isEnd = false}) {
    RenderBoxModel childRenderBoxModel;
    if (child is RenderBoxModel) {
      childRenderBoxModel = _getChildRenderBoxModel(child);
    }
    if (childRenderBoxModel == null) {
      return 0;
    }

    if (CSSFlex.isHorizontalFlexDirection(renderStyle.flexDirection)) {
      return isEnd ? childRenderBoxModel.renderStyle.marginRight : childRenderBoxModel.renderStyle.marginLeft;
    } else {
      return isEnd ? childRenderBoxModel.renderStyle.marginBottom : childRenderBoxModel.renderStyle.marginTop;
    }
  }

  /// Get start/end margin of child in the cross axis according to flex direction
  double flowAwareChildCrossAxisMargin(RenderBox child, {bool isEnd = false}) {
    RenderBoxModel childRenderBoxModel;
    if (child is RenderBoxModel) {
      childRenderBoxModel = _getChildRenderBoxModel(child);
    }
    if (childRenderBoxModel == null) {
      return 0;
    }
    if (CSSFlex.isHorizontalFlexDirection(renderStyle.flexDirection)) {
      return isEnd ? childRenderBoxModel.renderStyle.marginBottom : childRenderBoxModel.renderStyle.marginTop;
    } else {
      return isEnd ? childRenderBoxModel.renderStyle.marginRight : childRenderBoxModel.renderStyle.marginLeft;
    }
  }

  RenderBoxModel _getChildRenderBoxModel(RenderBoxModel child) {
    Element childEl = elementManager.getEventTargetByTargetId<Element>(child.targetId);
    RenderBoxModel renderBoxModel = childEl.renderBoxModel;
    return renderBoxModel;
  }

  @override
  double computeMinIntrinsicWidth(double height) {
    return _getIntrinsicSize(
      sizingDirection: FlexDirection.row,
      extent: height,
      childSize: (RenderBox child, double extent) => child.getMinIntrinsicWidth(extent),
    );
  }

  @override
  double computeMaxIntrinsicWidth(double height) {
    return _getIntrinsicSize(
      sizingDirection: FlexDirection.row,
      extent: height,
      childSize: (RenderBox child, double extent) => child.getMaxIntrinsicWidth(extent),
    );
  }

  @override
  double computeMinIntrinsicHeight(double width) {
    return _getIntrinsicSize(
      sizingDirection: FlexDirection.column,
      extent: width,
      childSize: (RenderBox child, double extent) => child.getMinIntrinsicHeight(extent),
    );
  }

  @override
  double computeMaxIntrinsicHeight(double width) {
    return _getIntrinsicSize(
      sizingDirection: FlexDirection.column,
      extent: width,
      childSize: (RenderBox child, double extent) => child.getMaxIntrinsicHeight(extent),
    );
  }

  double _getFlexGrow(RenderBox child) {
    // Flex shrink has no effect on placeholder of positioned element
    if (child is RenderPositionHolder) {
      return 0;
    }
    return child is RenderBoxModel ? child.renderStyle.flexGrow : 0.0;
  }

  double _getFlexShrink(RenderBox child) {
    // Flex shrink has no effect on placeholder of positioned element
    if (child is RenderPositionHolder) {
      return 0;
    }
    return child is RenderBoxModel ? child.renderStyle.flexShrink : 0.0;
  }

  double _getFlexBasis(RenderBox child) {
    // Flex shrink has no effect on placeholder of positioned element
    if (child is RenderPositionHolder) {
      return null;
    }
    return child is RenderBoxModel ? child.renderStyle.flexBasis : null;
  }

  AlignSelf _getAlignSelf(RenderBox child) {
    // Flex shrink has no effect on placeholder of positioned element
    if (child is RenderPositionHolder) {
      return AlignSelf.auto;
    }
    return child is RenderBoxModel ? child.renderStyle.alignSelf : AlignSelf.auto;
  }

  double _getMaxMainAxisSize(RenderBox child) {
    double maxMainSize;
    if (child is RenderBoxModel) {
      maxMainSize = CSSFlex.isHorizontalFlexDirection(renderStyle.flexDirection) ?
        child.renderStyle.maxWidth : child.renderStyle.maxHeight;
    }
    return maxMainSize ?? double.infinity;
  }

  /// Calculate automatic minimum size of flex item
  /// Refer to https://www.w3.org/TR/css-flexbox-1/#min-size-auto for detail rules
  double _getMinMainAxisSize(RenderBoxModel child) {
    double minMainSize;

    double contentSize = 0;
    // Min width of flex item if min-width is not specified use auto min width instead
    double minWidth = 0;
    // Min height of flex item if min-height is not specified use auto min height instead
    double minHeight = 0;

    RenderStyle childRenderStyle = child.renderStyle;

    if (child is RenderBoxModel) {
      minWidth = childRenderStyle.minWidth != null ? childRenderStyle.minWidth : child.autoMinWidth;
      minHeight = childRenderStyle.minHeight != null ? childRenderStyle.minHeight : child.autoMinHeight;
    } else if (child is RenderTextBox) {
      minWidth =  child.autoMinWidth;
      minHeight =  child.autoMinHeight;
    }
    contentSize = CSSFlex.isHorizontalFlexDirection(renderStyle.flexDirection) ?
      minWidth : minHeight;

    if (child is RenderIntrinsic && child.intrinsicRatio != null &&
      CSSFlex.isHorizontalFlexDirection(renderStyle.flexDirection) && childRenderStyle.width == null
    ) {
      double transferredSize = childRenderStyle.height != null ?
       childRenderStyle.height * child.intrinsicRatio : child.intrinsicWidth;
      minMainSize = math.min(contentSize, transferredSize);
    } else if (child is RenderIntrinsic && child.intrinsicRatio != null &&
      CSSFlex.isVerticalFlexDirection(renderStyle.flexDirection) && childRenderStyle.height == null
    ) {
      double transferredSize = childRenderStyle.width != null ?
        childRenderStyle.width / child.intrinsicRatio : child.intrinsicHeight;
      minMainSize = math.min(contentSize, transferredSize);
    } else if (child is RenderBoxModel) {
      double specifiedMainSize = CSSFlex.isHorizontalFlexDirection(renderStyle.flexDirection) ?
        RenderBoxModel.getContentWidth(child) : RenderBoxModel.getContentHeight(child);
      minMainSize = specifiedMainSize != null ?
        math.min(contentSize, specifiedMainSize) : contentSize;
    } else if (child is RenderTextBox) {
      minMainSize = contentSize;
    }

    return minMainSize;
  }

  double _getShrinkConstraints(RenderBox child, Map<int, _RunChild> runChildren, double remainingFreeSpace) {
    double totalWeightedFlexShrink = 0;
    runChildren.forEach((int targetId, _RunChild runChild) {
      double childOriginalMainSize = runChild.originalMainSize;
      RenderBox child = runChild.child;
      if (!runChild.frozen) {
        double childFlexShrink = _getFlexShrink(child);
        totalWeightedFlexShrink += childOriginalMainSize * childFlexShrink;
      }
    });

    int childNodeId;
    if (child is RenderTextBox) {
      childNodeId = child.targetId;
    } else if (child is RenderBoxModel) {
      childNodeId = child.targetId;
    }

    _RunChild current = runChildren[childNodeId];
    double currentOriginalMainSize = current.originalMainSize;
    double currentFlexShrink = _getFlexShrink(current.child);
    double currentExtent = currentFlexShrink * currentOriginalMainSize;
    double minusConstraints = (currentExtent / totalWeightedFlexShrink) * remainingFreeSpace;

    return minusConstraints;
  }

  BoxSizeType _getChildWidthSizeType(RenderBox child) {
    if (child is RenderTextBox) {
      return child.widthSizeType;
    } else if (child is RenderBoxModel) {
      return child.widthSizeType;
    }
    return null;
  }

  BoxSizeType _getChildHeightSizeType(RenderBox child) {
    if (child is RenderTextBox) {
      return child.heightSizeType;
    } else if (child is RenderBoxModel) {
      return child.heightSizeType;
    }
    return null;
  }

  bool _isCrossAxisDefinedSize(RenderBox child) {
    BoxSizeType widthSizeType = _getChildWidthSizeType(child);
    BoxSizeType heightSizeType = _getChildHeightSizeType(child);

    if (style != null) {
      if (CSSFlex.isHorizontalFlexDirection(renderStyle.flexDirection)) {
        return heightSizeType != null && heightSizeType == BoxSizeType.specified;
      } else {
        return widthSizeType != null && widthSizeType == BoxSizeType.specified;
      }
    }

    return false;
  }

  double _getCrossAxisExtent(RenderBox child) {
    double marginHorizontal = 0;
    double marginVertical = 0;

    RenderBoxModel childRenderBoxModel;
    if (child is RenderBoxModel) {
      childRenderBoxModel = _getChildRenderBoxModel(child);
    } else if (child is RenderPositionHolder) {
      // Position placeholder of flex item need to layout as its original renderBox
      // so it needs to add margin to its extent
      childRenderBoxModel = child.realDisplayedBox;
    }

    if (childRenderBoxModel != null) {
      marginHorizontal = childRenderBoxModel.renderStyle.marginLeft + childRenderBoxModel.renderStyle.marginRight;
      marginVertical = childRenderBoxModel.renderStyle.marginTop + childRenderBoxModel.renderStyle.marginBottom;
    }

    Size childSize = _getChildSize(child);
    if (CSSFlex.isHorizontalFlexDirection(renderStyle.flexDirection)) {
      return childSize.height + marginVertical;
    } else {
      return childSize.width + marginHorizontal;
    }
  }

  bool _isChildMainAxisClip(RenderBoxModel renderBoxModel) {
    if (renderBoxModel is RenderIntrinsic) {
      return false;
    }
    if (CSSFlex.isHorizontalFlexDirection(renderStyle.flexDirection)) {
      return renderBoxModel.clipX;
    } else {
      return renderBoxModel.clipY;
    }
  }

  double _getMainAxisExtent(RenderBox child) {
    double marginHorizontal = 0;
    double marginVertical = 0;

    RenderBoxModel childRenderBoxModel;
    if (child is RenderBoxModel) {
      childRenderBoxModel = _getChildRenderBoxModel(child);
    } else if (child is RenderPositionHolder) {
      // Position placeholder of flex item need to layout as its original renderBox
      // so it needs to add margin to its extent
      childRenderBoxModel = child.realDisplayedBox;
    }

    if (childRenderBoxModel != null) {
      marginHorizontal = childRenderBoxModel.renderStyle.marginLeft + childRenderBoxModel.renderStyle.marginRight;
      marginVertical = childRenderBoxModel.renderStyle.marginTop + childRenderBoxModel.renderStyle.marginBottom;
    }

    double baseSize = _getMainSize(child);
    if (CSSFlex.isHorizontalFlexDirection(renderStyle.flexDirection)) {
      return baseSize + marginHorizontal;
    } else {
      return baseSize + marginVertical;
    }
  }

  /// Get constraints of flex item in the main axis
  BoxConstraints _getBaseConstraints(RenderBox child, bool needsRelayout) {
    double minWidth = 0;
    double maxWidth = double.infinity;
    double minHeight = 0;
    double maxHeight = double.infinity;

<<<<<<< HEAD
    /// Use old size as base size constraints if exists except replaced element
    /// cause its content size may differ from its initial size after content loaded
    if (child.hasSize && child is !RenderIntrinsic && child is RenderBoxModel) {
      double childOriginalWidth = child.size.width;
      double childOriginalHeight = child.size.height;
      return CSSFlex.isHorizontalFlexDirection(renderStyle.flexDirection) ?
        BoxConstraints.tightFor(width: childOriginalWidth) :
        BoxConstraints.tightFor(height: childOriginalHeight);
    }

=======
>>>>>>> fc7ff5ae
    if (child is RenderBoxModel) {
      RenderStyle childRenderStyle = child.renderStyle;
      double flexBasis = _getFlexBasis(child);
      double baseSize;
      // @FIXME when flex-basis is smaller than content width, it will not take effects
      if (flexBasis != null) {
        baseSize = flexBasis ?? 0;
      }
      if (CSSFlex.isHorizontalFlexDirection(renderStyle.flexDirection)) {
        minWidth = childRenderStyle.minWidth != null ? childRenderStyle.minWidth : 0;
        maxWidth = childRenderStyle.maxWidth != null ? childRenderStyle.maxWidth : double.infinity;

        if (flexBasis == null) {
          baseSize = childRenderStyle.width;
        }
        if (baseSize != null) {
          if (childRenderStyle.minWidth != null && baseSize < childRenderStyle.minWidth) {
            baseSize = childRenderStyle.minWidth;
          } else if (childRenderStyle.maxWidth != null && baseSize > childRenderStyle.maxWidth) {
            baseSize = childRenderStyle.maxWidth;
          }
          minWidth = maxWidth = baseSize;
        }
      } else {
        minHeight = childRenderStyle.minHeight != null ? childRenderStyle.minHeight : 0;
        maxHeight = childRenderStyle.maxHeight != null ? childRenderStyle.maxHeight : double.infinity;

        if (flexBasis == null) {
          baseSize = childRenderStyle.height;
        }
        if (baseSize != null) {
          if (childRenderStyle.minHeight != null && baseSize < childRenderStyle.minHeight) {
            baseSize = childRenderStyle.minHeight;
          } else if (childRenderStyle.maxHeight != null && baseSize > childRenderStyle.maxHeight) {
            baseSize = childRenderStyle.maxHeight;
          }
          minHeight = maxHeight = baseSize;
        }
      }
    }

    if (CSSFlex.isHorizontalFlexDirection(renderStyle.flexDirection)) {
      return BoxConstraints(
        minWidth: minWidth,
        maxWidth: maxWidth,
      );
    } else {
      return BoxConstraints(
        minHeight: minHeight,
        maxHeight: maxHeight,
      );
    }
  }

  double _getBaseSize(RenderObject child) {
    // set default value
    double baseSize;
    if (child is RenderTextBox) {
      return baseSize;
    } else if (child is RenderBoxModel) {
      double flexBasis = _getFlexBasis(child);
      RenderStyle childRenderStyle = child.renderStyle;

      if (CSSFlex.isHorizontalFlexDirection(renderStyle.flexDirection)) {
        String width = child.style[WIDTH];
        if (flexBasis == null) {
          if (width != null) {
            baseSize = childRenderStyle.width ?? 0;
          }
        } else {
          baseSize = childRenderStyle.flexBasis ?? 0;
        }
      } else {
        String height = child.style[HEIGHT];
        if (flexBasis == null) {
          if (height != '') {
            baseSize = childRenderStyle.height ?? 0;
          }
        } else {
          baseSize = childRenderStyle.flexBasis ?? 0;
        }
      }
    }
    return baseSize;
  }

  double _getMainSize(RenderBox child) {
    Size childSize = _getChildSize(child);
    if (CSSFlex.isHorizontalFlexDirection(renderStyle.flexDirection)) {
      return childSize.width;
    } else {
      return childSize.height;
    }
  }

  @override
  void performLayout() {
    if (kProfileMode) {
      childLayoutDuration = 0;
      PerformanceTiming.instance(elementManager.contextId).mark(PERF_FLEX_LAYOUT_START, uniqueId: targetId);
    }

    if (display == CSSDisplay.none) {
      size = constraints.smallest;
      if (kProfileMode) {
        PerformanceTiming.instance(elementManager.contextId).mark(PERF_FLEX_LAYOUT_END, uniqueId: targetId);
      }
      return;
    }

    beforeLayout();

    RenderBox child = firstChild;
    // Layout positioned element
    while (child != null) {
      final RenderLayoutParentData childParentData = child.parentData;
      // Layout placeholder of positioned element(absolute/fixed) in new layer
      if (child is RenderBoxModel && childParentData.isPositioned) {
        CSSPositionedLayout.layoutPositionedChild(this, child);
      } else if (child is RenderPositionHolder && isPlaceholderPositioned(child)) {
        _layoutChildren(child);
      }

      child = childParentData.nextSibling;
    }
    // Layout non positioned element and its placeholder
    _layoutChildren(null);

    // Set offset of positioned element
    child = firstChild;
    while (child != null) {
      final RenderLayoutParentData childParentData = child.parentData;

      if (child is RenderBoxModel && childParentData.isPositioned) {
        CSSPositionedLayout.applyPositionedChildOffset(this, child);

        setMaximumScrollableSizeForPositionedChild(childParentData, child);
      }
      child = childParentData.nextSibling;
    }

    _relayoutPositionedChildren();

    didLayout();

    if (kProfileMode) {
      DateTime flexLayoutEndTime = DateTime.now();
      int amendEndTime = flexLayoutEndTime.microsecondsSinceEpoch - childLayoutDuration;
      PerformanceTiming.instance(elementManager.contextId).mark(PERF_FLEX_LAYOUT_END, uniqueId: targetId, startTime: amendEndTime);
    }
  }

  /// Relayout positioned child if percentage size exists
  void _relayoutPositionedChildren() {
    RenderBox child = firstChild;
    while (child != null) {
      final RenderLayoutParentData childParentData = child.parentData;

      if (child is RenderBoxModel && childParentData.isPositioned) {
        bool percentageOfSizingFound = child.renderStyle.isPercentageOfSizingExist();
        bool percentageToOwnFound = child.renderStyle.isPercentageToOwnExist();
        bool percentageToContainingBlockFound = child.renderStyle.resolvePercentageToContainingBlock();

        /// When percentage exists in sizing styles(width/height) and styles relies on its own size,
        /// it needs to relayout twice cause the latter relies on the size calculated in the first relayout
        if (percentageOfSizingFound == true && percentageToOwnFound == true) {
          /// Relayout first time to calculate percentage styles such as width/height
          _layoutPositionedChild(child);
          child.renderStyle.resolvePercentageToOwn();
          /// Relayout second time to calculate percentage styles such as transform: translate/border-radius
          _layoutPositionedChild(child);
        } else if (percentageToContainingBlockFound == true || percentageToOwnFound == true ) {
          _layoutPositionedChild(child);
        }
        setMaximumScrollableSizeForPositionedChild(childParentData, child);
      }
      child = childParentData.nextSibling;
    }
  }

  void _layoutPositionedChild(RenderBoxModel child) {
    CSSPositionedLayout.layoutPositionedChild(this, child, needsRelayout: true);
    CSSPositionedLayout.applyPositionedChildOffset(this, child);
  }

  bool _isChildDisplayNone(RenderObject child) {
    CSSStyleDeclaration style;
    if (child is RenderTextBox) {
      style = child.style;
    } else if (child is RenderBoxModel) {
      style = child.style;
    }

    if (style == null) return false;

    return style[DISPLAY] == NONE;
  }

  bool isPlaceholderPositioned(RenderObject child) {
    if (child is RenderPositionHolder) {
      RenderBoxModel realDisplayedBox = child.realDisplayedBox;
      RenderLayoutParentData parentData = realDisplayedBox.parentData;
      if (parentData.isPositioned) {
        return true;
      }
    }
    return false;
  }

  /// There are 4 stages when layouting children
  /// 1. Layout children in flow order to calculate flex lines according to its constaints and flex-wrap property
  /// 2. Relayout children according to flex-grow and flex-shrink factor
  /// 3. Set flex container size according to children size
  /// 4. Align children according to justify-content, align-items and align-self properties
  void _layoutChildren(RenderPositionHolder placeholderChild, {bool needsRelayout = false}) {
    final double contentWidth = RenderBoxModel.getContentWidth(this);
    final double contentHeight = RenderBoxModel.getContentHeight(this);

    CSSDisplay realDisplay = CSSSizing.getElementRealDisplayValue(targetId, elementManager);

    double width = renderStyle.width;
    double height = renderStyle.height;
    double minWidth = renderStyle.minWidth;
    double minHeight = renderStyle.minHeight;
    double maxWidth = renderStyle.maxWidth;
    double maxHeight = renderStyle.maxHeight;

    /// If no child exists, stop layout.
    if (childCount == 0) {
      double constraintWidth = contentWidth ?? 0;
      double constraintHeight = contentHeight ?? 0;

      bool isInline = realDisplay == CSSDisplay.inline;
      bool isInlineFlex = realDisplay == CSSDisplay.inlineFlex;

      if (!isInline) {
        // Base width when width no exists, inline-flex has width of 0
        double baseWidth = isInlineFlex ? 0 : constraintWidth;
        if (maxWidth != null && width == null) {
          constraintWidth = baseWidth > maxWidth ? maxWidth : baseWidth;
        } else if (minWidth != null && width == null) {
          constraintWidth = baseWidth < minWidth ? minWidth : baseWidth;
        }

        // Base height always equals to 0 no matter
        double baseHeight = 0;
        if (maxHeight != null && height == null) {
          constraintHeight = baseHeight > maxHeight ? maxHeight : baseHeight;
        } else if (minHeight != null && height == null) {
          constraintHeight = baseHeight < minHeight ? minHeight : baseHeight;
        }
      }

      setMaxScrollableSize(constraintWidth, constraintHeight);

      size = getBoxSize(Size(
        constraintWidth,
        constraintHeight,
      ));
      return;
    }
    assert(contentConstraints != null);

    // Metrics of each flex line
    final List<_RunMetrics> runMetrics = <_RunMetrics>[];
    // Max size of scrollable area
    Map<int, double> maxScrollableWidthMap = Map();
    Map<int, double> maxScrollableHeightMap = Map();
    // Flex container size in main and cross direction
    Map<String, double> containerSizeMap = {
      'main': 0.0,
      'cross': 0.0,
    };

    /// Stage 1: Layout children in flow order to calculate flex lines
    _layoutByFlexLine(
      runMetrics,
      placeholderChild,
      containerSizeMap,
      contentWidth,
      contentHeight,
      maxScrollableWidthMap,
      maxScrollableHeightMap,
      needsRelayout,
    );

    /// If no non positioned child exists, stop layout
    if (runMetrics.length == 0) {
      Size preferredSize = Size(
        contentWidth ?? 0,
        contentHeight ?? 0,
      );
      setMaxScrollableSize(preferredSize.width, preferredSize.height);
      size = getBoxSize(preferredSize);
      return;
    }

    double containerCrossAxisExtent = 0.0;

    bool isVerticalDirection = CSSFlex.isVerticalFlexDirection(renderStyle.flexDirection);
    if (isVerticalDirection) {
      containerCrossAxisExtent = contentWidth ?? 0;
    } else {
      containerCrossAxisExtent = contentHeight ?? 0;
    }

    /// Calculate leading and between space between flex lines
    final double crossAxisFreeSpace = containerCrossAxisExtent - containerSizeMap['cross'];
    final int runCount = runMetrics.length;
    double runLeadingSpace = 0.0;
    double runBetweenSpace = 0.0;
    /// Align-content only works in when flex-wrap is no nowrap
    if (renderStyle.flexWrap == FlexWrap.wrap || renderStyle.flexWrap == FlexWrap.wrapReverse) {
      switch (renderStyle.alignContent) {
        case AlignContent.flexStart:
        case AlignContent.start:
          break;
        case AlignContent.flexEnd:
        case AlignContent.end:
          runLeadingSpace = crossAxisFreeSpace;
          break;
        case AlignContent.center:
          runLeadingSpace = crossAxisFreeSpace / 2.0;
          break;
        case AlignContent.spaceBetween:
          if (crossAxisFreeSpace < 0) {
            runBetweenSpace = 0;
          } else {
            runBetweenSpace = runCount > 1 ? crossAxisFreeSpace / (runCount - 1) : 0.0;
          }
          break;
        case AlignContent.spaceAround:
          if (crossAxisFreeSpace < 0) {
            runLeadingSpace = crossAxisFreeSpace / 2.0;
            runBetweenSpace = 0;
          } else {
            runBetweenSpace = crossAxisFreeSpace / runCount;
            runLeadingSpace = runBetweenSpace / 2.0;
          }
          break;
        case AlignContent.spaceEvenly:
          if (crossAxisFreeSpace < 0) {
            runLeadingSpace = crossAxisFreeSpace / 2.0;
            runBetweenSpace = 0;
          } else {
            runBetweenSpace = crossAxisFreeSpace / (runCount + 1);
            runLeadingSpace = runBetweenSpace;
          }
          break;
        case AlignContent.stretch:
          runBetweenSpace = crossAxisFreeSpace / runCount;
          if (runBetweenSpace < 0) {
            runBetweenSpace = 0;
          }
          break;
      }
    }

    /// Stage 2: Layout flex item second time based on flex factor and actual size
    _relayoutByFlexFactor(
      runMetrics,
      runBetweenSpace,
      placeholderChild,
      contentWidth,
      contentHeight,
      containerSizeMap,
      maxScrollableWidthMap,
      maxScrollableHeightMap,
    );

    /// Stage 3: Set flex container size according to children size
    _setContainerSize(
      runMetrics,
      containerSizeMap,
      contentWidth,
      contentHeight,
      maxScrollableWidthMap,
      maxScrollableHeightMap,
    );

    /// Stage 4: Set children offset based on flex alignment properties
    _alignChildren(
      runMetrics,
      runBetweenSpace,
      runLeadingSpace,
      placeholderChild,
      containerSizeMap,
      maxScrollableWidthMap,
      maxScrollableHeightMap,
    );

    /// Make sure it will not trigger relayout again when in relayout stage
    if (!needsRelayout) {
      bool percentageOfSizingFound = isChildrenPercentageOfSizingExist(placeholderChild);
      bool percentageToOwnFound = _isChildrenPercentageToOwnExist(placeholderChild);
      bool percentageToContainingBlockFound = _resolveChildrenPercentageToContainingBlock(placeholderChild);

      /// When percentage exists in sizing styles(width/height) and styles relies on its own size,
      /// it needs to relayout twice cause the latter relies on the size calculated in the first relayout
      if (percentageOfSizingFound == true && percentageToOwnFound == true) {
        /// Relayout first time to calculate percentage styles such as width/height
        _layoutChildren(placeholderChild, needsRelayout: true);
        _resolveChildrenPercentageToOwn(placeholderChild);
        /// Relayout second time to calculate percentage styles such as transform: translate/border-radius
        _layoutChildren(placeholderChild, needsRelayout: true);
      } else if (percentageToContainingBlockFound == true || percentageToOwnFound == true ) {
        _layoutChildren(placeholderChild, needsRelayout: true);
      }
    }
  }

  /// Resolve all percentage size of child based on size its containing block
  bool _resolveChildrenPercentageToContainingBlock(RenderPositionHolder placeholderChild) {
    bool percentageFound = false;
    RenderBox child = firstChild;
    while (child != null) {
      final RenderLayoutParentData childParentData = child.parentData;
      // Exclude positioned placeholder renderObject when layout non placeholder object
      // and positioned renderObject
      if (placeholderChild == null && (isPlaceholderPositioned(child) || childParentData.isPositioned)) {
        child = childParentData.nextSibling;
        continue;
      }
      if (child is RenderBoxModel) {
        percentageFound = child.renderStyle.resolvePercentageToContainingBlock();
      }
      child = childParentData.nextSibling;
    }
    return percentageFound;
  }

  /// Resolve all percentage size of child based on size its own
  bool _resolveChildrenPercentageToOwn(RenderPositionHolder placeholderChild) {
    bool percentageFound = false;
    RenderBox child = firstChild;
    while (child != null) {
      final RenderLayoutParentData childParentData = child.parentData;
      // Exclude positioned placeholder renderObject when layout non placeholder object
      // and positioned renderObject
      if (placeholderChild == null && (isPlaceholderPositioned(child) || childParentData.isPositioned)) {
        child = childParentData.nextSibling;
        continue;
      }
      if (child is RenderBoxModel) {
        percentageFound = child.renderStyle.resolvePercentageToOwn();
      }
      child = childParentData.nextSibling;
    }
    return percentageFound;
  }

  /// Check whether percentage sizing styles of child exists
  bool isChildrenPercentageOfSizingExist(RenderPositionHolder placeholderChild) {
    bool percentageFound = false;
    RenderBox child = firstChild;
    while (child != null) {
      final RenderLayoutParentData childParentData = child.parentData;
      // Exclude positioned placeholder renderObject when layout non placeholder object
      // and positioned renderObject
      if (placeholderChild == null && (isPlaceholderPositioned(child) || childParentData.isPositioned)) {
        child = childParentData.nextSibling;
        continue;
      }
      if (child is RenderBoxModel) {
        percentageFound = child.renderStyle.isPercentageOfSizingExist();
      }
      child = childParentData.nextSibling;
    }
    return percentageFound;
  }

  /// Check whether percentage size of child based on size its own exist
  bool _isChildrenPercentageToOwnExist(RenderPositionHolder placeholderChild) {
    bool percentageFound = false;
    RenderBox child = firstChild;
    while (child != null) {
      final RenderLayoutParentData childParentData = child.parentData;
      // Exclude positioned placeholder renderObject when layout non placeholder object
      // and positioned renderObject
      if (placeholderChild == null && (isPlaceholderPositioned(child) || childParentData.isPositioned)) {
        child = childParentData.nextSibling;
        continue;
      }
      if (child is RenderBoxModel) {
        percentageFound = child.renderStyle.isPercentageToOwnExist();
      }
      child = childParentData.nextSibling;
    }
    return percentageFound;
  }

  /// 1. Layout children in flow order to calculate flex lines according to its constaints and flex-wrap property
  void _layoutByFlexLine(
    List<_RunMetrics> runMetrics,
    RenderPositionHolder placeholderChild,
    Map<String, double> containerSizeMap,
    double contentWidth,
    double contentHeight,
    Map<int, double> maxScrollableWidthMap,
    Map<int, double> maxScrollableHeightMap,
    bool needsRelayout,
  ) {
    double mainAxisExtent = 0.0;
    double crossAxisExtent = 0.0;
    double runMainAxisExtent = 0.0;
    double runCrossAxisExtent = 0.0;

    // Determine used flex factor, size inflexible items, calculate free space.
    double totalFlexGrow = 0;
    double totalFlexShrink = 0;

    double maxSizeAboveBaseline = 0;
    double maxSizeBelowBaseline = 0;

    // Max length of each flex line
    double flexLineLimit = 0.0;

    bool isAxisHorizontalDirection = CSSFlex.isHorizontalFlexDirection(renderStyle.flexDirection);
    if (isAxisHorizontalDirection) {
      double maxConstraintWidth = RenderBoxModel.getMaxConstraintWidth(this);
      flexLineLimit = contentWidth != null ? contentWidth : maxConstraintWidth;
    } else {
      // Children in vertical direction should not wrap if height no exists
      double maxContentHeight = double.infinity;
      flexLineLimit = contentHeight != null ? contentHeight : maxContentHeight;
    }

    RenderBox child = placeholderChild ?? firstChild;

    // Infos about each flex item in each flex line
    Map<int, _RunChild> runChildren = {};

    while (child != null) {
      final RenderLayoutParentData childParentData = child.parentData;
      // Exclude positioned placeholder renderObject when layout non placeholder object
      // and positioned renderObject
      if (placeholderChild == null && (isPlaceholderPositioned(child) || childParentData.isPositioned)) {
        child = childParentData.nextSibling;
        continue;
      }

      double baseSize = _getBaseSize(child);
      BoxConstraints innerConstraints;

      int childNodeId;
      if (child is RenderTextBox) {
        childNodeId = child.targetId;
      } else if (child is RenderBoxModel) {
        childNodeId = child.targetId;
      }

      CSSStyleDeclaration childStyle = _getChildStyle(child);
      BoxSizeType heightSizeType = _getChildHeightSizeType(child);
      BoxConstraints baseConstraints = _getBaseConstraints(child, needsRelayout);

      if (child is RenderPositionHolder) {
        RenderBoxModel realDisplayedBox = child.realDisplayedBox;
        // Flutter only allow access size of direct children, so cannot use realDisplayedBox.size
        Size realDisplayedBoxSize = realDisplayedBox.getBoxSize(realDisplayedBox.contentSize);
        double realDisplayedBoxWidth = realDisplayedBoxSize.width;
        double realDisplayedBoxHeight = realDisplayedBoxSize.height;
        innerConstraints = BoxConstraints(
          minWidth: realDisplayedBoxWidth,
          maxWidth: realDisplayedBoxWidth,
          minHeight: realDisplayedBoxHeight,
          maxHeight: realDisplayedBoxHeight,
        );
      } else if (CSSFlex.isHorizontalFlexDirection(renderStyle.flexDirection)) {
        double maxCrossAxisSize;
        // Calculate max height constraints
        if (heightSizeType == BoxSizeType.specified && child is RenderBoxModel && childStyle[HEIGHT] != '') {
          maxCrossAxisSize = child.renderStyle.height;
        } else {
          // Child in flex line expand automatic when height is not specified
          if (renderStyle.flexWrap == FlexWrap.wrap || renderStyle.flexWrap == FlexWrap.wrapReverse) {
            maxCrossAxisSize = double.infinity;
          } else if (child is RenderTextBox) {
            maxCrossAxisSize = double.infinity;
          } else {
            // Should substract margin when layout child
            double marginVertical = 0;
            if (child is RenderBoxModel) {
              RenderBoxModel childRenderBoxModel = _getChildRenderBoxModel(child);
              marginVertical = childRenderBoxModel.renderStyle.marginTop + childRenderBoxModel.renderStyle.marginBottom;
            }
            maxCrossAxisSize = contentHeight != null ? contentHeight - marginVertical : double.infinity;
          }
        }

        innerConstraints = BoxConstraints(
          minWidth: baseConstraints.minWidth,
          maxWidth: baseConstraints.maxWidth,
          maxHeight: maxCrossAxisSize,
        );
      } else {
        innerConstraints = BoxConstraints(
          minHeight: baseSize != null ? baseSize : 0
        );
      }

      BoxConstraints childConstraints = deflateOverflowConstraints(innerConstraints);

      // Whether child need to layout
      bool isChildNeedsLayout = true;
      if (child is RenderBoxModel && child.hasSize) {
        double childContentWidth = RenderBoxModel.getContentWidth(child);
        double childContentHeight = RenderBoxModel.getContentHeight(child);
<<<<<<< HEAD
        // Always layout child when parent is not laid out yet or child is marked as needsLayout
        if (!hasSize || child.needsLayout || needsRelayout) {
=======
        bool hasFlexFactor = false;
        if (child is RenderBoxModel) {
          hasFlexFactor = child.renderStyle.flexGrow != 0 ||
            child.renderStyle.flexShrink != 0;
        }

        // Always layout child in following cases
        // 1. Parent is not laid out yet
        // 2. Child is marked as needsLayout
        // 3. Child has flex-grow or flex-shrink
        if (!hasSize || child.needsLayout || hasFlexFactor) {
>>>>>>> fc7ff5ae
          isChildNeedsLayout = true;
        } else {
          Size childOldSize = _getChildSize(child);
          // Need to layout child when width and height of child are both specified and differ from its previous size
          isChildNeedsLayout = childContentWidth != null && childContentHeight != null &&
            (childOldSize.width != childContentWidth ||
              childOldSize.height != childContentHeight);
        }
      }

      if (isChildNeedsLayout) {
        DateTime childLayoutStart;
        if (kProfileMode) {
          childLayoutStart = DateTime.now();
        }

        // Relayout child after percentage size is resolved
        if (needsRelayout && child is RenderBoxModel) {
          childConstraints = child.renderStyle.getConstraints();
        }

        child.layout(childConstraints, parentUsesSize: true);
        if (kProfileMode) {
          DateTime childLayoutEnd = DateTime.now();
          childLayoutDuration += (childLayoutEnd.microsecondsSinceEpoch - childLayoutStart.microsecondsSinceEpoch);
        }
      }

      double childMainAxisExtent = _getMainAxisExtent(child);
      double childCrossAxisExtent = _getCrossAxisExtent(child);

      Size childSize = _getChildSize(child);
      // update max scrollable size
      if (child is RenderBoxModel) {
        maxScrollableWidthMap[child.targetId] = math.max(child.maxScrollableSize.width, childSize.width);
        maxScrollableHeightMap[child.targetId] = math.max(child.maxScrollableSize.height, childSize.height);
      }

      bool isExceedFlexLineLimit = runMainAxisExtent + childMainAxisExtent > flexLineLimit;

      // calculate flex line
      if ((renderStyle.flexWrap == FlexWrap.wrap || renderStyle.flexWrap == FlexWrap.wrapReverse) &&
        runChildren.length > 0 && isExceedFlexLineLimit) {

        mainAxisExtent = math.max(mainAxisExtent, runMainAxisExtent);
        crossAxisExtent += runCrossAxisExtent;

        runMetrics.add(_RunMetrics(
          runMainAxisExtent,
          runCrossAxisExtent,
          totalFlexGrow,
          totalFlexShrink,
          maxSizeAboveBaseline,
          runChildren,
          0
        ));
        runChildren = {};
        runMainAxisExtent = 0.0;
        runCrossAxisExtent = 0.0;
        maxSizeAboveBaseline = 0.0;
        maxSizeBelowBaseline = 0.0;

        totalFlexGrow = 0;
        totalFlexShrink = 0;
      }
      runMainAxisExtent += childMainAxisExtent;
      runCrossAxisExtent = math.max(runCrossAxisExtent, childCrossAxisExtent);

      /// Calculate baseline extent of layout box
      AlignSelf alignSelf = _getAlignSelf(child);

      // Vertical align is only valid for inline box
      // Baseline alignment in column direction behave the same as flex-start
      if (CSSFlex.isHorizontalFlexDirection(renderStyle.flexDirection) &&
        (alignSelf == AlignSelf.baseline || renderStyle.alignItems == AlignItems.baseline)) {
        // Distance from top to baseline of child
        double childAscent = _getChildAscent(child);
        double lineHeight = _getLineHeight(child);

        Size childSize = _getChildSize(child);
        // Leading space between content box and virtual box of child
        double childLeading = 0;
        if (lineHeight != null) {
          childLeading = lineHeight - childSize.height;
        }

        double childMarginTop = 0;
        double childMarginBottom = 0;
        if (child is RenderBoxModel) {
          RenderBoxModel childRenderBoxModel = _getChildRenderBoxModel(child);
          childMarginTop = childRenderBoxModel.renderStyle.marginTop;
          childMarginBottom = childRenderBoxModel.renderStyle.marginBottom;
        }
        maxSizeAboveBaseline = math.max(
          childAscent + childLeading / 2,
          maxSizeAboveBaseline,
        );
        maxSizeBelowBaseline = math.max(
          childMarginTop + childMarginBottom + childSize.height - childAscent + childLeading / 2,
          maxSizeBelowBaseline,
        );
        runCrossAxisExtent = maxSizeAboveBaseline + maxSizeBelowBaseline;
      } else {
        runCrossAxisExtent = math.max(runCrossAxisExtent, childCrossAxisExtent);
      }

      runChildren[childNodeId] = _RunChild(
        child,
        _getMainSize(child),
        0,
        false,
      );

      childParentData.runIndex = runMetrics.length;

      assert(child.parentData == childParentData);

      final double flexGrow = _getFlexGrow(child);
      final double flexShrink = _getFlexShrink(child);
      if (flexGrow > 0) {
        totalFlexGrow += flexGrow;
      }
      if (flexShrink > 0) {
        totalFlexShrink += flexShrink;
      }
      // Only layout placeholder renderObject child
      child = placeholderChild == null ? childParentData.nextSibling : null;
    }

    if (runChildren.length > 0) {
      mainAxisExtent = math.max(mainAxisExtent, runMainAxisExtent);
      crossAxisExtent += runCrossAxisExtent;
      runMetrics.add(_RunMetrics(
        runMainAxisExtent,
        runCrossAxisExtent,
        totalFlexGrow,
        totalFlexShrink,
        maxSizeAboveBaseline,
        runChildren,
        0
      ));

      containerSizeMap['cross'] = crossAxisExtent;
    }
  }

  /// Resolve flex item length if flex-grow or flex-shrink exists
  /// https://www.w3.org/TR/css-flexbox-1/#resolve-flexible-lengths
  bool _resolveFlexibleLengths(
    _RunMetrics runMetric,
    double initialFreeSpace,
  ) {
    Map<int, _RunChild> runChildren = runMetric.runChildren;
    double totalFlexGrow = runMetric.totalFlexGrow;
    double totalFlexShrink = runMetric.totalFlexShrink;
    bool isFlexGrow = initialFreeSpace >= 0 && totalFlexGrow > 0;
    bool isFlexShrink = initialFreeSpace < 0 && totalFlexShrink > 0;

    double sumFlexFactors = isFlexGrow ? totalFlexGrow : totalFlexShrink;
    /// If the sum of the unfrozen flex items’ flex factors is less than one,
    /// multiply the initial free space by this sum as remaining free space
    if (sumFlexFactors > 0 && sumFlexFactors < 1) {
      double remainingFreeSpace = initialFreeSpace;
      double fractional = initialFreeSpace * sumFlexFactors;
      if (fractional.abs() < remainingFreeSpace.abs()) {
        remainingFreeSpace = fractional;
      }
      runMetric.remainingFreeSpace = remainingFreeSpace;
    }

    List<_RunChild> minViolations = [];
    List<_RunChild> maxViolations = [];
    double totalViolation = 0;

    /// Loop flex item to find min/max violations
    runChildren.forEach((int index, _RunChild runChild) {
      if (runChild.frozen) {
        return;
      }
      RenderBox child = runChild.child;
      final double mainSize = _getMainSize(child);

      double computedSize = mainSize; /// Computed size by flex factor
      double adjustedSize = mainSize; /// Adjusted size after min and max size clamp
      double flexGrow = _getFlexGrow(child);
      double flexShrink = _getFlexShrink(child);

      int childNodeId;
      if (child is RenderTextBox) {
        childNodeId = child.targetId;
      } else if (child is RenderBoxModel) {
        childNodeId = child.targetId;
      }

      double remainingFreeSpace = runMetric.remainingFreeSpace;
      if (isFlexGrow && flexGrow != null && flexGrow > 0) {
        final double spacePerFlex = totalFlexGrow > 0 ? (remainingFreeSpace / totalFlexGrow) : double.nan;
        final double flexGrow = _getFlexGrow(child);
        computedSize = mainSize + spacePerFlex * flexGrow;
      } else if (isFlexShrink && flexShrink != null && flexShrink > 0) {
        _RunChild current = runChildren[childNodeId];
        /// If child's mainAxis have clips, it will create a new format context in it's children's.
        /// so we do't need to care about child's size.
        if (child is RenderBoxModel && _isChildMainAxisClip(child)) {
          computedSize = current.originalMainSize + remainingFreeSpace;
        } else {
          double shrinkValue = _getShrinkConstraints(child, runChildren, remainingFreeSpace);
          computedSize = current.originalMainSize + shrinkValue;
        }
      }

      adjustedSize = computedSize;
      /// Find all the violations by comparing min and max size of flex items
      if (child is RenderBoxModel && !_isChildMainAxisClip(child)) {
        double minMainAxisSize = _getMinMainAxisSize(child);
        double maxMainAxisSize = _getMaxMainAxisSize(child);
        if (computedSize < minMainAxisSize) {
          adjustedSize = minMainAxisSize;
        } else if (computedSize > maxMainAxisSize) {
          adjustedSize = maxMainAxisSize;
        }
      }

      double violation = adjustedSize - computedSize;
      /// Collect all the flex items with violations
      if (violation > 0) {
        minViolations.add(runChild);
      } else if (violation < 0) {
        maxViolations.add(runChild);
      }
      runChild.adjustedMainSize = adjustedSize;
      totalViolation += violation;
    });

    /// Freeze over-flexed items
    if (totalViolation == 0) {
      /// If total violation is zero, freeze all the flex items and exit loop
      runChildren.forEach((int index, _RunChild runChild) {
        runChild.frozen = true;
      });
    } else {
      List<_RunChild> violations = totalViolation < 0 ? maxViolations : minViolations;
      /// Find all the violations, set main size and freeze all the flex items
      for (int i = 0; i < violations.length; i++) {
        _RunChild runChild = violations[i];
        runChild.frozen = true;
        RenderBox child = runChild.child;
        runMetric.remainingFreeSpace -= runChild.adjustedMainSize - runChild.originalMainSize;

        double flexGrow = _getFlexGrow(child);
        double flexShrink = _getFlexShrink(child);

        /// If total violation is positive, freeze all the items with min violations
        if (flexGrow > 0) {
          runMetric.totalFlexGrow -= flexGrow;
        /// If total violation is negative, freeze all the items with max violations
        } else if (flexShrink > 0) {
          runMetric.totalFlexShrink -= flexShrink;
        }
      }
    }

    return totalViolation != 0;
  }

  /// Stage 2: Set size of flex item based on flex factors and min and max constraints and relayout
  ///  https://www.w3.org/TR/css-flexbox-1/#resolve-flexible-lengths
  void _relayoutByFlexFactor(
    List<_RunMetrics> runMetrics,
    double runBetweenSpace,
    RenderPositionHolder placeholderChild,
    double contentWidth,
    double contentHeight,
    Map<String, double> containerSizeMap,
    Map<int, double> maxScrollableWidthMap,
    Map<int, double> maxScrollableHeightMap,
  ) {
    RenderBox child = placeholderChild != null ? placeholderChild : firstChild;

    // Container's width specified by style or inherited from parent
    double containerWidth = 0;
    if (contentWidth != null) {
      containerWidth = contentWidth;
    } else if (contentConstraints.hasTightWidth) {
      containerWidth = contentConstraints.maxWidth;
    }

    // Container's height specified by style or inherited from parent
    double containerHeight = 0;
    if (contentHeight != null) {
      containerHeight = contentHeight;
    } else if (contentConstraints.hasTightHeight) {
      containerHeight = contentConstraints.maxHeight;
    }

    double maxMainSize = CSSFlex.isHorizontalFlexDirection(renderStyle.flexDirection) ? containerWidth : containerHeight;
    final BoxSizeType mainSizeType = maxMainSize == 0.0 ? BoxSizeType.automatic : BoxSizeType.specified;

    // Find max size of flex lines
    _RunMetrics maxMainSizeMetrics = runMetrics.reduce((_RunMetrics curr, _RunMetrics next) {
      return curr.mainAxisExtent > next.mainAxisExtent ? curr : next;
    });
    // Actual main axis size of flex items
    double maxAllocatedMainSize = maxMainSizeMetrics.mainAxisExtent;
    // Main axis size of flex container
    containerSizeMap['main'] = mainSizeType != BoxSizeType.automatic ? maxMainSize : maxAllocatedMainSize;

    for (int i = 0; i < runMetrics.length; ++i) {
      final _RunMetrics metrics = runMetrics[i];
      final double runMainAxisExtent = metrics.mainAxisExtent;
      final double runCrossAxisExtent = metrics.crossAxisExtent;
      final double totalFlexGrow = metrics.totalFlexGrow;
      final double totalFlexShrink = metrics.totalFlexShrink;
      final bool canFlex = maxMainSize < double.infinity;

      // Distribute free space to flexible children, and determine baseline.
      final double initialFreeSpace = mainSizeType == BoxSizeType.automatic ?
        0 : (canFlex ? maxMainSize : 0.0) - runMainAxisExtent;

      bool isFlexGrow = initialFreeSpace >= 0 && totalFlexGrow > 0;
      bool isFlexShrink = initialFreeSpace < 0 && totalFlexShrink > 0;

      if (isFlexGrow || isFlexShrink) {
        /// remainingFreeSpace starts out at the same value as initialFreeSpace
        /// but as we place and lay out flex items we subtract from it.
        metrics.remainingFreeSpace = initialFreeSpace;
        /// Loop flex items to resolve flexible length of flex items with flex factor
        while(_resolveFlexibleLengths(metrics, initialFreeSpace));
      }

      while (child != null) {
        final RenderLayoutParentData childParentData = child.parentData;

        AlignSelf alignSelf = _getAlignSelf(child);

        // If size exists in align-items direction, stretch not works
        bool isStretchSelfValid = false;
        if (child is RenderBoxModel) {
          isStretchSelfValid = CSSFlex.isHorizontalFlexDirection(renderStyle.flexDirection) ?
            child.renderStyle.height == null : child.renderStyle.width == null;
        }

        // Whether child should be stretched
        bool isStretchSelf = placeholderChild == null && isStretchSelfValid &&
          (alignSelf != AlignSelf.auto ? alignSelf == AlignSelf.stretch : renderStyle.alignItems == AlignItems.stretch);

        // Whether child is positioned placeholder or positioned renderObject
        bool isChildPositioned = placeholderChild == null &&
          (isPlaceholderPositioned(child) || childParentData.isPositioned);
        // Whether child cross size should be changed based on cross axis alignment change
        bool isCrossSizeChanged = false;

        if (child is RenderBoxModel && child.hasSize) {
          Size childSize = _getChildSize(child);
          double childContentWidth = RenderBoxModel.getContentWidth(child);
          double childContentHeight = RenderBoxModel.getContentHeight(child);
          double paddingLeft = child.renderStyle.paddingLeft;
          double paddingRight = child.renderStyle.paddingRight;
          double paddingTop = child.renderStyle.paddingTop;
          double paddingBottom = child.renderStyle.paddingBottom;
          double borderLeft = child.renderStyle.borderLeft;
          double borderRight = child.renderStyle.borderRight;
          double borderTop = child.renderStyle.borderTop;
          double borderBottom = child.renderStyle.borderBottom;

          double childLogicalWidth = childContentWidth != null ?
            childContentWidth + borderLeft + borderRight + paddingLeft + paddingRight :
            null;
          double childLogicalHeight = childContentHeight != null ?
            childContentHeight + borderTop + borderBottom + paddingTop + paddingBottom :
            null;

          // Cross size calculated from style which not including padding and border
          double childCrossLogicalSize = CSSFlex.isHorizontalFlexDirection(renderStyle.flexDirection) ?
            childLogicalHeight : childLogicalWidth;
          // Cross size from first layout
          double childCrossSize = CSSFlex.isHorizontalFlexDirection(renderStyle.flexDirection) ?
          childSize.height : childSize.width;

          isCrossSizeChanged = childCrossSize != childCrossLogicalSize;
        }

        // Don't need to relayout child in following cases
        // 1. child is placeholder when in layout non placeholder stage
        // 2. child is positioned renderObject, it needs to layout in its special stage
        // 3. child's size don't need to recompute if no flex-grow、flex-shrink or cross size not changed
        if (isChildPositioned || (!isFlexGrow && !isFlexShrink && !isCrossSizeChanged)) {
          child = childParentData.nextSibling;
          continue;
        }

        if (childParentData.runIndex != i) break;

        // Whether child need to layout
        bool isChildNeedsLayout = true;
        if (child is RenderBoxModel && child.hasSize) {
          double childContentWidth = RenderBoxModel.getContentWidth(child);
          double childContentHeight = RenderBoxModel.getContentHeight(child);

          // Always layout child when parent is not laid out yet or child is marked as needsLayout
          if (!hasSize || child.needsLayout) {
            isChildNeedsLayout = true;
          } else {
            double flexGrow = _getFlexGrow(child);
            double flexShrink = _getFlexShrink(child);

            // Need to relayout child when flex factor exists
            if ((isFlexGrow && flexGrow > 0) ||
              (isFlexShrink) && flexShrink > 0) {
              isChildNeedsLayout = true;
            } else if (isStretchSelf) {
              Size childOldSize = _getChildSize(child);
              // Need to layout child when width and height of child are both specified and differ from its previous size
              isChildNeedsLayout = childContentWidth != null && childContentHeight != null &&
                (childOldSize.width != childContentWidth ||
                  childOldSize.height != childContentHeight);
            }
          }
        }

        if (!isChildNeedsLayout) {
          child = childParentData.nextSibling;
          continue;
        }

        double maxChildExtent;
        double minChildExtent;

        if (_isChildDisplayNone(child)) {
          // Skip No Grow and unsized child.
          child = childParentData.nextSibling;
          continue;
        }

        Size childSize = _getChildSize(child);

        int childNodeId;
        if (child is RenderTextBox) {
          childNodeId = child.targetId;
        } else if (child is RenderBoxModel) {
          childNodeId = child.targetId;
        }

        double mainSize = isFlexGrow || isFlexShrink ?
          metrics.runChildren[childNodeId].adjustedMainSize : _getMainSize(child);
        maxChildExtent = minChildExtent = mainSize;

        BoxConstraints innerConstraints;
        if (isStretchSelf) {
          switch (renderStyle.flexDirection) {
            case FlexDirection.row:
            case FlexDirection.rowReverse:
              double minMainAxisSize = minChildExtent ?? childSize.width;
              double maxMainAxisSize = maxChildExtent ?? double.infinity;
              double minCrossAxisSize;
              double maxCrossAxisSize;

              // if child have predefined size
              if (_isCrossAxisDefinedSize(child)) {
                BoxSizeType sizeType = _getChildHeightSizeType(child);

                // child have predefined height, use previous layout height.
                if (sizeType == BoxSizeType.specified) {
                  // for empty child width, maybe it's unloaded image, set constraints range.
                  if (childSize.isEmpty) {
                    minCrossAxisSize = 0.0;
                    maxCrossAxisSize = contentConstraints.maxHeight;
                  } else {
                    minCrossAxisSize = childSize.height;
                    maxCrossAxisSize = double.infinity;
                  }
                } else {
                  // expand child's height to contentConstraints.maxHeight;
                  minCrossAxisSize = contentConstraints.maxHeight;
                  maxCrossAxisSize = contentConstraints.maxHeight;
                }
              } else if (child is! RenderTextBox) {
                String marginTop;
                String marginBottom;
                if (child is RenderBoxModel) {
                  CSSStyleDeclaration childStyle = child.style;
                  marginTop = childStyle[MARGIN_TOP];
                  marginBottom = childStyle[MARGIN_BOTTOM];
                }
                // Margin auto alignment takes priority over align-items stretch,
                // it will not stretch child in vertical direction
                if (marginTop == AUTO || marginBottom == AUTO) {
                  minCrossAxisSize = childSize.height;
                  maxCrossAxisSize = double.infinity;
                } else {
                  double flexLineHeight = _getFlexLineHeight(runCrossAxisExtent, runBetweenSpace);
                  // Should substract margin when layout child
                  double marginVertical = 0;
                  if (child is RenderBoxModel) {
                    RenderBoxModel childRenderBoxModel = _getChildRenderBoxModel(child);
                    marginVertical = childRenderBoxModel.renderStyle.marginTop + childRenderBoxModel.renderStyle.marginBottom;
                  }
                  minCrossAxisSize = flexLineHeight - marginVertical;
                  maxCrossAxisSize = double.infinity;
                }
              } else {
                minCrossAxisSize = 0.0;
                maxCrossAxisSize = double.infinity;
              }
              innerConstraints = BoxConstraints(
                minWidth: minMainAxisSize,
                maxWidth: maxMainAxisSize,
                minHeight: minCrossAxisSize,
                maxHeight: maxCrossAxisSize);
              break;
            case FlexDirection.column:
            case FlexDirection.columnReverse:
              double mainAxisMinSize = minChildExtent ?? childSize.height;
              double mainAxisMaxSize = maxChildExtent ?? double.infinity;
              double minCrossAxisSize;
              double maxCrossAxisSize;

              // if child have predefined size
              if (_isCrossAxisDefinedSize(child)) {
                BoxSizeType sizeType = _getChildWidthSizeType(child);

                // child have predefined width, use previous layout width.
                if (sizeType == BoxSizeType.specified) {
                  // for empty child width, maybe it's unloaded image, set contentConstraints range.
                  if (childSize.isEmpty) {
                    minCrossAxisSize = 0.0;
                    maxCrossAxisSize = contentConstraints.maxWidth;
                  } else {
                    minCrossAxisSize = childSize.width;
                    maxCrossAxisSize = double.infinity;
                  }
                } else {
                  // expand child's height to contentConstraints.maxWidth;
                  minCrossAxisSize = contentConstraints.maxWidth;
                  maxCrossAxisSize = contentConstraints.maxWidth;
                }
              } else if (child is! RenderTextBox) {
                String marginLeft;
                String marginRight;
                if (child is RenderBoxModel) {
                  CSSStyleDeclaration childStyle = child.style;
                  marginLeft = childStyle[MARGIN_LEFT];
                  marginRight = childStyle[MARGIN_RIGHT];
                }
                // Margin auto alignment takes priority over align-items stretch,
                // it will not stretch child in horizontal direction
                if (marginLeft == AUTO || marginRight == AUTO) {
                  minCrossAxisSize = childSize.width;
                  maxCrossAxisSize = double.infinity;
                } else {
                  double flexLineHeight = _getFlexLineHeight(runCrossAxisExtent, runBetweenSpace);
                  // Should substract margin when layout child
                  double marginHorizontal = 0;
                  if (child is RenderBoxModel) {
                    RenderBoxModel childRenderBoxModel = _getChildRenderBoxModel(child);
                    marginHorizontal = childRenderBoxModel.renderStyle.marginLeft + childRenderBoxModel.renderStyle.marginRight;
                  }

                  minCrossAxisSize = flexLineHeight - marginHorizontal;
                  maxCrossAxisSize = double.infinity;
                }
              } else {
                // for RenderTextBox, there are no cross Axis contentConstraints.
                minCrossAxisSize = 0.0;
                maxCrossAxisSize = double.infinity;
              }
              innerConstraints = BoxConstraints(
                minHeight: mainAxisMinSize,
                maxHeight: mainAxisMaxSize,
                minWidth: minCrossAxisSize,
                maxWidth: maxCrossAxisSize);
              break;
          }
        } else {
          switch (renderStyle.flexDirection) {
            case FlexDirection.row:
            case FlexDirection.rowReverse:
              innerConstraints = BoxConstraints(
                minWidth: minChildExtent,
                maxWidth: maxChildExtent,
              );
              break;
            case FlexDirection.column:
            case FlexDirection.columnReverse:
              innerConstraints = BoxConstraints(
                minHeight: minChildExtent,
                maxHeight: maxChildExtent
              );
              break;
          }
        }

        DateTime childLayoutStart;
        if (kProfileMode) {
          childLayoutStart = DateTime.now();
        }

        child.layout(deflateOverflowConstraints(innerConstraints), parentUsesSize: true);

        if (kProfileMode) {
          DateTime childLayoutEnd = DateTime.now();
          childLayoutDuration += (childLayoutEnd.microsecondsSinceEpoch - childLayoutStart.microsecondsSinceEpoch);
        }

        // update max scrollable size
        if (child is RenderBoxModel) {
          maxScrollableWidthMap[child.targetId] = math.max(child.maxScrollableSize.width, childSize.width);
          maxScrollableHeightMap[child.targetId] = math.max(child.maxScrollableSize.height, childSize.height);
        }

        containerSizeMap['cross'] = math.max(containerSizeMap['cross'], _getCrossAxisExtent(child));

        // Only layout placeholder renderObject child
        child = childParentData.nextSibling;
      }

    }
  }

  /// Stage 3: Set flex container size according to children size
  void _setContainerSize(
    List<_RunMetrics> runMetrics,
    Map<String, double> containerSizeMap,
    double contentWidth,
    double contentHeight,
    Map<int, double> maxScrollableWidthMap,
    Map<int, double> maxScrollableHeightMap,
  ) {

    // Find max size of flex lines
    _RunMetrics maxMainSizeMetrics = runMetrics.reduce((_RunMetrics curr, _RunMetrics next) {
      return curr.mainAxisExtent > next.mainAxisExtent ? curr : next;
    });
    // Actual main axis size of flex items
    double maxAllocatedMainSize = maxMainSizeMetrics.mainAxisExtent;

    CSSDisplay realDisplay = CSSSizing.getElementRealDisplayValue(targetId, elementManager);
    // Get layout width from children's width by flex axis
    double constraintWidth = CSSFlex.isHorizontalFlexDirection(renderStyle.flexDirection) ? containerSizeMap['main'] : containerSizeMap['cross'];
    bool isInlineBlock = realDisplay == CSSDisplay.inlineBlock;

    double width = renderStyle.width;
    double height = renderStyle.height;
    double minWidth = renderStyle.minWidth;
    double minHeight = renderStyle.minHeight;
    double maxWidth = renderStyle.maxWidth;
    double maxHeight = renderStyle.maxHeight;

    // Constrain to min-width or max-width if width not exists
    double childrenWidth = CSSFlex.isHorizontalFlexDirection(renderStyle.flexDirection) ? maxAllocatedMainSize : containerSizeMap['cross'];
    if (isInlineBlock && maxWidth != null && width == null) {
      constraintWidth = childrenWidth > maxWidth ? maxWidth : childrenWidth;
    } else if (isInlineBlock && minWidth != null && width == null) {
      constraintWidth = childrenWidth < minWidth ? minWidth : childrenWidth;
    } else if (contentWidth != null) {
      constraintWidth = math.max(constraintWidth, contentWidth);
    }

    // Get layout height from children's height by flex axis
    double constraintHeight = CSSFlex.isHorizontalFlexDirection(renderStyle.flexDirection) ? containerSizeMap['cross'] : containerSizeMap['main'];
    bool isNotInline = realDisplay != CSSDisplay.inline;

    // Constrain to min-height or max-height if width not exists
    double childrenHeight = CSSFlex.isHorizontalFlexDirection(renderStyle.flexDirection) ? containerSizeMap['cross'] : maxAllocatedMainSize;
    if (isNotInline && maxHeight != null && height == null) {
      constraintHeight = childrenHeight > maxHeight ? maxHeight : childrenHeight;
    } else if (isNotInline && minHeight != null && height == null) {
      constraintHeight = constraintHeight < minHeight ? minHeight : constraintHeight;
    } else if (contentHeight != null) {
      constraintHeight = math.max(constraintHeight, contentHeight);
    }

    double maxScrollableWidth = 0.0;
    double maxScrollableHeight = 0.0;

    if (CSSFlex.isHorizontalFlexDirection(renderStyle.flexDirection)) {
      maxScrollableWidthMap.forEach((key, value) => maxScrollableWidth += value);
      maxScrollableHeightMap.forEach((key, value) => maxScrollableHeight = math.max(value, maxScrollableHeight));
    } else {
      maxScrollableWidthMap.forEach((key, value) => maxScrollableWidth = math.max(value, maxScrollableWidth));
      maxScrollableHeightMap.forEach((key, value) => maxScrollableHeight += value);
    }

    /// Stage 3: Set flex container size
    Size contentSize = Size(constraintWidth, constraintHeight);
    if (CSSFlex.isHorizontalFlexDirection(renderStyle.flexDirection)) {
      setMaxScrollableSize(math.max(contentSize.width, maxScrollableWidth), math.max(contentSize.height, maxScrollableHeight));
    } else {
      setMaxScrollableSize(math.max(contentSize.width, maxScrollableWidth), math.max(contentSize.height, maxScrollableHeight));
    }
    size = getBoxSize(contentSize);

    /// Set auto value of min-width and min-height based on size of flex items
    if (CSSFlex.isHorizontalFlexDirection(renderStyle.flexDirection)) {
      autoMinWidth = _getMainAxisAutoSize(runMetrics);
      autoMinHeight = _getCrossAxisAutoSize(runMetrics);
    } else {
      autoMinHeight = _getMainAxisAutoSize(runMetrics);
      autoMinWidth = _getCrossAxisAutoSize(runMetrics);
    }
  }

  /// Get auto min size in the main axis which equals the main axis size of its contents
  /// https://www.w3.org/TR/css-sizing-3/#automatic-minimum-size
  double _getMainAxisAutoSize(
    List<_RunMetrics> runMetrics,
    ) {
    double autoMinSize = 0;

    // Main size of each run
    List<double> runMainSize = [];

    void iterateRunMetrics(_RunMetrics runMetrics) {
      Map<int, _RunChild> runChildren = runMetrics.runChildren;
      double runMainExtent = 0;
      void iterateRunChildren(int targetId, _RunChild runChild) {
        double runChildMainSize = runChild.originalMainSize;
        RenderBox child = runChild.child;
        // Decendants with percentage main size should not include in auto main size
        if (child is RenderBoxModel) {
          String mainSize = CSSFlex.isHorizontalFlexDirection(renderStyle.flexDirection) ?
            child.style[WIDTH] : child.style[HEIGHT];
          String mainMinSize = CSSFlex.isHorizontalFlexDirection(renderStyle.flexDirection) ?
            child.style[MIN_WIDTH] : child.style[MIN_HEIGHT];
          if (CSSLength.isPercentage(mainSize) ||
            (mainSize.isEmpty && CSSLength.isPercentage(mainMinSize))
          ) {
            runChildMainSize = 0;
          }
        }
        runMainExtent += runChildMainSize;
      }
      runChildren.forEach(iterateRunChildren);
      runMainSize.add(runMainExtent);
    }

    // Calculate the max main size of all runs
    runMetrics.forEach(iterateRunMetrics);

    autoMinSize = runMainSize.reduce((double curr, double next) {
      return curr > next ? curr : next;
    });
    return autoMinSize;
  }

  /// Get auto min size in the cross axis which equals the cross axis size of its contents
  /// https://www.w3.org/TR/css-sizing-3/#automatic-minimum-size
  double _getCrossAxisAutoSize(
    List<_RunMetrics> runMetrics,
    ) {
    double autoMinSize = 0;
    // Get the sum size of flex lines
    for (_RunMetrics curr in runMetrics) {
      autoMinSize += curr.crossAxisExtent;
    }
    return autoMinSize;
  }

  /// Get flex line height according to flex-wrap style
  double _getFlexLineHeight(double runCrossAxisExtent, double runBetweenSpace) {
    // Flex line of align-content stretch should includes between space
    bool isMultiLineStretch = (renderStyle.flexWrap == FlexWrap.wrap || renderStyle.flexWrap == FlexWrap.wrapReverse) &&
      renderStyle.alignContent == AlignContent.stretch;
    // The height of flex line in single line equals to flex container's cross size
    bool isSingleLine = (renderStyle.flexWrap != FlexWrap.wrap && renderStyle.flexWrap != FlexWrap.wrapReverse);

    if (isSingleLine) {
      return hasSize ? _getContentCrossSize() : runCrossAxisExtent;
    } else if (isMultiLineStretch) {
      return runCrossAxisExtent + runBetweenSpace;
    } else {
      return runCrossAxisExtent;
    }
  }

  // Set flex item offset based on flex alignment properties
  void _alignChildren(
    List<_RunMetrics> runMetrics,
    double runBetweenSpace,
    double runLeadingSpace,
    RenderPositionHolder placeholderChild,
    Map<String, double> containerSizeMap,
    Map<int, double> maxScrollableWidthMap,
    Map<int, double> maxScrollableHeightMap,
    ) {
    RenderBox child = placeholderChild != null ? placeholderChild : firstChild;
    // Cross axis offset of each flex line
    double crossAxisOffset = runLeadingSpace;
    double mainAxisContentSize;
    double crossAxisContentSize;

    if (CSSFlex.isHorizontalFlexDirection(renderStyle.flexDirection)) {
      mainAxisContentSize = contentSize.width;
      crossAxisContentSize = contentSize.height;
    } else {
      mainAxisContentSize = contentSize.height;
      crossAxisContentSize = contentSize.width;
    }

    /// Set offset of children
    for (int i = 0; i < runMetrics.length; ++i) {
      final _RunMetrics metrics = runMetrics[i];
      final double runMainAxisExtent = metrics.mainAxisExtent;
      final double runCrossAxisExtent = metrics.crossAxisExtent;
      final double runBaselineExtent = metrics.baselineExtent;
      final double totalFlexGrow = metrics.totalFlexGrow;
      final double totalFlexShrink = metrics.totalFlexShrink;
      final Map<int, _RunChild> runChildren = metrics.runChildren;

      final double mainContentSizeDelta = mainAxisContentSize - runMainAxisExtent;
      bool isFlexGrow = mainContentSizeDelta >= 0 && totalFlexGrow > 0;
      bool isFlexShrink = mainContentSizeDelta < 0 && totalFlexShrink > 0;

      _overflow = math.max(0.0, - mainContentSizeDelta);
      // If flex grow or flex shrink exists, remaining space should be zero
      final double remainingSpace = (isFlexGrow || isFlexShrink) ? 0 : mainContentSizeDelta;
      double leadingSpace;
      double betweenSpace;

      final int runChildrenCount = runChildren.length;

      // flipMainAxis is used to decide whether to lay out left-to-right/top-to-bottom (false), or
      // right-to-left/bottom-to-top (true). The _startIsTopLeft will return null if there's only
      // one child and the relevant direction is null, in which case we arbitrarily decide not to
      // flip, but that doesn't have any detectable effect.
      final bool flipMainAxis = !(_startIsTopLeft(renderStyle.flexDirection) ?? true);
      switch (renderStyle.justifyContent) {
        case JustifyContent.flexStart:
        case JustifyContent.start:
          leadingSpace = 0.0;
          betweenSpace = 0.0;
          break;
        case JustifyContent.flexEnd:
        case JustifyContent.end:
          leadingSpace = remainingSpace;
          betweenSpace = 0.0;
          break;
        case JustifyContent.center:
          leadingSpace = remainingSpace / 2.0;
          betweenSpace = 0.0;
          break;
        case JustifyContent.spaceBetween:
          leadingSpace = 0.0;
          if (remainingSpace < 0) {
            betweenSpace = 0;
          } else {
            betweenSpace = runChildrenCount > 1 ? remainingSpace / (runChildrenCount - 1) : 0.0;
          }
          break;
        case JustifyContent.spaceAround:
          if (remainingSpace < 0) {
            leadingSpace = remainingSpace / 2.0;
            betweenSpace = 0;
          } else {
            betweenSpace = runChildrenCount > 0 ? remainingSpace / runChildrenCount : 0.0;
            leadingSpace = betweenSpace / 2.0;
          }
          break;
        case JustifyContent.spaceEvenly:
          if (remainingSpace < 0) {
            leadingSpace = remainingSpace / 2.0;
            betweenSpace = 0;
          } else {
            betweenSpace = runChildrenCount > 0 ? remainingSpace / (runChildrenCount + 1) : 0.0;
            leadingSpace = betweenSpace;
          }
          break;
        default:
      }

      // Calculate margin auto children in the main axis
      double mainAxisMarginAutoChildren = 0;
      RenderBox runChild = firstChild;
      while (runChild != null) {
        final RenderLayoutParentData childParentData = runChild.parentData;
        if (childParentData.runIndex != i) break;
        if (runChild is RenderBoxModel) {
          CSSStyleDeclaration childStyle = runChild.style;
          String marginLeft = childStyle[MARGIN_LEFT];
          String marginTop = childStyle[MARGIN_TOP];

          if ((CSSFlex.isHorizontalFlexDirection(renderStyle.flexDirection) && marginLeft == AUTO) ||
            (CSSFlex.isVerticalFlexDirection(renderStyle.flexDirection) && marginTop == AUTO)) {
            mainAxisMarginAutoChildren++;
          }
        }
        runChild = childParentData.nextSibling;
      }

      // Margin auto alignment takes priority over align-self alignment
      if (mainAxisMarginAutoChildren != 0) {
        leadingSpace = 0;
        betweenSpace = 0;
      }

      double mainAxisStartPadding = flowAwareMainAxisPadding();
      double crossAxisStartPadding = flowAwareCrossAxisPadding();

      double mainAxisStartBorder = flowAwareMainAxisBorder();
      double crossAxisStartBorder = flowAwareCrossAxisBorder();

      // Main axis position of child while layout
      double childMainPosition =
      flipMainAxis ? mainAxisStartPadding + mainAxisStartBorder + mainAxisContentSize - leadingSpace :
      leadingSpace + mainAxisStartPadding + mainAxisStartBorder;

      // Leading between height of line box's content area and line height of line box
      double lineBoxLeading = 0;
      double lineBoxHeight = _getLineHeight(this);
      if (lineBoxHeight != null) {
        lineBoxLeading = lineBoxHeight - runCrossAxisExtent;
      }

      while (child != null) {

        final RenderLayoutParentData childParentData = child.parentData;
        // Exclude positioned placeholder renderObject when layout non placeholder object
        // and positioned renderObject
        if (placeholderChild == null && (isPlaceholderPositioned(child) || childParentData.isPositioned)) {
          child = childParentData.nextSibling;
          continue;
        }
        if (childParentData.runIndex != i) break;

        double childMainAxisMargin = flowAwareChildMainAxisMargin(child);
        double childCrossAxisStartMargin = flowAwareChildCrossAxisMargin(child);

        // Add start margin of main axis when setting offset
        childMainPosition += childMainAxisMargin;

        double childCrossPosition;

        CSSStyleDeclaration childStyle = _getChildStyle(child);

        AlignSelf alignSelf = _getAlignSelf(child);
        double crossStartAddedOffset = crossAxisStartPadding + crossAxisStartBorder + childCrossAxisStartMargin;

        /// Align flex item by direction returned by align-items or align-self
        double alignFlexItem(String alignment) {
          double flexLineHeight = _getFlexLineHeight(runCrossAxisExtent, runBetweenSpace);

          switch (alignment) {
            case 'start':
              return crossStartAddedOffset;
            case 'end':
              // Length returned by _getCrossAxisExtent includes margin, so end alignment should add start margin
              return crossAxisStartPadding + crossAxisStartBorder + flexLineHeight -
                _getCrossAxisExtent(child) + childCrossAxisStartMargin;
            case 'center':
              return childCrossPosition = crossStartAddedOffset + (flexLineHeight - _getCrossAxisExtent(child)) / 2.0;
            case 'baseline':
              // Distance from top to baseline of child
              double childAscent = _getChildAscent(child);
              return crossStartAddedOffset + lineBoxLeading / 2 + (runBaselineExtent - childAscent);
            default:
              return null;
          }
        }

        if (alignSelf == AlignSelf.auto) {
          switch (renderStyle.alignItems) {
            case AlignItems.flexStart:
            case AlignItems.start:
            case AlignItems.stretch:
              childCrossPosition = renderStyle.flexWrap == FlexWrap.wrapReverse ? alignFlexItem('end') : alignFlexItem('start');
              break;
            case AlignItems.flexEnd:
            case AlignItems.end:
              childCrossPosition = renderStyle.flexWrap == FlexWrap.wrapReverse ? alignFlexItem('start') : alignFlexItem('end');
              break;
            case AlignItems.center:
              childCrossPosition = alignFlexItem('center');
              break;
            case AlignItems.baseline:
              // FIXME: baseline aligne in wrap-reverse flexWrap may display different from browser in some case
              if (CSSFlex.isHorizontalFlexDirection(renderStyle.flexDirection)) {
                childCrossPosition = alignFlexItem('baseline');
              } else if (renderStyle.flexWrap == FlexWrap.wrapReverse) {
                childCrossPosition = alignFlexItem('end');
              } else {
                childCrossPosition = alignFlexItem('start');
              }
              break;
            default:
              break;
          }
        } else {
          switch (alignSelf) {
            case AlignSelf.flexStart:
            case AlignSelf.start:
            case AlignSelf.stretch:
              childCrossPosition = renderStyle.flexWrap == FlexWrap.wrapReverse ? alignFlexItem('end') : alignFlexItem('start');
              break;
            case AlignSelf.flexEnd:
            case AlignSelf.end:
              childCrossPosition = renderStyle.flexWrap == FlexWrap.wrapReverse ? alignFlexItem('start') : alignFlexItem('end');
              break;
            case AlignSelf.center:
              childCrossPosition = alignFlexItem('center');
              break;
            case AlignSelf.baseline:
              childCrossPosition = alignFlexItem('baseline');
              break;
            default:
              break;
          }
        }

        // Calculate margin auto length according to CSS spec rules
        // https://www.w3.org/TR/css-flexbox-1/#auto-margins
        // margin auto takes up available space in the remaining space
        // between flex items and flex container
        if (child is RenderBoxModel) {
          CSSStyleDeclaration childStyle = child.style;
          String marginLeft = childStyle[MARGIN_LEFT];
          String marginRight = childStyle[MARGIN_RIGHT];
          String marginTop = childStyle[MARGIN_TOP];
          String marginBottom = childStyle[MARGIN_BOTTOM];

          double horizontalRemainingSpace;
          double verticalRemainingSpace;
          // Margin auto does not work with negative remaining space
          double mainAxisRemainingSpace = math.max(0, remainingSpace);
          double crossAxisRemainingSpace = math.max(0, crossAxisContentSize - _getCrossAxisExtent(child));

          if (CSSFlex.isHorizontalFlexDirection(renderStyle.flexDirection)) {
            horizontalRemainingSpace = mainAxisRemainingSpace;
            verticalRemainingSpace = crossAxisRemainingSpace;
            if (totalFlexGrow == 0 && marginLeft == AUTO) {
              if (marginRight == AUTO) {
                childMainPosition += (horizontalRemainingSpace / mainAxisMarginAutoChildren) / 2;
                betweenSpace = (horizontalRemainingSpace / mainAxisMarginAutoChildren) / 2;
              } else {
                childMainPosition += horizontalRemainingSpace / mainAxisMarginAutoChildren;
              }
            }

            if (marginTop == AUTO) {
              if (marginBottom == AUTO) {
                childCrossPosition += verticalRemainingSpace / 2;
              } else {
                childCrossPosition += verticalRemainingSpace;
              }
            }
          } else {
            horizontalRemainingSpace = crossAxisRemainingSpace;
            verticalRemainingSpace = mainAxisRemainingSpace;
            if (totalFlexGrow == 0 && marginTop == AUTO) {
              if (marginBottom == AUTO) {
                childMainPosition += (verticalRemainingSpace / mainAxisMarginAutoChildren) / 2;
                betweenSpace = (verticalRemainingSpace / mainAxisMarginAutoChildren) / 2;
              } else {
                childMainPosition += verticalRemainingSpace / mainAxisMarginAutoChildren;
              }
            }

            if (marginLeft == AUTO) {
              if (marginRight == AUTO) {
                childCrossPosition += horizontalRemainingSpace / 2;
              } else {
                childCrossPosition += horizontalRemainingSpace;
              }
            }
          }
        }

        if (flipMainAxis) childMainPosition -= _getMainAxisExtent(child);

        double crossOffset;
        if (renderStyle.flexWrap == FlexWrap.wrapReverse) {
          crossOffset = childCrossPosition + (crossAxisContentSize - crossAxisOffset - runCrossAxisExtent - runBetweenSpace);
        } else {
          crossOffset = childCrossPosition + crossAxisOffset;
        }
        Offset relativeOffset = _getOffset(
          childMainPosition,
          crossOffset
        );

        /// Apply position relative offset change
        CSSPositionedLayout.applyRelativeOffset(relativeOffset, child, childStyle);

        // Need to substract start margin of main axis when calculating next child's start position
        if (flipMainAxis) {
          childMainPosition -= betweenSpace + childMainAxisMargin;
        } else {
          childMainPosition += _getMainAxisExtent(child) - childMainAxisMargin + betweenSpace;
        }
        // Only layout placeholder renderObject child
        child = placeholderChild == null ? childParentData.nextSibling : null;
      }

      crossAxisOffset += runCrossAxisExtent + runBetweenSpace;
    }
  }

  /// Get child size through boxSize to avoid flutter error when parentUsesSize is set to false
  Size _getChildSize(RenderBox child) {
    if (child is RenderBoxModel) {
      return child.boxSize;
    } else if (child is RenderPositionHolder) {
      return child.boxSize;
    } else if (child is RenderTextBox) {
      return child.boxSize;
    }
    return null;
  }

  // Get distance from top to baseline of child incluing margin
  double _getChildAscent(RenderBox child) {
    // Distance from top to baseline of child
    double childAscent = child.getDistanceToBaseline(TextBaseline.alphabetic, onlyReal: true);

    double childMarginTop = 0;
    double childMarginBottom = 0;
    if (child is RenderBoxModel) {
      RenderBoxModel childRenderBoxModel = _getChildRenderBoxModel(child);
      childMarginTop = childRenderBoxModel.renderStyle.marginTop;
      childMarginBottom = childRenderBoxModel.renderStyle.marginBottom;
    }

    Size childSize = _getChildSize(child);
    // When baseline of children not found, use boundary of margin bottom as baseline
    double extentAboveBaseline = childAscent != null ?
    childMarginTop + childAscent :
    childMarginTop + childSize.height + childMarginBottom;

    return extentAboveBaseline;
  }

  CSSStyleDeclaration _getChildStyle(RenderBox child) {
    CSSStyleDeclaration childStyle;
    int childNodeId;
    if (child is RenderTextBox) {
      childNodeId = targetId;
    } else if (child is RenderBoxModel) {
      childNodeId = child.targetId;
    } else if (child is RenderPositionHolder) {
      childNodeId = child.realDisplayedBox?.targetId;
    }
    childStyle = elementManager.getEventTargetByTargetId<Element>(childNodeId)?.style;
    return childStyle;
  }

  Offset _getOffset(double mainAxisOffset, double crossAxisOffset) {
    bool isVerticalDirection = CSSFlex.isVerticalFlexDirection(renderStyle.flexDirection);
    if (isVerticalDirection) {
      return Offset(crossAxisOffset, mainAxisOffset);
    } else {
      return Offset(mainAxisOffset, crossAxisOffset);
    }
  }
  /// Get cross size of  content size
  double _getContentCrossSize() {
    if (CSSFlex.isHorizontalFlexDirection(renderStyle.flexDirection)) {
      return contentSize.height;
    }
    return contentSize.width;
  }

  double _getLineHeight(RenderBox child) {
    double lineHeight;
    if (child is RenderTextBox) {
      lineHeight = renderStyle.lineHeight;
    } else if (child is RenderBoxModel) {
      lineHeight = child.renderStyle.lineHeight;
    } else if (child is RenderPositionHolder) {
      lineHeight = child.realDisplayedBox.renderStyle.lineHeight;
    }
    return lineHeight;
  }

  @override
  bool hitTestChildren(BoxHitTestResult result, {Offset position}) {
    return defaultHitTestChildren(result, position: position);
  }

  Offset getChildScrollOffset(RenderObject child, Offset offset) {
    final RenderLayoutParentData childParentData = child.parentData;
    bool isChildFixed = child is RenderBoxModel ?
      child.renderStyle.position == CSSPositionType.fixed : false;
    // Fixed elements always paint original offset
    Offset scrollOffset = isChildFixed ?
    childParentData.offset : childParentData.offset + offset;
    return scrollOffset;
  }

  @override
  void performPaint(PaintingContext context, Offset offset) {
    if (needsSortChildren) {
      if (!isChildrenSorted) {
        sortChildrenByZIndex();
      }
      for (int i = 0; i < sortedChildren.length; i ++) {
        RenderObject child = sortedChildren[i];
        // Don't paint placeholder of positioned element
        if (child is! RenderPositionHolder) {
          DateTime childPaintStart;
          if (kProfileMode) {
            childPaintStart = DateTime.now();
          }
          context.paintChild(child, getChildScrollOffset(child, offset));
          if (kProfileMode) {
            DateTime childPaintEnd = DateTime.now();
            childPaintDuration += (childPaintEnd.microsecondsSinceEpoch - childPaintStart.microsecondsSinceEpoch);
          }
        }
      }
    } else {
      RenderObject child = firstChild;
      while (child != null) {
        final RenderLayoutParentData childParentData = child.parentData;
        // Don't paint placeholder of positioned element
        if (child is! RenderPositionHolder) {
          DateTime childPaintStart;
          if (kProfileMode) {
            childPaintStart = DateTime.now();
          }
          context.paintChild(child, getChildScrollOffset(child, offset));
          if (kProfileMode) {
            DateTime childPaintEnd = DateTime.now();
            childPaintDuration += (childPaintEnd.microsecondsSinceEpoch - childPaintStart.microsecondsSinceEpoch);
          }
        }
        child = childParentData.nextSibling;
      }
    }
  }

  @override
  Rect describeApproximatePaintClip(RenderObject child) => _hasOverflow ? Offset.zero & size : null;

  @override
  String toStringShort() {
    String header = super.toStringShort();
    if (_overflow is double && _hasOverflow) header += ' OVERFLOWING';
    return header;
  }

  @override
  void debugFillProperties(DiagnosticPropertiesBuilder properties) {
    super.debugFillProperties(properties);
    properties.add(DiagnosticsProperty<FlexDirection>('flexDirection', renderStyle.flexDirection));
    properties.add(DiagnosticsProperty<JustifyContent>('justifyContent', renderStyle.justifyContent));
    properties.add(DiagnosticsProperty<AlignItems>('alignItems', renderStyle.alignItems));
    properties.add(DiagnosticsProperty<FlexWrap>('flexWrap', renderStyle.flexWrap));
  }

  RenderRecyclerLayout toRenderRecyclerLayout() {
    List<RenderBox> children = getDetachedChildrenAsList();
    RenderRecyclerLayout renderRecyclerLayout = RenderRecyclerLayout(
        targetId: targetId,
        style: style,
        elementManager: elementManager
    );
    renderRecyclerLayout.addAll(children);
    return copyWith(renderRecyclerLayout);
  }

  /// Convert [RenderFlexLayout] to [RenderFlowLayout]
  RenderFlowLayout toFlowLayout() {
    List<RenderBox> children = getDetachedChildrenAsList();
    RenderFlowLayout flowLayout = RenderFlowLayout(
      children: children,
      targetId: targetId,
      style: style,
      elementManager: elementManager
    );
    return copyWith(flowLayout);
  }

  /// Convert [RenderFlexLayout] to [RenderSelfRepaintFlexLayout]
  RenderSelfRepaintFlexLayout toSelfRepaint() {
    List<RenderObject> children = getDetachedChildrenAsList();
    RenderSelfRepaintFlexLayout selfRepaintFlexLayout = RenderSelfRepaintFlexLayout(
      children: children,
      targetId: targetId,
      style: style,
      elementManager: elementManager
    );
    return copyWith(selfRepaintFlexLayout);
  }

  /// Convert [RenderFlexLayout] to [RenderSelfRepaintFlowLayout]
  RenderSelfRepaintFlowLayout toSelfRepaintFlowLayout() {
    List<RenderObject> children = getDetachedChildrenAsList();
    RenderSelfRepaintFlowLayout selfRepaintFlowLayout = RenderSelfRepaintFlowLayout(
      children: children,
      targetId: targetId,
      style: style,
      elementManager: elementManager
    );
    return copyWith(selfRepaintFlowLayout);
  }
}

// Render flex layout with self repaint boundary.
class RenderSelfRepaintFlexLayout extends RenderFlexLayout {
  RenderSelfRepaintFlexLayout({
    List<RenderBox> children,
    int targetId,
    ElementManager elementManager,
    CSSStyleDeclaration style,
  }) : super(children: children, targetId: targetId, elementManager: elementManager, style: style);

  @override
  bool get isRepaintBoundary => true;

  /// Convert [RenderSelfRepaintFlexLayout] to [RenderFlowLayout]
  RenderSelfRepaintFlowLayout toFlowLayout() {
    List<RenderObject> children = getDetachedChildrenAsList();
    RenderSelfRepaintFlowLayout selfRepaintFlowLayout = RenderSelfRepaintFlowLayout(
      children: children,
      targetId: targetId,
      style: style,
      elementManager: elementManager
    );
    return copyWith(selfRepaintFlowLayout);
  }

  /// Convert [RenderSelfRepaintFlexLayout] to [RenderFlexLayout]
  RenderFlexLayout toParentRepaint() {
    List<RenderObject> children = getDetachedChildrenAsList();
    RenderFlexLayout flexLayout = RenderFlexLayout(
      children: children,
      targetId: targetId,
      style: style,
      elementManager: elementManager
    );
    return copyWith(flexLayout);
  }

  /// Convert [RenderSelfRepaintFlexLayout] to [RenderFlowLayout]
  RenderFlowLayout toParentRepaintFlowLayout() {
    List<RenderObject> children = getDetachedChildrenAsList();
    RenderFlowLayout flowLayout = RenderFlowLayout(
      children: children,
      targetId: targetId,
      style: style,
      elementManager: elementManager
    );
    return copyWith(flowLayout);
  }
}<|MERGE_RESOLUTION|>--- conflicted
+++ resolved
@@ -588,19 +588,6 @@
     double minHeight = 0;
     double maxHeight = double.infinity;
 
-<<<<<<< HEAD
-    /// Use old size as base size constraints if exists except replaced element
-    /// cause its content size may differ from its initial size after content loaded
-    if (child.hasSize && child is !RenderIntrinsic && child is RenderBoxModel) {
-      double childOriginalWidth = child.size.width;
-      double childOriginalHeight = child.size.height;
-      return CSSFlex.isHorizontalFlexDirection(renderStyle.flexDirection) ?
-        BoxConstraints.tightFor(width: childOriginalWidth) :
-        BoxConstraints.tightFor(height: childOriginalHeight);
-    }
-
-=======
->>>>>>> fc7ff5ae
     if (child is RenderBoxModel) {
       RenderStyle childRenderStyle = child.renderStyle;
       double flexBasis = _getFlexBasis(child);
@@ -1208,10 +1195,6 @@
       if (child is RenderBoxModel && child.hasSize) {
         double childContentWidth = RenderBoxModel.getContentWidth(child);
         double childContentHeight = RenderBoxModel.getContentHeight(child);
-<<<<<<< HEAD
-        // Always layout child when parent is not laid out yet or child is marked as needsLayout
-        if (!hasSize || child.needsLayout || needsRelayout) {
-=======
         bool hasFlexFactor = false;
         if (child is RenderBoxModel) {
           hasFlexFactor = child.renderStyle.flexGrow != 0 ||
@@ -1222,8 +1205,8 @@
         // 1. Parent is not laid out yet
         // 2. Child is marked as needsLayout
         // 3. Child has flex-grow or flex-shrink
-        if (!hasSize || child.needsLayout || hasFlexFactor) {
->>>>>>> fc7ff5ae
+        // 4. Needs relayout when percentage sizing is parsed
+        if (!hasSize || child.needsLayout || hasFlexFactor || needsRelayout) {
           isChildNeedsLayout = true;
         } else {
           Size childOldSize = _getChildSize(child);
