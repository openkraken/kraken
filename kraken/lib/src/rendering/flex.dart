import 'dart:math' as math;

import 'package:flutter/foundation.dart';
import 'package:flutter/rendering.dart';
import 'package:kraken/module.dart';
import 'package:kraken/rendering.dart';
import 'package:kraken/dom.dart';
import 'package:kraken/css.dart';

/// Infos of each run (flex line) in flex layout
/// https://www.w3.org/TR/css-flexbox-1/#flex-lines
class _RunMetrics {
  _RunMetrics(
    this.mainAxisExtent,
    this.crossAxisExtent,
    double totalFlexGrow,
    double totalFlexShrink,
    this.baselineExtent,
    this.runChildren,
    double remainingFreeSpace,
  ) : _totalFlexGrow = totalFlexGrow,
    _totalFlexShrink = totalFlexShrink,
    _remainingFreeSpace = remainingFreeSpace;

  // Main size extent of the run
  final double mainAxisExtent;
  // Cross size extent of the run
  final double crossAxisExtent;

  // Total flex grow factor in the run
  double get totalFlexGrow => _totalFlexGrow;
  double _totalFlexGrow;
  set totalFlexGrow(double value) {
    assert(value != null);
    if (_totalFlexGrow != value) {
      _totalFlexGrow = value;
    }
  }

  // Total flex shrink factor in the run
  double get totalFlexShrink => _totalFlexShrink;
  double _totalFlexShrink;
  set totalFlexShrink(double value) {
    assert(value != null);
    if (_totalFlexShrink != value) {
      _totalFlexShrink = value;
    }
  }

  // Max extent above each flex items in the run
  final double baselineExtent;
  // All the children RenderBox of layout in the run
  final Map<int, _RunChild> runChildren;

  // Remaining free space in the run
  double get remainingFreeSpace => _remainingFreeSpace;
  double _remainingFreeSpace = 0;
  set remainingFreeSpace(double value) {
    assert(value != null);
    if (_remainingFreeSpace != value) {
      _remainingFreeSpace = value;
    }
  }
}

/// Infos about Flex item in the run
class _RunChild {
  _RunChild(
    RenderBox child,
    double originalMainSize,
    double adjustedMainSize,
    bool frozen,
  ) : _child = child,
      _originalMainSize = originalMainSize,
      _adjustedMainSize = adjustedMainSize,
      _frozen = frozen;

  /// Render object of flex item
  RenderBox get child => _child;
  RenderBox _child;
  set child(RenderBox value) {
    assert(value != null);
    if (_child != value) {
      _child = value;
    }
  }

  /// Original main size on first layout
  double get originalMainSize => _originalMainSize;
  double _originalMainSize;
  set originalMainSize(double value) {
    assert(value != null);
    if (_originalMainSize != value) {
      _originalMainSize = value;
    }
  }

  /// Adjusted main size after flexible length resolve algorithm
  double get adjustedMainSize => _adjustedMainSize;
  double _adjustedMainSize;
  set adjustedMainSize(double value) {
    assert(value != null);
    if (_adjustedMainSize != value) {
      _adjustedMainSize = value;
    }
  }

  /// Whether flex item should be frozen in flexible length resolve algorithm
  bool get frozen => _frozen;
  bool _frozen = false;
  set frozen(bool value) {
    assert(value != null);
    if (_frozen != value) {
      _frozen = value;
    }
  }
}

bool _startIsTopLeft(FlexDirection direction) {
  assert(direction != null);

  switch (direction) {
    case FlexDirection.column:
    case FlexDirection.row:
      return true;
    case FlexDirection.rowReverse:
    case FlexDirection.columnReverse:
      return false;
  }

  return null;
}

/// ## Layout algorithm
///
/// _This section describes how the framework causes [RenderFlexLayout] to position
/// its children._
///
/// Layout for a [RenderFlexLayout] proceeds in 5 steps:
///
/// 1. Layout placeholder child of positioned element(absolute/fixed) in new layer
/// 2. Layout no positioned children with no constraints, compare children width with flex container main axis extent
///    to caculate total flex lines
/// 3. Caculate horizontal constraints of each child according to availabe horizontal space in each flex line
///    and flex-grow and flex-shrink properties
/// 4. Caculate vertical constraints of each child accordint to availabe vertical space in flex container vertial
///    and align-content properties and set
/// 5. Layout children again with above cacluated constraints
/// 6. Caculate flex line leading space and between space and position children in each flex line
///
class RenderFlexLayout extends RenderLayoutBox {
  /// Creates a flex render object.
  ///
  /// By default, the flex layout is horizontal and children are aligned to the
  /// start of the main axis and the center of the cross axis.
  RenderFlexLayout({
    List<RenderBox> children,
    int targetId,
    ElementManager elementManager,
    RenderStyle renderStyle,
  }) : super(targetId: targetId, renderStyle: renderStyle, elementManager: elementManager) {
    addAll(children);
  }

  // Set during layout if overflow occurred on the main axis.
  double _overflow;

  // Check whether any meaningful overflow is present. Values below an epsilon
  // are treated as not overflowing.
  bool get _hasOverflow => _overflow > precisionErrorTolerance;

  /// Flex line boxs of flex layout
  List<_RunMetrics> flexLineBoxMetrics = <_RunMetrics>[];

  /// Cache the intrinsic size of children before flex-grow/flex-shrink
  /// to avoid relayout when style of flex items changes
  Map<int, double> childrenIntrinsicMainSizes = {};
  /// Cache original constraints of children on the first layout
  Map<int, BoxConstraints> childrenOldConstraints = {};

  @override
  void setupParentData(RenderBox child) {
    if (child.parentData is! RenderLayoutParentData) {
      child.parentData = RenderLayoutParentData();
    }
    if (child is RenderBoxModel) {
      child.parentData = CSSPositionedLayout.getPositionParentData(child, child.parentData);
    }
  }

  double _getIntrinsicSize({
    FlexDirection sizingDirection,
    double extent, // the extent in the direction that isn't the sizing direction
    double Function(RenderBox child, double extent) childSize, // a method to find the size in the sizing direction
  }) {
    if (renderStyle.flexDirection == sizingDirection) {
      // INTRINSIC MAIN SIZE
      // Intrinsic main size is the smallest size the flex container can take
      // while maintaining the min/max-content contributions of its flex items.
      double totalFlexGrow = 0.0;
      double inflexibleSpace = 0.0;
      double maxFlexFractionSoFar = 0.0;
      RenderBox child = firstChild;
      while (child != null) {
        final double flex = _getFlexGrow(child);
        totalFlexGrow += flex;
        if (flex > 0) {
          final double flexFraction = childSize(child, extent) / _getFlexGrow(child);
          maxFlexFractionSoFar = math.max(maxFlexFractionSoFar, flexFraction);
        } else {
          inflexibleSpace += childSize(child, extent);
        }
        final RenderLayoutParentData childParentData = child.parentData;
        child = childParentData.nextSibling;
      }
      return maxFlexFractionSoFar * totalFlexGrow + inflexibleSpace;
    } else {
      // INTRINSIC CROSS SIZE
      // Intrinsic cross size is the max of the intrinsic cross sizes of the
      // children, after the flexible children are fit into the available space,
      // with the children sized using their max intrinsic dimensions.

      // Get inflexible space using the max intrinsic dimensions of fixed children in the main direction.
      final double availableMainSpace = extent;
      double totalFlexGrow = 0;
      double inflexibleSpace = 0.0;
      double maxCrossSize = 0.0;
      RenderBox child = firstChild;
      while (child != null) {
        final double flex = _getFlexGrow(child);
        totalFlexGrow += flex;
        double mainSize;
        double crossSize;
        if (flex == 0) {
          switch (renderStyle.flexDirection) {
            case FlexDirection.rowReverse:
            case FlexDirection.row:
              mainSize = child.getMaxIntrinsicWidth(double.infinity);
              crossSize = childSize(child, mainSize);
              break;
            case FlexDirection.column:
            case FlexDirection.columnReverse:
              mainSize = child.getMaxIntrinsicHeight(double.infinity);
              crossSize = childSize(child, mainSize);
              break;
          }
          inflexibleSpace += mainSize;
          maxCrossSize = math.max(maxCrossSize, crossSize);
        }
        final RenderLayoutParentData childParentData = child.parentData;
        child = childParentData.nextSibling;
      }

      // Determine the spacePerFlex by allocating the remaining available space.
      // When you're overconstrained spacePerFlex can be negative.
      final double spacePerFlex = math.max(0.0, (availableMainSpace - inflexibleSpace) / totalFlexGrow);

      // Size remaining (flexible) items, find the maximum cross size.
      child = firstChild;
      while (child != null) {
        final double flex = _getFlexGrow(child);
        if (flex > 0) maxCrossSize = math.max(maxCrossSize, childSize(child, spacePerFlex * flex));
        final RenderLayoutParentData childParentData = child.parentData;
        child = childParentData.nextSibling;
      }

      return maxCrossSize;
    }
  }

  /// Get start/end padding in the main axis according to flex direction
  double flowAwareMainAxisPadding({bool isEnd = false}) {
    if (CSSFlex.isHorizontalFlexDirection(renderStyle.flexDirection)) {
      return isEnd ? renderStyle.paddingRight : renderStyle.paddingLeft;
    } else {
      return isEnd ? renderStyle.paddingBottom : renderStyle.paddingTop;
    }
  }

  /// Get start/end padding in the cross axis according to flex direction
  double flowAwareCrossAxisPadding({bool isEnd = false}) {
    if (CSSFlex.isHorizontalFlexDirection(renderStyle.flexDirection)) {
      return isEnd ? renderStyle.paddingBottom : renderStyle.paddingTop;
    } else {
      return isEnd ? renderStyle.paddingRight : renderStyle.paddingLeft;
    }
  }

  /// Get start/end border in the main axis according to flex direction
  double flowAwareMainAxisBorder({bool isEnd = false}) {
    if (CSSFlex.isHorizontalFlexDirection(renderStyle.flexDirection)) {
      return isEnd ? renderStyle.borderRight : renderStyle.borderLeft;
    } else {
      return isEnd ? renderStyle.borderBottom : renderStyle.borderTop;
    }
  }

  /// Get start/end border in the cross axis according to flex direction
  double flowAwareCrossAxisBorder({bool isEnd = false}) {
    if (CSSFlex.isHorizontalFlexDirection(renderStyle.flexDirection)) {
      return isEnd ? renderStyle.borderBottom : renderStyle.borderTop;
    } else {
      return isEnd ? renderStyle.borderRight : renderStyle.borderLeft;
    }
  }

  /// Get start/end margin of child in the main axis according to flex direction
  double flowAwareChildMainAxisMargin(RenderBox child, {bool isEnd = false}) {
    RenderBoxModel childRenderBoxModel;
    if (child is RenderBoxModel) {
      childRenderBoxModel = child;
    }
    if (childRenderBoxModel == null) {
      return 0;
    }

    if (CSSFlex.isHorizontalFlexDirection(renderStyle.flexDirection)) {
      return isEnd ? childRenderBoxModel.renderStyle.marginRight.length : childRenderBoxModel.renderStyle.marginLeft.length;
    } else {
      return isEnd ? childRenderBoxModel.renderStyle.marginBottom.length : childRenderBoxModel.renderStyle.marginTop.length;
    }
  }

  /// Get start/end margin of child in the cross axis according to flex direction
  double flowAwareChildCrossAxisMargin(RenderBox child, {bool isEnd = false}) {
    RenderBoxModel childRenderBoxModel;
    if (child is RenderBoxModel) {
      childRenderBoxModel = child;
    }
    if (childRenderBoxModel == null) {
      return 0;
    }
    if (CSSFlex.isHorizontalFlexDirection(renderStyle.flexDirection)) {
      return isEnd ? childRenderBoxModel.renderStyle.marginBottom.length : childRenderBoxModel.renderStyle.marginTop.length;
    } else {
      return isEnd ? childRenderBoxModel.renderStyle.marginRight.length : childRenderBoxModel.renderStyle.marginLeft.length;
    }
  }

  @override
  double computeMinIntrinsicWidth(double height) {
    return _getIntrinsicSize(
      sizingDirection: FlexDirection.row,
      extent: height,
      childSize: (RenderBox child, double extent) => child.getMinIntrinsicWidth(extent),
    );
  }

  @override
  double computeMaxIntrinsicWidth(double height) {
    return _getIntrinsicSize(
      sizingDirection: FlexDirection.row,
      extent: height,
      childSize: (RenderBox child, double extent) => child.getMaxIntrinsicWidth(extent),
    );
  }

  @override
  double computeMinIntrinsicHeight(double width) {
    return _getIntrinsicSize(
      sizingDirection: FlexDirection.column,
      extent: width,
      childSize: (RenderBox child, double extent) => child.getMinIntrinsicHeight(extent),
    );
  }

  @override
  double computeMaxIntrinsicHeight(double width) {
    return _getIntrinsicSize(
      sizingDirection: FlexDirection.column,
      extent: width,
      childSize: (RenderBox child, double extent) => child.getMaxIntrinsicHeight(extent),
    );
  }

  double _getFlexGrow(RenderBox child) {
    // Flex shrink has no effect on placeholder of positioned element
    if (child is RenderPositionHolder) {
      return 0;
    }
    return child is RenderBoxModel ? child.renderStyle.flexGrow : 0.0;
  }

  double _getFlexShrink(RenderBox child) {
    // Flex shrink has no effect on placeholder of positioned element
    if (child is RenderPositionHolder) {
      return 0;
    }
    return child is RenderBoxModel ? child.renderStyle.flexShrink : 0.0;
  }

  double _getFlexBasis(RenderBox child) {
    // Flex shrink has no effect on placeholder of positioned element
    if (child is RenderPositionHolder) {
      return null;
    }
    return child is RenderBoxModel ? child.renderStyle.flexBasis : null;
  }

  AlignSelf _getAlignSelf(RenderBox child) {
    // Flex shrink has no effect on placeholder of positioned element
    if (child is RenderPositionHolder) {
      return AlignSelf.auto;
    }
    return child is RenderBoxModel ? child.renderStyle.alignSelf : AlignSelf.auto;
  }

  double _getMaxMainAxisSize(RenderBox child) {
    double maxMainSize;
    if (child is RenderBoxModel) {
      maxMainSize = CSSFlex.isHorizontalFlexDirection(renderStyle.flexDirection) ?
        child.renderStyle.maxWidth : child.renderStyle.maxHeight;
    }
    return maxMainSize ?? double.infinity;
  }

  /// Calculate automatic minimum size of flex item
  /// Refer to https://www.w3.org/TR/css-flexbox-1/#min-size-auto for detail rules
  double _getMinMainAxisSize(RenderBoxModel child) {
    double minMainSize;

    double contentSize = 0;
    // Min width of flex item if min-width is not specified use auto min width instead
    double minWidth = 0;
    // Min height of flex item if min-height is not specified use auto min height instead
    double minHeight = 0;

    RenderStyle childRenderStyle = child.renderStyle;

    if (child is RenderBoxModel) {
      minWidth = childRenderStyle.minWidth != null ? childRenderStyle.minWidth : child.autoMinWidth;
      minHeight = childRenderStyle.minHeight != null ? childRenderStyle.minHeight : child.autoMinHeight;
    } else if (child is RenderTextBox) {
      minWidth =  child.autoMinWidth;
      minHeight =  child.autoMinHeight;
    }
    contentSize = CSSFlex.isHorizontalFlexDirection(renderStyle.flexDirection) ?
      minWidth : minHeight;

    if (child is RenderIntrinsic && child.intrinsicRatio != null &&
      CSSFlex.isHorizontalFlexDirection(renderStyle.flexDirection) && childRenderStyle.width == null
    ) {
      double transferredSize = childRenderStyle.height != null ?
       childRenderStyle.height * child.intrinsicRatio : child.intrinsicWidth;
      minMainSize = math.min(contentSize, transferredSize);
    } else if (child is RenderIntrinsic && child.intrinsicRatio != null &&
      CSSFlex.isVerticalFlexDirection(renderStyle.flexDirection) && childRenderStyle.height == null
    ) {
      double transferredSize = childRenderStyle.width != null ?
        childRenderStyle.width / child.intrinsicRatio : child.intrinsicHeight;
      minMainSize = math.min(contentSize, transferredSize);
    } else if (child is RenderBoxModel) {
      double specifiedMainSize = CSSFlex.isHorizontalFlexDirection(renderStyle.flexDirection) ?
        RenderBoxModel.getLogicalContentWidth(child) : RenderBoxModel.getLogicalContentHeight(child);
      minMainSize = specifiedMainSize != null ?
        math.min(contentSize, specifiedMainSize) : contentSize;
    } else if (child is RenderTextBox) {
      minMainSize = contentSize;
    }

    return minMainSize;
  }

  double _getShrinkConstraints(RenderBox child, Map<int, _RunChild> runChildren, double remainingFreeSpace) {
    double totalWeightedFlexShrink = 0;
    runChildren.forEach((int targetId, _RunChild runChild) {
      double childOriginalMainSize = runChild.originalMainSize;
      RenderBox child = runChild.child;
      if (!runChild.frozen) {
        double childFlexShrink = _getFlexShrink(child);
        totalWeightedFlexShrink += childOriginalMainSize * childFlexShrink;
      }
    });

    int childNodeId;
    if (child is RenderTextBox) {
      childNodeId = child.targetId;
    } else if (child is RenderBoxModel) {
      childNodeId = child.targetId;
    }

    _RunChild current = runChildren[childNodeId];
    double currentOriginalMainSize = current.originalMainSize;
    double currentFlexShrink = _getFlexShrink(current.child);
    double currentExtent = currentFlexShrink * currentOriginalMainSize;
    double minusConstraints = (currentExtent / totalWeightedFlexShrink) * remainingFreeSpace;

    return minusConstraints;
  }

  double _getCrossAxisExtent(RenderBox child) {
    double marginHorizontal = 0;
    double marginVertical = 0;

    RenderBoxModel childRenderBoxModel;
    if (child is RenderBoxModel) {
      childRenderBoxModel = child;
    } else if (child is RenderPositionHolder) {
      // Position placeholder of flex item need to layout as its original renderBox
      // so it needs to add margin to its extent
      childRenderBoxModel = child.realDisplayedBox;
    }

    if (childRenderBoxModel != null) {
      marginHorizontal = childRenderBoxModel.renderStyle.marginLeft.length + childRenderBoxModel.renderStyle.marginRight.length;
      marginVertical = childRenderBoxModel.renderStyle.marginTop.length + childRenderBoxModel.renderStyle.marginBottom.length;
    }

    Size childSize = _getChildSize(child);
    if (CSSFlex.isHorizontalFlexDirection(renderStyle.flexDirection)) {
      return childSize.height + marginVertical;
    } else {
      return childSize.width + marginHorizontal;
    }
  }

  bool _isChildMainAxisClip(RenderBoxModel renderBoxModel) {
    if (renderBoxModel is RenderIntrinsic) {
      return false;
    }
    if (CSSFlex.isHorizontalFlexDirection(renderStyle.flexDirection)) {
      return renderBoxModel.clipX;
    } else {
      return renderBoxModel.clipY;
    }
  }

  double _getMainAxisExtent(RenderBox child, {bool shouldUseIntrinsicMainSize = false} ) {
    double marginHorizontal = 0;
    double marginVertical = 0;

    RenderBoxModel childRenderBoxModel;
    if (child is RenderBoxModel) {
      childRenderBoxModel = child;
    } else if (child is RenderPositionHolder) {
      // Position placeholder of flex item need to layout as its original renderBox
      // so it needs to add margin to its extent
      childRenderBoxModel = child.realDisplayedBox;
    }

    if (childRenderBoxModel != null) {
      marginHorizontal = childRenderBoxModel.renderStyle.marginLeft.length + childRenderBoxModel.renderStyle.marginRight.length;
      marginVertical = childRenderBoxModel.renderStyle.marginTop.length + childRenderBoxModel.renderStyle.marginBottom.length;
    }

    double baseSize = _getMainSize(child, shouldUseIntrinsicMainSize: shouldUseIntrinsicMainSize);
    if (CSSFlex.isHorizontalFlexDirection(renderStyle.flexDirection)) {
      return baseSize + marginHorizontal;
    } else {
      return baseSize + marginVertical;
    }
  }

  double _getMainSize(RenderBox child, {bool shouldUseIntrinsicMainSize = false}) {
    Size childSize = _getChildSize(child, shouldUseIntrinsicMainSize: shouldUseIntrinsicMainSize);
    if (CSSFlex.isHorizontalFlexDirection(renderStyle.flexDirection)) {
      return childSize.width;
    } else {
      return childSize.height;
    }
  }

  @override
  void performLayout() {
    if (kProfileMode) {
      childLayoutDuration = 0;
      PerformanceTiming.instance(elementManager.contextId).mark(PERF_FLEX_LAYOUT_START, uniqueId: targetId);
    }

    CSSDisplay display = renderStyle.display;
    if (display == CSSDisplay.none) {
      size = constraints.smallest;
      if (kProfileMode) {
        PerformanceTiming.instance(elementManager.contextId).mark(PERF_FLEX_LAYOUT_END, uniqueId: targetId);
      }
      return;
    }

    beforeLayout();

    RenderBox child = firstChild;
    // Layout positioned element
    while (child != null) {
      final RenderLayoutParentData childParentData = child.parentData;
      // Layout placeholder of positioned element(absolute/fixed) in new layer
      if (child is RenderBoxModel && childParentData.isPositioned) {
        CSSPositionedLayout.layoutPositionedChild(this, child);
      } else if (child is RenderPositionHolder && isPlaceholderPositioned(child)) {
        _layoutChildren(child);
      }

      child = childParentData.nextSibling;
    }
    // Layout non positioned element and its placeholder
    _layoutChildren(null);

    // Set offset of positioned element
    child = firstChild;
    while (child != null) {
      final RenderLayoutParentData childParentData = child.parentData;

      if (child is RenderBoxModel && childParentData.isPositioned) {
        CSSPositionedLayout.applyPositionedChildOffset(this, child);

        setScrollableSize(childParentData, child);

        // For scrolling box, the minimum width and height should not less than scrollableSize
        if (isScrollingContentBox) {
          ensureBoxSizeLargerThanScrollableSize();
        }
      }
      child = childParentData.nextSibling;
    }

    _relayoutPositionedChildren();

    didLayout();

    if (kProfileMode) {
      DateTime flexLayoutEndTime = DateTime.now();
      int amendEndTime = flexLayoutEndTime.microsecondsSinceEpoch - childLayoutDuration;
      PerformanceTiming.instance(elementManager.contextId).mark(PERF_FLEX_LAYOUT_END, uniqueId: targetId, startTime: amendEndTime);
    }
  }

  /// Relayout positioned child if percentage size exists
  void _relayoutPositionedChildren() {
    RenderBox child = firstChild;
    while (child != null) {
      final RenderLayoutParentData childParentData = child.parentData;

      if (child is RenderBoxModel && childParentData.isPositioned) {
        bool percentageOfSizingFound = child.renderStyle.isPercentageOfSizingExist(logicalContentWidth, logicalContentHeight);
        bool percentageToOwnFound = child.renderStyle.isPercentageToOwnExist();
        bool percentageToContainingBlockFound = child.renderStyle.resolvePercentageToContainingBlock(this, logicalContentWidth, logicalContentHeight);

        /// When percentage exists in sizing styles(width/height) and styles relies on its own size,
        /// it needs to relayout twice cause the latter relies on the size calculated in the first relayout
        if (percentageOfSizingFound == true && percentageToOwnFound == true) {
          /// Relayout first time to calculate percentage styles such as width/height
          _layoutPositionedChild(child);
          child.renderStyle.resolvePercentageToOwn();
          /// Relayout second time to calculate percentage styles such as transform: translate/border-radius
          _layoutPositionedChild(child);
        } else if (percentageToContainingBlockFound == true || percentageToOwnFound == true ) {
          _layoutPositionedChild(child);
        }
        setScrollableSize(childParentData, child);
      }
      child = childParentData.nextSibling;
    }
  }

  void _layoutPositionedChild(RenderBoxModel child) {
    CSSPositionedLayout.layoutPositionedChild(this, child, needsRelayout: true);
    CSSPositionedLayout.applyPositionedChildOffset(this, child);
  }

  bool _isChildDisplayNone(RenderObject child) {
    if (child is RenderTextBox) {
      return false;
    }

    if (child is RenderBoxModel) {
      return child.renderStyle.display == CSSDisplay.none;
    }
    return false;
  }

  bool isPlaceholderPositioned(RenderObject child) {
    if (child is RenderPositionHolder) {
      RenderBoxModel realDisplayedBox = child.realDisplayedBox;
      RenderLayoutParentData parentData = realDisplayedBox.parentData;
      if (parentData.isPositioned) {
        return true;
      }
    }
    return false;
  }

  /// There are 4 stages when layouting children
  /// 1. Layout children in flow order to calculate flex lines according to its constaints and flex-wrap property
  /// 2. Relayout children according to flex-grow and flex-shrink factor
  /// 3. Set flex container size according to children size
  /// 4. Align children according to justify-content, align-items and align-self properties
  void _layoutChildren(RenderPositionHolder placeholderChild, {bool needsRelayout = false}) {

    /// If no child exists, stop layout.
    if (childCount == 0) {
      Size layoutSize = getLayoutSize(
        logicalContentWidth: logicalContentWidth,
        logicalContentHeight: logicalContentHeight,
        contentWidth: 0,
        contentHeight: 0,
      );
      double constraintWidth = layoutSize.width;
      double constraintHeight = layoutSize.height;

      setMaxScrollableSize(constraintWidth, constraintHeight);

      size = getBoxSize(Size(
        constraintWidth,
        constraintHeight,
      ));
      return;
    }
    assert(contentConstraints != null);

    // Metrics of each flex line
    List<_RunMetrics> runMetrics = <_RunMetrics>[];
    // Max size of scrollable area
    Map<int, double> maxScrollableWidthMap = Map();
    Map<int, double> maxScrollableHeightMap = Map();
    // Flex container size in main and cross direction
    Map<String, double> containerSizeMap = {
      'main': 0.0,
      'cross': 0.0,
    };

    if (placeholderChild == null) {
      flexLineBoxMetrics = runMetrics;
    }

    /// Stage 1: Layout children in flow order to calculate flex lines
    _layoutByFlexLine(
      runMetrics,
      placeholderChild,
      containerSizeMap,
      maxScrollableWidthMap,
      maxScrollableHeightMap,
      needsRelayout,
    );

    /// If no non positioned child exists, stop layout
    if (runMetrics.length == 0) {
      Size preferredSize = Size(
        logicalContentWidth ?? 0,
        logicalContentHeight ?? 0,
      );
      setMaxScrollableSize(preferredSize.width, preferredSize.height);
      size = getBoxSize(preferredSize);
      return;
    }

    double containerCrossAxisExtent = 0.0;

    bool isVerticalDirection = CSSFlex.isVerticalFlexDirection(renderStyle.flexDirection);
    if (isVerticalDirection) {
      containerCrossAxisExtent = logicalContentWidth ?? 0;
    } else {
      containerCrossAxisExtent = logicalContentHeight ?? 0;
    }

    /// Calculate leading and between space between flex lines
    final double crossAxisFreeSpace = containerCrossAxisExtent - containerSizeMap['cross'];
    final int runCount = runMetrics.length;
    double runLeadingSpace = 0.0;
    double runBetweenSpace = 0.0;
    /// Align-content only works in when flex-wrap is no nowrap
    if (renderStyle.flexWrap == FlexWrap.wrap || renderStyle.flexWrap == FlexWrap.wrapReverse) {
      switch (renderStyle.alignContent) {
        case AlignContent.flexStart:
        case AlignContent.start:
          break;
        case AlignContent.flexEnd:
        case AlignContent.end:
          runLeadingSpace = crossAxisFreeSpace;
          break;
        case AlignContent.center:
          runLeadingSpace = crossAxisFreeSpace / 2.0;
          break;
        case AlignContent.spaceBetween:
          if (crossAxisFreeSpace < 0) {
            runBetweenSpace = 0;
          } else {
            runBetweenSpace = runCount > 1 ? crossAxisFreeSpace / (runCount - 1) : 0.0;
          }
          break;
        case AlignContent.spaceAround:
          if (crossAxisFreeSpace < 0) {
            runLeadingSpace = crossAxisFreeSpace / 2.0;
            runBetweenSpace = 0;
          } else {
            runBetweenSpace = crossAxisFreeSpace / runCount;
            runLeadingSpace = runBetweenSpace / 2.0;
          }
          break;
        case AlignContent.spaceEvenly:
          if (crossAxisFreeSpace < 0) {
            runLeadingSpace = crossAxisFreeSpace / 2.0;
            runBetweenSpace = 0;
          } else {
            runBetweenSpace = crossAxisFreeSpace / (runCount + 1);
            runLeadingSpace = runBetweenSpace;
          }
          break;
        case AlignContent.stretch:
          runBetweenSpace = crossAxisFreeSpace / runCount;
          if (runBetweenSpace < 0) {
            runBetweenSpace = 0;
          }
          break;
      }
    }

    /// Stage 2: Layout flex item second time based on flex factor and actual size
    _relayoutByFlexFactor(
      runMetrics,
      runBetweenSpace,
      placeholderChild,
      containerSizeMap,
      maxScrollableWidthMap,
      maxScrollableHeightMap,
    );

    /// Stage 3: Set flex container size according to children size
    _setContainerSize(
      runMetrics,
      containerSizeMap,
      maxScrollableWidthMap,
      maxScrollableHeightMap,
    );

    /// Stage 4: Set children offset based on flex alignment properties
    _alignChildren(
      runMetrics,
      runBetweenSpace,
      runLeadingSpace,
      placeholderChild,
      maxScrollableWidthMap,
      maxScrollableHeightMap,
    );

    /// Make sure it will not trigger relayout again when in relayout stage
    if (!needsRelayout) {
      bool percentageOfSizingFound = _isChildrenPercentageOfSizingExist(placeholderChild);
      bool percentageToOwnFound = _isChildrenPercentageToOwnExist(placeholderChild);
      bool percentageToContainingBlockFound = _resolveChildrenPercentageToContainingBlock(placeholderChild);

      /// When percentage exists in sizing styles(width/height) and styles relies on its own size,
      /// it needs to relayout twice cause the latter relies on the size calculated in the first relayout
      if (percentageOfSizingFound == true && percentageToOwnFound == true) {
        /// Relayout first time to calculate percentage styles such as width/height
        _layoutChildren(placeholderChild, needsRelayout: true);
        _resolveChildrenPercentageToOwn(placeholderChild);
        /// Relayout second time to calculate percentage styles such as transform: translate/border-radius
        _layoutChildren(placeholderChild, needsRelayout: true);
      } else if (percentageToContainingBlockFound == true || percentageToOwnFound == true ) {
        _layoutChildren(placeholderChild, needsRelayout: true);
      }
    }
  }

  /// Resolve all percentage size of child based on size its containing block
  bool _resolveChildrenPercentageToContainingBlock(RenderPositionHolder placeholderChild) {
    bool percentageFound = false;
    RenderBox child = firstChild;
    while (child != null) {
      final RenderLayoutParentData childParentData = child.parentData;
      // Exclude positioned placeholder renderObject when layout non placeholder object
      // and positioned renderObject
      if (placeholderChild == null && (isPlaceholderPositioned(child) || childParentData.isPositioned)) {
        child = childParentData.nextSibling;
        continue;
      }
      if (child is RenderBoxModel) {
        bool percentageExist = child.renderStyle.resolvePercentageToContainingBlock(this, logicalContentWidth, logicalContentHeight);
        if (percentageExist) {
          percentageFound = true;
        }
      }
      child = childParentData.nextSibling;
    }
    return percentageFound;
  }

  /// Resolve all percentage size of child based on size its own
  bool _resolveChildrenPercentageToOwn(RenderPositionHolder placeholderChild) {
    bool percentageFound = false;
    RenderBox child = firstChild;
    while (child != null) {
      final RenderLayoutParentData childParentData = child.parentData;
      // Exclude positioned placeholder renderObject when layout non placeholder object
      // and positioned renderObject
      if (placeholderChild == null && (isPlaceholderPositioned(child) || childParentData.isPositioned)) {
        child = childParentData.nextSibling;
        continue;
      }
      if (child is RenderBoxModel) {
        percentageFound = child.renderStyle.resolvePercentageToOwn();
      }
      child = childParentData.nextSibling;
    }
    return percentageFound;
  }

  /// Check whether percentage sizing styles of child exists
  bool _isChildrenPercentageOfSizingExist(RenderPositionHolder placeholderChild) {
    bool percentageFound = false;
    RenderBox child = firstChild;
    while (child != null) {
      final RenderLayoutParentData childParentData = child.parentData;
      // Exclude positioned placeholder renderObject when layout non placeholder object
      // and positioned renderObject
      if (placeholderChild == null && (isPlaceholderPositioned(child) || childParentData.isPositioned)) {
        child = childParentData.nextSibling;
        continue;
      }
      if (child is RenderBoxModel) {
        bool percentageExist = child.renderStyle.isPercentageOfSizingExist(logicalContentWidth, logicalContentHeight);
        if (percentageExist) {
          percentageFound = true;
          break;
        }
      }
      child = childParentData.nextSibling;
    }
    return percentageFound;
  }

  /// Check whether percentage size of child based on size its own exist
  bool _isChildrenPercentageToOwnExist(RenderPositionHolder placeholderChild) {
    bool percentageFound = false;
    RenderBox child = firstChild;
    while (child != null) {
      final RenderLayoutParentData childParentData = child.parentData;
      // Exclude positioned placeholder renderObject when layout non placeholder object
      // and positioned renderObject
      if (placeholderChild == null && (isPlaceholderPositioned(child) || childParentData.isPositioned)) {
        child = childParentData.nextSibling;
        continue;
      }
      if (child is RenderBoxModel) {
        bool percentageExist = child.renderStyle.isPercentageToOwnExist();
        if (percentageExist) {
          percentageFound = true;
          break;
        }
      }
      child = childParentData.nextSibling;
    }
    return percentageFound;
  }

  /// 1. Layout children in flow order to calculate flex lines according to its constaints and flex-wrap property
  void _layoutByFlexLine(
    List<_RunMetrics> runMetrics,
    RenderPositionHolder placeholderChild,
    Map<String, double> containerSizeMap,
    Map<int, double> maxScrollableWidthMap,
    Map<int, double> maxScrollableHeightMap,
    bool needsRelayout,
  ) {
    double mainAxisExtent = 0.0;
    double crossAxisExtent = 0.0;
    double runMainAxisExtent = 0.0;
    double runCrossAxisExtent = 0.0;

    // Determine used flex factor, size inflexible items, calculate free space.
    double totalFlexGrow = 0;
    double totalFlexShrink = 0;

    double maxSizeAboveBaseline = 0;
    double maxSizeBelowBaseline = 0;

    // Max length of each flex line
    double flexLineLimit = 0.0;

    bool isAxisHorizontalDirection = CSSFlex.isHorizontalFlexDirection(renderStyle.flexDirection);
    if (isAxisHorizontalDirection) {
      double maxConstraintWidth = RenderBoxModel.getMaxConstraintWidth(this);
      flexLineLimit = logicalContentWidth != null ? logicalContentWidth : maxConstraintWidth;
    } else {
      // Children in vertical direction should not wrap if height no exists
      double maxContentHeight = renderStyle.maxHeight ?? double.infinity;
      flexLineLimit = logicalContentHeight != null ? logicalContentHeight : maxContentHeight;
    }

    RenderBox child = placeholderChild ?? firstChild;

    // Infos about each flex item in each flex line
    Map<int, _RunChild> runChildren = {};

    while (child != null) {
      final RenderLayoutParentData childParentData = child.parentData;
      // Exclude positioned placeholder renderObject when layout non placeholder object
      // and positioned renderObject
      if (placeholderChild == null && (isPlaceholderPositioned(child) || childParentData.isPositioned)) {
        child = childParentData.nextSibling;
        continue;
      }

      BoxConstraints childConstraints;

      int childNodeId;
      if (child is RenderTextBox) {
        childNodeId = child.targetId;
      } else if (child is RenderBoxModel) {
        childNodeId = child.targetId;
      }

      if (child is RenderPositionHolder) {
        RenderBoxModel realDisplayedBox = child.realDisplayedBox;
        // Flutter only allow access size of direct children, so cannot use realDisplayedBox.size
        Size realDisplayedBoxSize = realDisplayedBox.getBoxSize(realDisplayedBox.contentSize);
        double realDisplayedBoxWidth = realDisplayedBoxSize.width;
        double realDisplayedBoxHeight = realDisplayedBoxSize.height;
        childConstraints = BoxConstraints(
          minWidth: realDisplayedBoxWidth,
          maxWidth: realDisplayedBoxWidth,
          minHeight: realDisplayedBoxHeight,
          maxHeight: realDisplayedBoxHeight,
        );
      } else if (child is RenderBoxModel) {
        childConstraints = child.getConstraints();
      } else if (child is RenderTextBox) {
        childConstraints = child.getConstraints();
      } else {
        childConstraints = BoxConstraints();
      }

      // Whether child need to layout
      bool isChildNeedsLayout = true;
      if (child.hasSize &&
        !needsRelayout &&
        (childConstraints == childrenOldConstraints[child.hashCode]) &&
        ((child is RenderBoxModel && !child.needsLayout) ||
          (child is RenderTextBox && !child.needsLayout))
      ) {
        isChildNeedsLayout = false;
      }

      if (isChildNeedsLayout) {
        DateTime childLayoutStart;
        if (kProfileMode) {
          childLayoutStart = DateTime.now();
        }
        childrenOldConstraints[child.hashCode] = childConstraints;

<<<<<<< HEAD
        // Inflate constraints of percentage renderBoxModel to force it layout after percentage resolved
        // cause Flutter will skip child layout if its constraints not changed between two layouts.
        if (child is RenderBoxModel && needsRelayout) {
          childConstraints = BoxConstraints(
            minWidth: 0,
            maxWidth: childConstraints.maxWidth,
            minHeight: 0,
            maxHeight: childConstraints.maxHeight,
          );
        }
=======
>>>>>>> 74b86403
        child.layout(childConstraints, parentUsesSize: true);
        if (kProfileMode) {
          DateTime childLayoutEnd = DateTime.now();
          childLayoutDuration += (childLayoutEnd.microsecondsSinceEpoch - childLayoutStart.microsecondsSinceEpoch);
        }
        Size childSize = _getChildSize(child);
        childrenIntrinsicMainSizes[child.hashCode] = CSSFlex.isHorizontalFlexDirection(renderStyle.flexDirection)
          ? childSize.width : childSize.height;
      }

      Size childSize = _getChildSize(child, shouldUseIntrinsicMainSize: true);

      double childMainAxisExtent = _getMainAxisExtent(child, shouldUseIntrinsicMainSize: true);
      double childCrossAxisExtent = _getCrossAxisExtent(child);

      // update max scrollable size
      if (child is RenderBoxModel) {
        maxScrollableWidthMap[child.targetId] = math.max(child.scrollableSize.width, childSize.width);
        maxScrollableHeightMap[child.targetId] = math.max(child.scrollableSize.height, childSize.height);
      }

      bool isExceedFlexLineLimit = runMainAxisExtent + childMainAxisExtent > flexLineLimit;

      // calculate flex line
      if ((renderStyle.flexWrap == FlexWrap.wrap || renderStyle.flexWrap == FlexWrap.wrapReverse) &&
        runChildren.length > 0 && isExceedFlexLineLimit) {

        mainAxisExtent = math.max(mainAxisExtent, runMainAxisExtent);
        crossAxisExtent += runCrossAxisExtent;

        runMetrics.add(_RunMetrics(
          runMainAxisExtent,
          runCrossAxisExtent,
          totalFlexGrow,
          totalFlexShrink,
          maxSizeAboveBaseline,
          runChildren,
          0
        ));
        runChildren = {};
        runMainAxisExtent = 0.0;
        runCrossAxisExtent = 0.0;
        maxSizeAboveBaseline = 0.0;
        maxSizeBelowBaseline = 0.0;

        totalFlexGrow = 0;
        totalFlexShrink = 0;
      }
      runMainAxisExtent += childMainAxisExtent;
      runCrossAxisExtent = math.max(runCrossAxisExtent, childCrossAxisExtent);

      /// Calculate baseline extent of layout box
      AlignSelf alignSelf = _getAlignSelf(child);

      // Vertical align is only valid for inline box
      // Baseline alignment in column direction behave the same as flex-start
      if (CSSFlex.isHorizontalFlexDirection(renderStyle.flexDirection) &&
        (alignSelf == AlignSelf.baseline || renderStyle.alignItems == AlignItems.baseline)) {
        // Distance from top to baseline of child
        double childAscent = _getChildAscent(child);
        double lineHeight = _getLineHeight(child);

        // Leading space between content box and virtual box of child
        double childLeading = 0;
        if (lineHeight != null) {
          childLeading = lineHeight - childSize.height;
        }

        double childMarginTop = 0;
        double childMarginBottom = 0;
        if (child is RenderBoxModel) {
          childMarginTop = child.renderStyle.marginTop.length;
          childMarginBottom = child.renderStyle.marginBottom.length;
        }
        maxSizeAboveBaseline = math.max(
          childAscent + childLeading / 2,
          maxSizeAboveBaseline,
        );
        maxSizeBelowBaseline = math.max(
          childMarginTop + childMarginBottom + childSize.height - childAscent + childLeading / 2,
          maxSizeBelowBaseline,
        );
        runCrossAxisExtent = maxSizeAboveBaseline + maxSizeBelowBaseline;
      } else {
        runCrossAxisExtent = math.max(runCrossAxisExtent, childCrossAxisExtent);
      }

      runChildren[childNodeId] = _RunChild(
        child,
        _getMainSize(child, shouldUseIntrinsicMainSize: true),
        0,
        false,
      );

      childParentData.runIndex = runMetrics.length;

      assert(child.parentData == childParentData);

      final double flexGrow = _getFlexGrow(child);
      final double flexShrink = _getFlexShrink(child);
      if (flexGrow > 0) {
        totalFlexGrow += flexGrow;
      }
      if (flexShrink > 0) {
        totalFlexShrink += flexShrink;
      }
      // Only layout placeholder renderObject child
      child = placeholderChild == null ? childParentData.nextSibling : null;
    }

    if (runChildren.length > 0) {
      mainAxisExtent = math.max(mainAxisExtent, runMainAxisExtent);
      crossAxisExtent += runCrossAxisExtent;
      runMetrics.add(_RunMetrics(
        runMainAxisExtent,
        runCrossAxisExtent,
        totalFlexGrow,
        totalFlexShrink,
        maxSizeAboveBaseline,
        runChildren,
        0
      ));

      containerSizeMap['cross'] = crossAxisExtent;
    }
  }

  /// Resolve flex item length if flex-grow or flex-shrink exists
  /// https://www.w3.org/TR/css-flexbox-1/#resolve-flexible-lengths
  bool _resolveFlexibleLengths(
    _RunMetrics runMetric,
    double initialFreeSpace,
  ) {
    Map<int, _RunChild> runChildren = runMetric.runChildren;
    double totalFlexGrow = runMetric.totalFlexGrow;
    double totalFlexShrink = runMetric.totalFlexShrink;
    bool isFlexGrow = initialFreeSpace > 0 && totalFlexGrow > 0;
    bool isFlexShrink = initialFreeSpace < 0 && totalFlexShrink > 0;

    double sumFlexFactors = isFlexGrow ? totalFlexGrow : totalFlexShrink;
    /// If the sum of the unfrozen flex items’ flex factors is less than one,
    /// multiply the initial free space by this sum as remaining free space
    if (sumFlexFactors > 0 && sumFlexFactors < 1) {
      double remainingFreeSpace = initialFreeSpace;
      double fractional = initialFreeSpace * sumFlexFactors;
      if (fractional.abs() < remainingFreeSpace.abs()) {
        remainingFreeSpace = fractional;
      }
      runMetric.remainingFreeSpace = remainingFreeSpace;
    }

    List<_RunChild> minViolations = [];
    List<_RunChild> maxViolations = [];
    double totalViolation = 0;

    /// Loop flex item to find min/max violations
    runChildren.forEach((int index, _RunChild runChild) {
      if (runChild.frozen) {
        return;
      }
      RenderBox child = runChild.child;
      int childNodeId;
      if (child is RenderTextBox) {
        childNodeId = child.targetId;
      } else if (child is RenderBoxModel) {
        childNodeId = child.targetId;
      }

      _RunChild current = runChildren[childNodeId];

      double flexBasis = _getFlexBasis(child);
      double originalMainSize = flexBasis != null ? flexBasis : current.originalMainSize;

      double computedSize = originalMainSize; /// Computed size by flex factor
      double adjustedSize = originalMainSize; /// Adjusted size after min and max size clamp
      double flexGrow = _getFlexGrow(child);
      double flexShrink = _getFlexShrink(child);

      double remainingFreeSpace = runMetric.remainingFreeSpace;
      if (isFlexGrow && flexGrow != null && flexGrow > 0) {
        final double spacePerFlex = totalFlexGrow > 0 ? (remainingFreeSpace / totalFlexGrow) : double.nan;
        final double flexGrow = _getFlexGrow(child);
        computedSize = originalMainSize + spacePerFlex * flexGrow;
      } else if (isFlexShrink && flexShrink != null && flexShrink > 0) {
        /// If child's mainAxis have clips, it will create a new format context in it's children's.
        /// so we do't need to care about child's size.
        if (child is RenderBoxModel && _isChildMainAxisClip(child)) {
          computedSize = originalMainSize + remainingFreeSpace;
        } else {
          double shrinkValue = _getShrinkConstraints(child, runChildren, remainingFreeSpace);
          computedSize = originalMainSize + shrinkValue;
        }
      }

      adjustedSize = computedSize;
      /// Find all the violations by comparing min and max size of flex items
      if (child is RenderBoxModel && !_isChildMainAxisClip(child)) {
        double minMainAxisSize = _getMinMainAxisSize(child);
        double maxMainAxisSize = _getMaxMainAxisSize(child);
        if (computedSize < minMainAxisSize) {
          adjustedSize = minMainAxisSize;
        } else if (computedSize > maxMainAxisSize) {
          adjustedSize = maxMainAxisSize;
        }
      }

      double violation = adjustedSize - computedSize;
      /// Collect all the flex items with violations
      if (violation > 0) {
        minViolations.add(runChild);
      } else if (violation < 0) {
        maxViolations.add(runChild);
      }
      runChild.adjustedMainSize = adjustedSize;
      totalViolation += violation;
    });

    /// Freeze over-flexed items
    if (totalViolation == 0) {
      /// If total violation is zero, freeze all the flex items and exit loop
      runChildren.forEach((int index, _RunChild runChild) {
        runChild.frozen = true;
      });
    } else {
      List<_RunChild> violations = totalViolation < 0 ? maxViolations : minViolations;
      /// Find all the violations, set main size and freeze all the flex items
      for (int i = 0; i < violations.length; i++) {
        _RunChild runChild = violations[i];
        runChild.frozen = true;
        RenderBox child = runChild.child;
        runMetric.remainingFreeSpace -= runChild.adjustedMainSize - runChild.originalMainSize;

        double flexGrow = _getFlexGrow(child);
        double flexShrink = _getFlexShrink(child);

        /// If total violation is positive, freeze all the items with min violations
        if (flexGrow > 0) {
          runMetric.totalFlexGrow -= flexGrow;
        /// If total violation is negative, freeze all the items with max violations
        } else if (flexShrink > 0) {
          runMetric.totalFlexShrink -= flexShrink;
        }
      }
    }

    return totalViolation != 0;
  }

  /// Stage 2: Set size of flex item based on flex factors and min and max constraints and relayout
  ///  https://www.w3.org/TR/css-flexbox-1/#resolve-flexible-lengths
  void _relayoutByFlexFactor(
    List<_RunMetrics> runMetrics,
    double runBetweenSpace,
    RenderPositionHolder placeholderChild,
    Map<String, double> containerSizeMap,
    Map<int, double> maxScrollableWidthMap,
    Map<int, double> maxScrollableHeightMap,
  ) {
    RenderBox child = placeholderChild != null ? placeholderChild : firstChild;

    // Container's width specified by style or inherited from parent
    double containerWidth = 0;
    if (logicalContentWidth != null) {
      containerWidth = logicalContentWidth;
    } else if (contentConstraints.hasTightWidth) {
      containerWidth = contentConstraints.maxWidth;
    }

    // Container's height specified by style or inherited from parent
    double containerHeight = 0;
    if (logicalContentHeight != null) {
      containerHeight = logicalContentHeight;
    } else if (contentConstraints.hasTightHeight) {
      containerHeight = contentConstraints.maxHeight;
    }

    double maxMainSize = CSSFlex.isHorizontalFlexDirection(renderStyle.flexDirection) ? containerWidth : containerHeight;
    final BoxSizeType mainSizeType = maxMainSize == 0.0 ? BoxSizeType.automatic : BoxSizeType.specified;

    // Find max size of flex lines
    _RunMetrics maxMainSizeMetrics = runMetrics.reduce((_RunMetrics curr, _RunMetrics next) {
      return curr.mainAxisExtent > next.mainAxisExtent ? curr : next;
    });
    // Actual main axis size of flex items
    double maxAllocatedMainSize = maxMainSizeMetrics.mainAxisExtent;
    // Main axis size of flex container
    containerSizeMap['main'] = mainSizeType != BoxSizeType.automatic ? maxMainSize : maxAllocatedMainSize;

    for (int i = 0; i < runMetrics.length; ++i) {
      final _RunMetrics metrics = runMetrics[i];
      final double totalFlexGrow = metrics.totalFlexGrow;
      final double totalFlexShrink = metrics.totalFlexShrink;
      final Map<int, _RunChild> runChildren = metrics.runChildren;

      double totalSpace = 0;
      // Flex factor calculation depends on flex-basis if exists.
      void calTotalSpace(int targetId, _RunChild runChild) {
        double childSpace = runChild.originalMainSize;
        RenderBox child = runChild.child;
        double marginHorizontal = 0;
        double marginVertical = 0;
        if (child is RenderBoxModel) {
          double flexBasis = _getFlexBasis(child);
          marginHorizontal = child.renderStyle.marginLeft.length + child.renderStyle.marginRight.length;
          marginVertical = child.renderStyle.marginTop.length + child.renderStyle.marginBottom.length;
          if (flexBasis != null) {
            childSpace = flexBasis;
          }
        }
        double mainAxisMargin = CSSFlex.isHorizontalFlexDirection(renderStyle.flexDirection) ?
          marginHorizontal : marginVertical;
        totalSpace += childSpace + mainAxisMargin;
      }
      runChildren.forEach(calTotalSpace);

      double initialFreeSpace;
      if (mainSizeType == BoxSizeType.automatic) {
        // The main size of container may be larger than some flex line due to
        // its children auto expanded.
        bool isHorizontalFlexDirection = CSSFlex.isHorizontalFlexDirection(renderStyle.flexDirection);
        double containerSize = isHorizontalFlexDirection ?
          constraints.minWidth : constraints.minHeight;
        initialFreeSpace = math.max(containerSize - totalSpace, 0);
      } else {
        initialFreeSpace = maxMainSize - totalSpace;
      }

      bool isFlexGrow = initialFreeSpace > 0 && totalFlexGrow > 0;
      bool isFlexShrink = initialFreeSpace < 0 && totalFlexShrink > 0;

      if (isFlexGrow || isFlexShrink) {
        /// remainingFreeSpace starts out at the same value as initialFreeSpace
        /// but as we place and lay out flex items we subtract from it.
        metrics.remainingFreeSpace = initialFreeSpace;
        /// Loop flex items to resolve flexible length of flex items with flex factor
        while(_resolveFlexibleLengths(metrics, initialFreeSpace));
      }

      while (child != null) {
        final RenderLayoutParentData childParentData = child.parentData;

        AlignSelf alignSelf = _getAlignSelf(child);

        // If size exists in align-items direction, stretch not works
        bool isStretchSelfValid = false;
        if (child is RenderBoxModel) {
          isStretchSelfValid = CSSFlex.isHorizontalFlexDirection(renderStyle.flexDirection) ?
            child.renderStyle.height == null : child.renderStyle.width == null;
        }

        // Whether child should be stretched
        bool isStretchSelf = placeholderChild == null && isStretchSelfValid &&
          (alignSelf != AlignSelf.auto ? alignSelf == AlignSelf.stretch : renderStyle.alignItems == AlignItems.stretch);

        // Whether child is positioned placeholder or positioned renderObject
        bool isChildPositioned = placeholderChild == null &&
          (isPlaceholderPositioned(child) || childParentData.isPositioned);
        // Whether child cross size should be changed based on cross axis alignment change
        bool isCrossSizeChanged = false;

        if (child is RenderBoxModel && child.hasSize) {
          Size childSize = _getChildSize(child);
          double childContentWidth = RenderBoxModel.getLogicalContentWidth(child);
          double childContentHeight = RenderBoxModel.getLogicalContentHeight(child);
          double paddingLeft = child.renderStyle.paddingLeft;
          double paddingRight = child.renderStyle.paddingRight;
          double paddingTop = child.renderStyle.paddingTop;
          double paddingBottom = child.renderStyle.paddingBottom;
          double borderLeft = child.renderStyle.borderLeft;
          double borderRight = child.renderStyle.borderRight;
          double borderTop = child.renderStyle.borderTop;
          double borderBottom = child.renderStyle.borderBottom;

          double childLogicalWidth = childContentWidth != null ?
            childContentWidth + borderLeft + borderRight + paddingLeft + paddingRight :
            null;
          double childLogicalHeight = childContentHeight != null ?
            childContentHeight + borderTop + borderBottom + paddingTop + paddingBottom :
            null;

          // Cross size calculated from style which not including padding and border
          double childCrossLogicalSize = CSSFlex.isHorizontalFlexDirection(renderStyle.flexDirection) ?
            childLogicalHeight : childLogicalWidth;
          // Cross size from first layout
          double childCrossSize = CSSFlex.isHorizontalFlexDirection(renderStyle.flexDirection) ?
          childSize.height : childSize.width;

          isCrossSizeChanged = childCrossSize != childCrossLogicalSize;
        }

        // Don't need to relayout child in following cases
        // 1. child is placeholder when in layout non placeholder stage
        // 2. child is positioned renderObject, it needs to layout in its special stage
        // 3. child's size don't need to recompute if no flex-grow、flex-shrink or cross size not changed
        if (isChildPositioned || (!isFlexGrow && !isFlexShrink && !isCrossSizeChanged)) {
          child = childParentData.nextSibling;
          continue;
        }

        if (childParentData.runIndex != i) break;

        // Skip scrolling content box
        if (child is RenderBoxModel && child.isScrollingContentBox) {
          child = childParentData.nextSibling;
          continue;
        }

        double flexGrow = _getFlexGrow(child);
        double flexShrink = _getFlexShrink(child);
        // Whether child need to layout
        bool isChildNeedsLayout = (isFlexGrow && flexGrow > 0) || (isFlexShrink && flexShrink > 0) || isStretchSelf;

        if (!isChildNeedsLayout) {
          child = childParentData.nextSibling;
          continue;
        }

        if (_isChildDisplayNone(child)) {
          // Skip No Grow and unsized child.
          child = childParentData.nextSibling;
          continue;
        }

        Size childSize = _getChildSize(child);

        DateTime childLayoutStart;
        if (kProfileMode) {
          childLayoutStart = DateTime.now();
        }

        BoxConstraints childConstraints = getChildConstraints(
          child,
          metrics,
          runBetweenSpace,
          isFlexGrow: isFlexGrow,
          isFlexShrink: isFlexShrink,
          isStretchSelf: isStretchSelf
        );

        child.layout(childConstraints, parentUsesSize: true);

        // @FIXME: need to update runMetrics cause child relayout may affect container size

        if (kProfileMode) {
          DateTime childLayoutEnd = DateTime.now();
          childLayoutDuration += (childLayoutEnd.microsecondsSinceEpoch - childLayoutStart.microsecondsSinceEpoch);
        }

        // update max scrollable size
        if (child is RenderBoxModel) {
          maxScrollableWidthMap[child.targetId] = math.max(child.scrollableSize.width, childSize.width);
          maxScrollableHeightMap[child.targetId] = math.max(child.scrollableSize.height, childSize.height);
        }

        containerSizeMap['cross'] = math.max(containerSizeMap['cross'], _getCrossAxisExtent(child));

        // Only layout placeholder renderObject child
        child = childParentData.nextSibling;
      }

    }
  }

  /// Get constraints of flex items which needs to change size due to
  /// flex-grow/flex-shrink or align-items stretch
  BoxConstraints getChildConstraints(
    RenderBox child,
    _RunMetrics metrics,
    double runBetweenSpace,
    {
    bool isFlexGrow = false,
    bool isFlexShrink = false,
    bool isStretchSelf = false,
  }) {
    BoxConstraints oldConstraints = child.constraints;
    double minConstraintWidth = oldConstraints.minWidth;
    double maxConstraintWidth = oldConstraints.maxWidth;
    double minConstraintHeight = oldConstraints.minHeight;
    double maxConstraintHeight = oldConstraints.maxHeight;
    bool isHorizontalFlexDirection = CSSFlex.isHorizontalFlexDirection(renderStyle.flexDirection);

    if (child is RenderBoxModel) {
      RenderStyle childRenderStyle = child.renderStyle;
      Size childSize = _getChildSize(child);
      double flexGrow = _getFlexGrow(child);
      double flexShrink = _getFlexShrink(child);
      // Change main axis constraints
      if ((isFlexGrow && flexGrow > 0) || (isFlexShrink && flexShrink > 0)) {
        double mainSize = metrics.runChildren[child.targetId].adjustedMainSize;
        if (isHorizontalFlexDirection) {
          minConstraintWidth = maxConstraintWidth = mainSize;
        } else {
          minConstraintHeight = maxConstraintHeight = mainSize;
        }
      }
      // Change cross axis constraints
      if (isStretchSelf) {
        bool isFlexWrap = renderStyle.flexWrap == FlexWrap.wrap || renderStyle.flexWrap == FlexWrap.wrapReverse;
        final double runCrossAxisExtent = metrics.crossAxisExtent;
        if (isHorizontalFlexDirection) {
          CSSMargin marginTop = childRenderStyle.marginTop;
          CSSMargin marginBottom = childRenderStyle.marginBottom;
          bool crossConstraintsTight = constraints.minHeight == constraints.maxHeight;

          // Margin auto alignment takes priority over align-items stretch,
          // it will not stretch child in vertical direction
          if (marginTop.isAuto || marginBottom.isAuto) {
            minConstraintHeight = maxConstraintHeight = childSize.height;
          } else {
            double flexLineHeight = _getFlexLineHeight(runCrossAxisExtent, runBetweenSpace);
            // Should substract margin when layout child
            double marginVertical = marginTop.length + marginBottom.length;
            double childCrossSize = flexLineHeight - marginVertical;
            double stretchedHeight;
            // Flex line height should not exceed container's cross size if specified when flex-wrap is nowrap
            if (!isFlexWrap && crossConstraintsTight) {
              double verticalBorderLength = renderStyle.borderEdge != null ? renderStyle.borderEdge.vertical : 0;
              double verticalPaddingLength = renderStyle.padding != null ? renderStyle.padding.vertical : 0;
              stretchedHeight = math.min(
                constraints.maxHeight - verticalBorderLength - verticalPaddingLength,
                childCrossSize
              );
            } else {
              stretchedHeight = childCrossSize;
            }
            minConstraintHeight = maxConstraintHeight = stretchedHeight;
          }
        } else {
          CSSMargin marginLeft = childRenderStyle.marginLeft;
          CSSMargin marginRight = childRenderStyle.marginRight;
          bool crossConstraintsTight = constraints.minWidth == constraints.maxWidth;
          // Margin auto alignment takes priority over align-items stretch,
          // it will not stretch child in horizontal direction
          if (marginLeft.isAuto || marginRight.isAuto) {
            minConstraintWidth = maxConstraintWidth = childSize.width;
          } else {
            double flexLineHeight = _getFlexLineHeight(runCrossAxisExtent, runBetweenSpace);
            // Should substract margin when layout child
            double marginHorizontal = marginLeft.length + marginRight.length;
            double childCrossSize = flexLineHeight - marginHorizontal;
            double stretchedWidth;
            // Flex line height should not exceed container's cross size if specified when flex-wrap is nowrap
            if (!isFlexWrap && crossConstraintsTight) {
              double horizontalBorderLength = renderStyle.borderEdge != null ? renderStyle.borderEdge.horizontal : 0;
              double horizontalPaddingLength = renderStyle.padding != null ? renderStyle.padding.horizontal : 0;
              stretchedWidth = math.min(
                constraints.maxWidth - horizontalBorderLength - horizontalPaddingLength,
                childCrossSize
              );
            } else {
              stretchedWidth = childCrossSize;
            }
            minConstraintWidth = maxConstraintWidth = stretchedWidth;
          }
        }
      }
    }

    BoxConstraints childConstraints = BoxConstraints(
      minWidth: minConstraintWidth,
      maxWidth: maxConstraintWidth,
      minHeight: minConstraintHeight,
      maxHeight: maxConstraintHeight,
    );

    return childConstraints;
  }

  /// Stage 3: Set flex container size according to children size
  void _setContainerSize(
    List<_RunMetrics> runMetrics,
    Map<String, double> containerSizeMap,
    Map<int, double> maxScrollableWidthMap,
    Map<int, double> maxScrollableHeightMap,
    ) {

    // Find max size of flex lines
    _RunMetrics maxMainSizeMetrics = runMetrics.reduce((_RunMetrics curr, _RunMetrics next) {
      return curr.mainAxisExtent > next.mainAxisExtent ? curr : next;
    });
    // Actual main axis size of flex items
    double maxAllocatedMainSize = maxMainSizeMetrics.mainAxisExtent;


    double maxScrollableWidth = 0.0;
    double maxScrollableHeight = 0.0;

    if (CSSFlex.isHorizontalFlexDirection(renderStyle.flexDirection)) {
      maxScrollableWidthMap.forEach((key, value) => maxScrollableWidth += value);
      maxScrollableHeightMap.forEach((key, value) => maxScrollableHeight = math.max(value, maxScrollableHeight));
    } else {
      maxScrollableWidthMap.forEach((key, value) => maxScrollableWidth = math.max(value, maxScrollableWidth));
      maxScrollableHeightMap.forEach((key, value) => maxScrollableHeight += value);
    }

    /// Stage 3: Set flex container size
    double contentWidth = CSSFlex.isHorizontalFlexDirection(renderStyle.flexDirection) ?
      maxAllocatedMainSize : containerSizeMap['cross'];
    double contentHeight = CSSFlex.isHorizontalFlexDirection(renderStyle.flexDirection) ?
      containerSizeMap['cross'] : maxAllocatedMainSize;
    Size layoutSize = getLayoutSize(
      logicalContentWidth: logicalContentWidth,
      logicalContentHeight: logicalContentHeight,
      contentWidth: contentWidth,
      contentHeight: contentHeight,
    );
    double constraintWidth = layoutSize.width;
    double constraintHeight = layoutSize.height;

    Size contentSize = Size(constraintWidth, constraintHeight);
    if (CSSFlex.isHorizontalFlexDirection(renderStyle.flexDirection)) {
      setMaxScrollableSize(math.max(contentSize.width, maxScrollableWidth), math.max(contentSize.height, maxScrollableHeight));
    } else {
      setMaxScrollableSize(math.max(contentSize.width, maxScrollableWidth), math.max(contentSize.height, maxScrollableHeight));
    }
    size = getBoxSize(contentSize);

    /// Set auto value of min-width and min-height based on size of flex items
    if (CSSFlex.isHorizontalFlexDirection(renderStyle.flexDirection)) {
      autoMinWidth = _getMainAxisAutoSize(runMetrics);
      autoMinHeight = _getCrossAxisAutoSize(runMetrics);
    } else {
      autoMinHeight = _getMainAxisAutoSize(runMetrics);
      autoMinWidth = _getCrossAxisAutoSize(runMetrics);
    }
  }

  /// Record the main size of all lines
  void _recordRunsMainSize(_RunMetrics runMetrics, List<double> runMainSize) {
    bool isHorizontalFlexDirection = CSSFlex.isHorizontalFlexDirection(renderStyle.flexDirection);
    Map<int, _RunChild> runChildren = runMetrics.runChildren;
    double runMainExtent = 0;
    void iterateRunChildren(int targetId, _RunChild runChild) {
      RenderBox child = runChild.child;
      double runChildMainSize = isHorizontalFlexDirection ? child.size.width : child.size.height;
      if (child is RenderTextBox) {
        runChildMainSize = isHorizontalFlexDirection ? child.autoMinWidth : child.autoMinHeight;
      }
      runMainExtent += runChildMainSize;
    }
    runChildren.forEach(iterateRunChildren);
    runMainSize.add(runMainExtent);
  }

  /// Get auto min size in the main axis which equals the main axis size of its contents
  /// https://www.w3.org/TR/css-sizing-3/#automatic-minimum-size
  double _getMainAxisAutoSize(
    List<_RunMetrics> runMetrics,
    ) {
    double autoMinSize = 0;
    bool isHorizontalFlexDirection = CSSFlex.isHorizontalFlexDirection(renderStyle.flexDirection);

    // Main size of each run
    List<double> runMainSize = [];

<<<<<<< HEAD
    void iterateRunMetrics(_RunMetrics runMetrics) {
      Map<int, _RunChild> runChildren = runMetrics.runChildren;
      double runMainExtent = 0;
      void iterateRunChildren(int targetId, _RunChild runChild) {
        RenderBox child = runChild.child;
        double runChildMainSize = isHorizontalFlexDirection ? child.size.width : child.size.height;
        if (child is RenderTextBox) {
          runChildMainSize = isHorizontalFlexDirection ? child.autoMinWidth : child.autoMinHeight;
        }
        runMainExtent += runChildMainSize;
      }
      runChildren.forEach(iterateRunChildren);
      runMainSize.add(runMainExtent);
    }

=======
>>>>>>> 74b86403
    // Calculate the max main size of all runs
    for (_RunMetrics runMetrics in runMetrics) {
      _recordRunsMainSize(runMetrics, runMainSize);
    }

    autoMinSize = runMainSize.reduce((double curr, double next) {
      return curr > next ? curr : next;
    });
    return autoMinSize;
  }

  /// Record the cross size of all lines
  void _recordRunsCrossSize(_RunMetrics runMetrics, List<double> runCrossSize) {
    bool isHorizontalFlexDirection = CSSFlex.isHorizontalFlexDirection(renderStyle.flexDirection);
    Map<int, _RunChild> runChildren = runMetrics.runChildren;
    double runCrossExtent = 0;
    List<double> runChildrenCrossSize = [];
    void iterateRunChildren(int targetId, _RunChild runChild) {
      RenderBox child = runChild.child;
      double runChildCrossSize = isHorizontalFlexDirection ? child.size.height : child.size.width;
      if (child is RenderTextBox) {
        runChildCrossSize = isHorizontalFlexDirection ? child.autoMinHeight : child.autoMinWidth;
      }
      runChildrenCrossSize.add(runChildCrossSize);
    }
    runChildren.forEach(iterateRunChildren);
    runCrossExtent = runChildrenCrossSize.reduce((double curr, double next) {
      return curr > next ? curr : next;
    });

    runCrossSize.add(runCrossExtent);
  }

  /// Get auto min size in the cross axis which equals the cross axis size of its contents
  /// https://www.w3.org/TR/css-sizing-3/#automatic-minimum-size
  double _getCrossAxisAutoSize(
    List<_RunMetrics> runMetrics,
    ) {
    double autoMinSize = 0;
<<<<<<< HEAD
    bool isHorizontalFlexDirection = CSSFlex.isHorizontalFlexDirection(renderStyle.flexDirection);
=======
>>>>>>> 74b86403

    // Cross size of each run
    List<double> runCrossSize = [];

<<<<<<< HEAD
    void iterateRunMetrics(_RunMetrics runMetrics) {
      Map<int, _RunChild> runChildren = runMetrics.runChildren;
      double runCrossExtent = 0;
      List<double> runChildrenCrossSize = [];
      void iterateRunChildren(int targetId, _RunChild runChild) {
        RenderBox child = runChild.child;
        double runChildCrossSize = isHorizontalFlexDirection ? child.size.height : child.size.width;
        if (child is RenderTextBox) {
          runChildCrossSize = isHorizontalFlexDirection ? child.autoMinHeight : child.autoMinWidth;
        }
        runChildrenCrossSize.add(runChildCrossSize);
      }
      runChildren.forEach(iterateRunChildren);
      runCrossExtent = runChildrenCrossSize.reduce((double curr, double next) {
        return curr > next ? curr : next;
      });

      runCrossSize.add(runCrossExtent);
    }

    // Calculate the max main size of all runs
    runMetrics.forEach(iterateRunMetrics);

    // Get the sum of lines
    for (double crossSize in runCrossSize) {
      autoMinSize += crossSize;
    }

=======
    // Calculate the max cross size of all runs
    for (_RunMetrics runMetrics in runMetrics) {
      _recordRunsCrossSize(runMetrics, runCrossSize);
    }

    // Get the sum of lines
    for (double crossSize in runCrossSize) {
      autoMinSize += crossSize;
    }

>>>>>>> 74b86403
    return autoMinSize;
  }

  /// Get flex line height according to flex-wrap style
  double _getFlexLineHeight(double runCrossAxisExtent, double runBetweenSpace, {bool beforeSetSize = true}) {
    // Flex line of align-content stretch should includes between space
    bool isMultiLineStretch = (renderStyle.flexWrap == FlexWrap.wrap || renderStyle.flexWrap == FlexWrap.wrapReverse) &&
      renderStyle.alignContent == AlignContent.stretch;
    // The height of flex line in single line equals to flex container's cross size
    bool isSingleLine = (renderStyle.flexWrap != FlexWrap.wrap && renderStyle.flexWrap != FlexWrap.wrapReverse);

    if (isSingleLine) {
      // Use content size if container size is not set yet
//      return !hasSize ? runCrossAxisExtent : _getContentCrossSize();
      return beforeSetSize ? runCrossAxisExtent : _getContentCrossSize();
    } else if (isMultiLineStretch) {
      return runCrossAxisExtent + runBetweenSpace;
    } else {
      return runCrossAxisExtent;
    }
  }

  // Set flex item offset based on flex alignment properties
  void _alignChildren(
    List<_RunMetrics> runMetrics,
    double runBetweenSpace,
    double runLeadingSpace,
    RenderPositionHolder placeholderChild,
    Map<int, double> maxScrollableWidthMap,
    Map<int, double> maxScrollableHeightMap,
    ) {
    RenderBox child = placeholderChild != null ? placeholderChild : firstChild;
    // Cross axis offset of each flex line
    double crossAxisOffset = runLeadingSpace;
    double mainAxisContentSize;
    double crossAxisContentSize;

    if (CSSFlex.isHorizontalFlexDirection(renderStyle.flexDirection)) {
      mainAxisContentSize = contentSize.width;
      crossAxisContentSize = contentSize.height;
    } else {
      mainAxisContentSize = contentSize.height;
      crossAxisContentSize = contentSize.width;
    }

    /// Set offset of children
    for (int i = 0; i < runMetrics.length; ++i) {
      final _RunMetrics metrics = runMetrics[i];
      final double runMainAxisExtent = metrics.mainAxisExtent;
      final double runCrossAxisExtent = metrics.crossAxisExtent;
      final double runBaselineExtent = metrics.baselineExtent;
      final double totalFlexGrow = metrics.totalFlexGrow;
      final double totalFlexShrink = metrics.totalFlexShrink;
      final Map<int, _RunChild> runChildren = metrics.runChildren;

      final double mainContentSizeDelta = mainAxisContentSize - runMainAxisExtent;
      bool isFlexGrow = mainContentSizeDelta > 0 && totalFlexGrow > 0;
      bool isFlexShrink = mainContentSizeDelta < 0 && totalFlexShrink > 0;

      _overflow = math.max(0.0, - mainContentSizeDelta);
      // If flex grow or flex shrink exists, remaining space should be zero
      final double remainingSpace = (isFlexGrow || isFlexShrink) ? 0 : mainContentSizeDelta;
      double leadingSpace;
      double betweenSpace;

      final int runChildrenCount = runChildren.length;

      // flipMainAxis is used to decide whether to lay out left-to-right/top-to-bottom (false), or
      // right-to-left/bottom-to-top (true). The _startIsTopLeft will return null if there's only
      // one child and the relevant direction is null, in which case we arbitrarily decide not to
      // flip, but that doesn't have any detectable effect.
      final bool flipMainAxis = !(_startIsTopLeft(renderStyle.flexDirection) ?? true);
      switch (renderStyle.justifyContent) {
        case JustifyContent.flexStart:
        case JustifyContent.start:
          leadingSpace = 0.0;
          betweenSpace = 0.0;
          break;
        case JustifyContent.flexEnd:
        case JustifyContent.end:
          leadingSpace = remainingSpace;
          betweenSpace = 0.0;
          break;
        case JustifyContent.center:
          leadingSpace = remainingSpace / 2.0;
          betweenSpace = 0.0;
          break;
        case JustifyContent.spaceBetween:
          leadingSpace = 0.0;
          if (remainingSpace < 0) {
            betweenSpace = 0;
          } else {
            betweenSpace = runChildrenCount > 1 ? remainingSpace / (runChildrenCount - 1) : 0.0;
          }
          break;
        case JustifyContent.spaceAround:
          if (remainingSpace < 0) {
            leadingSpace = remainingSpace / 2.0;
            betweenSpace = 0;
          } else {
            betweenSpace = runChildrenCount > 0 ? remainingSpace / runChildrenCount : 0.0;
            leadingSpace = betweenSpace / 2.0;
          }
          break;
        case JustifyContent.spaceEvenly:
          if (remainingSpace < 0) {
            leadingSpace = remainingSpace / 2.0;
            betweenSpace = 0;
          } else {
            betweenSpace = runChildrenCount > 0 ? remainingSpace / (runChildrenCount + 1) : 0.0;
            leadingSpace = betweenSpace;
          }
          break;
        default:
      }

      // Calculate margin auto children in the main axis
      double mainAxisMarginAutoChildren = 0;
      RenderBox runChild = firstChild;
      while (runChild != null) {
        final RenderLayoutParentData childParentData = runChild.parentData;
        if (childParentData.runIndex != i) break;
        if (runChild is RenderBoxModel) {
          RenderStyle childRenderStyle = runChild.renderStyle;
          CSSMargin marginLeft = childRenderStyle.marginLeft;
          CSSMargin marginTop = childRenderStyle.marginTop;

          if ((CSSFlex.isHorizontalFlexDirection(renderStyle.flexDirection) && marginLeft.isAuto) ||
            (CSSFlex.isVerticalFlexDirection(renderStyle.flexDirection) && marginTop.isAuto)) {
            mainAxisMarginAutoChildren++;
          }
        }
        runChild = childParentData.nextSibling;
      }

      // Margin auto alignment takes priority over align-self alignment
      if (mainAxisMarginAutoChildren != 0) {
        leadingSpace = 0;
        betweenSpace = 0;
      }

      double mainAxisStartPadding = flowAwareMainAxisPadding();
      double crossAxisStartPadding = flowAwareCrossAxisPadding();

      double mainAxisStartBorder = flowAwareMainAxisBorder();
      double crossAxisStartBorder = flowAwareCrossAxisBorder();

      // Main axis position of child while layout
      double childMainPosition =
      flipMainAxis ? mainAxisStartPadding + mainAxisStartBorder + mainAxisContentSize - leadingSpace :
      leadingSpace + mainAxisStartPadding + mainAxisStartBorder;

      // Leading between height of line box's content area and line height of line box
      double lineBoxLeading = 0;
      double lineBoxHeight = _getLineHeight(this);
      if (lineBoxHeight != null) {
        lineBoxLeading = lineBoxHeight - runCrossAxisExtent;
      }

      while (child != null) {

        final RenderLayoutParentData childParentData = child.parentData;
        // Exclude positioned placeholder renderObject when layout non placeholder object
        // and positioned renderObject
        if (placeholderChild == null && (isPlaceholderPositioned(child) || childParentData.isPositioned)) {
          child = childParentData.nextSibling;
          continue;
        }
        if (childParentData.runIndex != i) break;

        double childMainAxisMargin = flowAwareChildMainAxisMargin(child);
        double childCrossAxisStartMargin = flowAwareChildCrossAxisMargin(child);

        // Add start margin of main axis when setting offset
        childMainPosition += childMainAxisMargin;

        double childCrossPosition;

        AlignSelf alignSelf = _getAlignSelf(child);
        double crossStartAddedOffset = crossAxisStartPadding + crossAxisStartBorder + childCrossAxisStartMargin;

        /// Align flex item by direction returned by align-items or align-self
        double alignFlexItem(String alignment) {
          double flexLineHeight = _getFlexLineHeight(runCrossAxisExtent, runBetweenSpace, beforeSetSize: false);

          switch (alignment) {
            case 'start':
              return crossStartAddedOffset;
            case 'end':
              // Length returned by _getCrossAxisExtent includes margin, so end alignment should add start margin
              return crossAxisStartPadding + crossAxisStartBorder + flexLineHeight -
                _getCrossAxisExtent(child) + childCrossAxisStartMargin;
            case 'center':
              return childCrossPosition = crossStartAddedOffset + (flexLineHeight - _getCrossAxisExtent(child)) / 2.0;
            case 'baseline':
              // Distance from top to baseline of child
              double childAscent = _getChildAscent(child);
              return crossStartAddedOffset + lineBoxLeading / 2 + (runBaselineExtent - childAscent);
            default:
              return null;
          }
        }

        if (alignSelf == AlignSelf.auto) {
          switch (renderStyle.alignItems) {
            case AlignItems.flexStart:
            case AlignItems.start:
            case AlignItems.stretch:
              childCrossPosition = renderStyle.flexWrap == FlexWrap.wrapReverse ? alignFlexItem('end') : alignFlexItem('start');
              break;
            case AlignItems.flexEnd:
            case AlignItems.end:
              childCrossPosition = renderStyle.flexWrap == FlexWrap.wrapReverse ? alignFlexItem('start') : alignFlexItem('end');
              break;
            case AlignItems.center:
              childCrossPosition = alignFlexItem('center');
              break;
            case AlignItems.baseline:
              // FIXME: baseline aligne in wrap-reverse flexWrap may display different from browser in some case
              if (CSSFlex.isHorizontalFlexDirection(renderStyle.flexDirection)) {
                childCrossPosition = alignFlexItem('baseline');
              } else if (renderStyle.flexWrap == FlexWrap.wrapReverse) {
                childCrossPosition = alignFlexItem('end');
              } else {
                childCrossPosition = alignFlexItem('start');
              }
              break;
            default:
              break;
          }
        } else {
          switch (alignSelf) {
            case AlignSelf.flexStart:
            case AlignSelf.start:
            case AlignSelf.stretch:
              childCrossPosition = renderStyle.flexWrap == FlexWrap.wrapReverse ? alignFlexItem('end') : alignFlexItem('start');
              break;
            case AlignSelf.flexEnd:
            case AlignSelf.end:
              childCrossPosition = renderStyle.flexWrap == FlexWrap.wrapReverse ? alignFlexItem('start') : alignFlexItem('end');
              break;
            case AlignSelf.center:
              childCrossPosition = alignFlexItem('center');
              break;
            case AlignSelf.baseline:
              childCrossPosition = alignFlexItem('baseline');
              break;
            default:
              break;
          }
        }

        // Calculate margin auto length according to CSS spec rules
        // https://www.w3.org/TR/css-flexbox-1/#auto-margins
        // margin auto takes up available space in the remaining space
        // between flex items and flex container
        if (child is RenderBoxModel) {
          RenderStyle childRenderStyle = child.renderStyle;
          CSSMargin marginLeft = childRenderStyle.marginLeft;
          CSSMargin marginRight = childRenderStyle.marginRight;
          CSSMargin marginTop = childRenderStyle.marginTop;
          CSSMargin marginBottom = childRenderStyle.marginBottom;

          double horizontalRemainingSpace;
          double verticalRemainingSpace;
          // Margin auto does not work with negative remaining space
          double mainAxisRemainingSpace = math.max(0, remainingSpace);
          double crossAxisRemainingSpace = math.max(0, crossAxisContentSize - _getCrossAxisExtent(child));

          if (CSSFlex.isHorizontalFlexDirection(renderStyle.flexDirection)) {
            horizontalRemainingSpace = mainAxisRemainingSpace;
            verticalRemainingSpace = crossAxisRemainingSpace;
            if (totalFlexGrow == 0 && marginLeft.isAuto) {
              if (marginRight.isAuto) {
                childMainPosition += (horizontalRemainingSpace / mainAxisMarginAutoChildren) / 2;
                betweenSpace = (horizontalRemainingSpace / mainAxisMarginAutoChildren) / 2;
              } else {
                childMainPosition += horizontalRemainingSpace / mainAxisMarginAutoChildren;
              }
            }

            if (marginTop.isAuto) {
              if (marginBottom.isAuto) {
                childCrossPosition += verticalRemainingSpace / 2;
              } else {
                childCrossPosition += verticalRemainingSpace;
              }
            }
          } else {
            horizontalRemainingSpace = crossAxisRemainingSpace;
            verticalRemainingSpace = mainAxisRemainingSpace;
            if (totalFlexGrow == 0 && marginTop.isAuto) {
              if (marginBottom.isAuto) {
                childMainPosition += (verticalRemainingSpace / mainAxisMarginAutoChildren) / 2;
                betweenSpace = (verticalRemainingSpace / mainAxisMarginAutoChildren) / 2;
              } else {
                childMainPosition += verticalRemainingSpace / mainAxisMarginAutoChildren;
              }
            }

            if (marginLeft.isAuto) {
              if (marginRight.isAuto) {
                childCrossPosition += horizontalRemainingSpace / 2;
              } else {
                childCrossPosition += horizontalRemainingSpace;
              }
            }
          }
        }

        if (flipMainAxis) childMainPosition -= _getMainAxisExtent(child);

        double crossOffset;
        if (renderStyle.flexWrap == FlexWrap.wrapReverse) {
          crossOffset = childCrossPosition + (crossAxisContentSize - crossAxisOffset - runCrossAxisExtent - runBetweenSpace);
        } else {
          crossOffset = childCrossPosition + crossAxisOffset;
        }
        Offset relativeOffset = _getOffset(
          childMainPosition,
          crossOffset
        );

        // Apply position relative offset change
        CSSPositionedLayout.applyRelativeOffset(relativeOffset, child);

        // Need to substract start margin of main axis when calculating next child's start position
        if (flipMainAxis) {
          childMainPosition -= betweenSpace + childMainAxisMargin;
        } else {
          childMainPosition += _getMainAxisExtent(child) - childMainAxisMargin + betweenSpace;
        }
        // Only layout placeholder renderObject child
        child = placeholderChild == null ? childParentData.nextSibling : null;
      }

      crossAxisOffset += runCrossAxisExtent + runBetweenSpace;
    }
  }

  /// Compute distance to baseline of flex layout
  @override
  double computeDistanceToBaseline() {
    double lineDistance = 0;
    double marginTop = renderStyle.marginTop.length ?? 0;
    double marginBottom = renderStyle.marginBottom.length ?? 0;
    bool isParentFlowLayout = parent is RenderFlowLayout;
    CSSDisplay transformedDisplay = renderStyle.transformedDisplay;
    bool isDisplayInline = transformedDisplay != CSSDisplay.block && transformedDisplay != CSSDisplay.flex;
    // Use margin bottom as baseline if layout has no children
    if (flexLineBoxMetrics.length == 0) {
      if (isDisplayInline) {
        // Flex item baseline does not includes margin-bottom
        lineDistance = isParentFlowLayout ?
          marginTop + boxSize.height + marginBottom :
          marginTop + boxSize.height;
        return lineDistance;
      } else {
        return null;
      }
    }

    // Always use the baseline of the first child as the baseline in flex layout
    _RunMetrics firstLineMetrics = flexLineBoxMetrics[0];
    List<_RunChild> firstRunChildren = firstLineMetrics.runChildren.values.toList();
    _RunChild firstRunChild = firstRunChildren[0];
    RenderBox child = firstRunChild.child;

    double childMarginTop = child is RenderBoxModel ? child.renderStyle.marginTop.length : 0;
    RenderLayoutParentData childParentData = child.parentData;
    double childBaseLineDistance = 0;
    if (child is RenderBoxModel) {
      childBaseLineDistance = child.computeDistanceToBaseline();
    } else if (child is RenderTextBox) {
      childBaseLineDistance = child.computeDistanceToFirstLineBaseline();
    }

    // Baseline of relative positioned element equals its originial position
    // so it needs to substract its vertical offset
    Offset relativeOffset;
    double childOffsetY = childParentData.offset.dy - childMarginTop;
    if (child is RenderBoxModel) {
      relativeOffset = CSSPositionedLayout.getRelativeOffset(child.renderStyle);
    }
    if (relativeOffset != null) {
      childOffsetY -= relativeOffset.dy;
    }

    // It needs to subtract margin-top cause offset already includes margin-top
    lineDistance = (childBaseLineDistance ?? 0) + childOffsetY;
    lineDistance += marginTop;
    return lineDistance;
  }

  /// Get child size through boxSize to avoid flutter error when parentUsesSize is set to false
  Size _getChildSize(RenderBox child, {bool shouldUseIntrinsicMainSize = false}) {
    Size childSize;
    if (child is RenderBoxModel) {
      childSize = child.boxSize;
    } else if (child is RenderPositionHolder) {
      childSize = child.boxSize;
    } else if (child is RenderTextBox) {
      childSize = child.boxSize;
    }
    if (shouldUseIntrinsicMainSize) {
      double childIntrinsicMainSize = childrenIntrinsicMainSizes[child.hashCode];
      if (CSSFlex.isHorizontalFlexDirection(renderStyle.flexDirection)) {
        childSize = Size(
          childIntrinsicMainSize,
          childSize.height
        );
      } else {
        childSize = Size(
          childSize.width,
          childIntrinsicMainSize
        );
      }
    }
    return childSize;
  }

  // Get distance from top to baseline of child incluing margin
  double _getChildAscent(RenderBox child) {
    // Distance from top to baseline of child
    double childAscent = child.getDistanceToBaseline(TextBaseline.alphabetic, onlyReal: true);
    double childMarginTop = 0;
    double childMarginBottom = 0;
    if (child is RenderBoxModel) {
      childMarginTop = child.renderStyle.marginTop.length;
      childMarginBottom = child.renderStyle.marginBottom.length;
    }

    Size childSize = _getChildSize(child);

    double baseline = parent is RenderFlowLayout ? childMarginTop + childSize.height + childMarginBottom :
      childMarginTop + childSize.height;
    // When baseline of children not found, use boundary of margin bottom as baseline
    double extentAboveBaseline = childAscent != null ? childAscent : baseline;

    return extentAboveBaseline;
  }

  Offset _getOffset(double mainAxisOffset, double crossAxisOffset) {
    bool isVerticalDirection = CSSFlex.isVerticalFlexDirection(renderStyle.flexDirection);
    if (isVerticalDirection) {
      return Offset(crossAxisOffset, mainAxisOffset);
    } else {
      return Offset(mainAxisOffset, crossAxisOffset);
    }
  }

  /// Get cross size of  content size
  double _getContentCrossSize() {
    if (CSSFlex.isHorizontalFlexDirection(renderStyle.flexDirection)) {
      return contentSize.height;
    }
    return contentSize.width;
  }

  double _getLineHeight(RenderBox child) {
    double lineHeight;
    if (child is RenderTextBox) {
      lineHeight = renderStyle.lineHeight;
    } else if (child is RenderBoxModel) {
      lineHeight = child.renderStyle.lineHeight;
    } else if (child is RenderPositionHolder) {
      lineHeight = child.realDisplayedBox.renderStyle.lineHeight;
    }
    return lineHeight;
  }

  @override
  bool hitTestChildren(BoxHitTestResult result, {Offset position}) {
    return defaultHitTestChildren(result, position: position);
  }

  void sortChildrenByZIndex() {
    List<RenderObject> children = getChildrenAsList();
    children.sort((RenderObject prev, RenderObject next) {
      // z-index values other than auto of flex-item create a stacking context even if position is static
      // (behaving exactly as if position were relative)
      // https://drafts.csswg.org/css-flexbox-1/#painting

      // z-index descending order is as follows:
      // 1. element has z-index
      // 2. element has no z-index and position is non static
      // 3. element has no z-index and position is static
      CSSPositionType prevPosition = prev is RenderBoxModel ? prev.renderStyle.position : CSSPositionType.static;
      CSSPositionType nextPosition = next is RenderBoxModel ? next.renderStyle.position : CSSPositionType.static;
      int prevZIndex = prev is RenderBoxModel ? prev.renderStyle.zIndex : null;
      int nextZIndex = next is RenderBoxModel ? next.renderStyle.zIndex : null;

      if (prevZIndex != null && nextZIndex != null) {
        return prevZIndex - nextZIndex;
      } else if (prevZIndex != null && nextZIndex == null) {
        return 1;
      } else if (prevZIndex == null && nextZIndex != null) {
        return -1;
      } else {
        if ((prevPosition != CSSPositionType.static && nextPosition != CSSPositionType.static) ||
          (prevPosition == CSSPositionType.static && nextPosition == CSSPositionType.static) ||
          (prevPosition == CSSPositionType.static && nextPosition != CSSPositionType.static)
        ) {
          return -1;
        } else {
          return 1;
        }
      }
    });
    sortedChildren = children;
  }

  @override
  void performPaint(PaintingContext context, Offset offset) {
    if (!isChildrenSorted) {
      sortChildrenByZIndex();
    }
    for (int i = 0; i < sortedChildren.length; i ++) {
      RenderObject child = sortedChildren[i];
      // Don't paint placeholder of positioned element
      if (child is! RenderPositionHolder) {
        DateTime childPaintStart;
        if (kProfileMode) {
          childPaintStart = DateTime.now();
        }
        final RenderLayoutParentData childParentData = child.parentData;
        context.paintChild(child, childParentData.offset + offset);
        if (kProfileMode) {
          DateTime childPaintEnd = DateTime.now();
          childPaintDuration += (childPaintEnd.microsecondsSinceEpoch - childPaintStart.microsecondsSinceEpoch);
        }
      }
    }
  }

  @override
  Rect describeApproximatePaintClip(RenderObject child) => _hasOverflow ? Offset.zero & size : null;

  @override
  String toStringShort() {
    String header = super.toStringShort();
    if (_overflow is double && _hasOverflow) header += ' OVERFLOWING';
    return header;
  }

  @override
  void debugFillProperties(DiagnosticPropertiesBuilder properties) {
    super.debugFillProperties(properties);
    properties.add(DiagnosticsProperty<FlexDirection>('flexDirection', renderStyle.flexDirection));
    properties.add(DiagnosticsProperty<JustifyContent>('justifyContent', renderStyle.justifyContent));
    properties.add(DiagnosticsProperty<AlignItems>('alignItems', renderStyle.alignItems));
    properties.add(DiagnosticsProperty<FlexWrap>('flexWrap', renderStyle.flexWrap));
  }

  RenderRecyclerLayout toRenderRecyclerLayout() {
    List<RenderBox> children = getDetachedChildrenAsList();
    RenderRecyclerLayout renderRecyclerLayout = RenderRecyclerLayout(
        targetId: targetId,
        renderStyle: renderStyle,
        elementManager: elementManager
    );
    renderRecyclerLayout.addAll(children);
    return copyWith(renderRecyclerLayout);
  }

  /// Convert [RenderFlexLayout] to [RenderFlowLayout]
  RenderFlowLayout toFlowLayout() {
    List<RenderBox> children = getDetachedChildrenAsList();
    RenderFlowLayout flowLayout = RenderFlowLayout(
      children: children,
      targetId: targetId,
      renderStyle: renderStyle,
      elementManager: elementManager
    );
    return copyWith(flowLayout);
  }

  /// Convert [RenderFlexLayout] to [RenderSelfRepaintFlexLayout]
  RenderSelfRepaintFlexLayout toSelfRepaint() {
    List<RenderObject> children = getDetachedChildrenAsList();
    RenderSelfRepaintFlexLayout selfRepaintFlexLayout = RenderSelfRepaintFlexLayout(
      children: children,
      targetId: targetId,
      renderStyle: renderStyle,
      elementManager: elementManager
    );
    return copyWith(selfRepaintFlexLayout);
  }

  /// Convert [RenderFlexLayout] to [RenderSelfRepaintFlowLayout]
  RenderSelfRepaintFlowLayout toSelfRepaintFlowLayout() {
    List<RenderObject> children = getDetachedChildrenAsList();
    RenderSelfRepaintFlowLayout selfRepaintFlowLayout = RenderSelfRepaintFlowLayout(
      children: children,
      targetId: targetId,
      renderStyle: renderStyle,
      elementManager: elementManager
    );
    return copyWith(selfRepaintFlowLayout);
  }
}

// Render flex layout with self repaint boundary.
class RenderSelfRepaintFlexLayout extends RenderFlexLayout {
  RenderSelfRepaintFlexLayout({
    List<RenderBox> children,
    int targetId,
    ElementManager elementManager,
    RenderStyle renderStyle,
  }) : super(children: children, targetId: targetId, elementManager: elementManager, renderStyle: renderStyle);

  @override
  bool get isRepaintBoundary => true;

  /// Convert [RenderSelfRepaintFlexLayout] to [RenderFlowLayout]
  RenderSelfRepaintFlowLayout toFlowLayout() {
    List<RenderObject> children = getDetachedChildrenAsList();
    RenderSelfRepaintFlowLayout selfRepaintFlowLayout = RenderSelfRepaintFlowLayout(
      children: children,
      targetId: targetId,
      renderStyle: renderStyle,
      elementManager: elementManager
    );
    return copyWith(selfRepaintFlowLayout);
  }

  /// Convert [RenderSelfRepaintFlexLayout] to [RenderFlexLayout]
  RenderFlexLayout toParentRepaint() {
    List<RenderObject> children = getDetachedChildrenAsList();
    RenderFlexLayout flexLayout = RenderFlexLayout(
      children: children,
      targetId: targetId,
      renderStyle: renderStyle,
      elementManager: elementManager
    );
    return copyWith(flexLayout);
  }

  /// Convert [RenderSelfRepaintFlexLayout] to [RenderFlowLayout]
  RenderFlowLayout toParentRepaintFlowLayout() {
    List<RenderObject> children = getDetachedChildrenAsList();
    RenderFlowLayout flowLayout = RenderFlowLayout(
      children: children,
      targetId: targetId,
      renderStyle: renderStyle,
      elementManager: elementManager
    );
    return copyWith(flowLayout);
  }
}<|MERGE_RESOLUTION|>--- conflicted
+++ resolved
@@ -1037,7 +1037,6 @@
         }
         childrenOldConstraints[child.hashCode] = childConstraints;
 
-<<<<<<< HEAD
         // Inflate constraints of percentage renderBoxModel to force it layout after percentage resolved
         // cause Flutter will skip child layout if its constraints not changed between two layouts.
         if (child is RenderBoxModel && needsRelayout) {
@@ -1048,8 +1047,6 @@
             maxHeight: childConstraints.maxHeight,
           );
         }
-=======
->>>>>>> 74b86403
         child.layout(childConstraints, parentUsesSize: true);
         if (kProfileMode) {
           DateTime childLayoutEnd = DateTime.now();
@@ -1705,24 +1702,6 @@
     // Main size of each run
     List<double> runMainSize = [];
 
-<<<<<<< HEAD
-    void iterateRunMetrics(_RunMetrics runMetrics) {
-      Map<int, _RunChild> runChildren = runMetrics.runChildren;
-      double runMainExtent = 0;
-      void iterateRunChildren(int targetId, _RunChild runChild) {
-        RenderBox child = runChild.child;
-        double runChildMainSize = isHorizontalFlexDirection ? child.size.width : child.size.height;
-        if (child is RenderTextBox) {
-          runChildMainSize = isHorizontalFlexDirection ? child.autoMinWidth : child.autoMinHeight;
-        }
-        runMainExtent += runChildMainSize;
-      }
-      runChildren.forEach(iterateRunChildren);
-      runMainSize.add(runMainExtent);
-    }
-
-=======
->>>>>>> 74b86403
     // Calculate the max main size of all runs
     for (_RunMetrics runMetrics in runMetrics) {
       _recordRunsMainSize(runMetrics, runMainSize);
@@ -1762,55 +1741,20 @@
     List<_RunMetrics> runMetrics,
     ) {
     double autoMinSize = 0;
-<<<<<<< HEAD
-    bool isHorizontalFlexDirection = CSSFlex.isHorizontalFlexDirection(renderStyle.flexDirection);
-=======
->>>>>>> 74b86403
 
     // Cross size of each run
     List<double> runCrossSize = [];
 
-<<<<<<< HEAD
-    void iterateRunMetrics(_RunMetrics runMetrics) {
-      Map<int, _RunChild> runChildren = runMetrics.runChildren;
-      double runCrossExtent = 0;
-      List<double> runChildrenCrossSize = [];
-      void iterateRunChildren(int targetId, _RunChild runChild) {
-        RenderBox child = runChild.child;
-        double runChildCrossSize = isHorizontalFlexDirection ? child.size.height : child.size.width;
-        if (child is RenderTextBox) {
-          runChildCrossSize = isHorizontalFlexDirection ? child.autoMinHeight : child.autoMinWidth;
-        }
-        runChildrenCrossSize.add(runChildCrossSize);
-      }
-      runChildren.forEach(iterateRunChildren);
-      runCrossExtent = runChildrenCrossSize.reduce((double curr, double next) {
-        return curr > next ? curr : next;
-      });
-
-      runCrossSize.add(runCrossExtent);
-    }
-
-    // Calculate the max main size of all runs
-    runMetrics.forEach(iterateRunMetrics);
+    // Calculate the max cross size of all runs
+    for (_RunMetrics runMetrics in runMetrics) {
+      _recordRunsCrossSize(runMetrics, runCrossSize);
+    }
 
     // Get the sum of lines
     for (double crossSize in runCrossSize) {
       autoMinSize += crossSize;
     }
 
-=======
-    // Calculate the max cross size of all runs
-    for (_RunMetrics runMetrics in runMetrics) {
-      _recordRunsCrossSize(runMetrics, runCrossSize);
-    }
-
-    // Get the sum of lines
-    for (double crossSize in runCrossSize) {
-      autoMinSize += crossSize;
-    }
-
->>>>>>> 74b86403
     return autoMinSize;
   }
 
