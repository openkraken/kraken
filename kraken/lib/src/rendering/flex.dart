import 'dart:math' as math;

import 'package:flutter/foundation.dart';
import 'package:flutter/rendering.dart';
import 'package:kraken/module.dart';
import 'package:kraken/rendering.dart';
import 'package:kraken/dom.dart';
import 'package:kraken/css.dart';

/// Infos of each run (flex line) in flex layout
/// https://www.w3.org/TR/css-flexbox-1/#flex-lines
class _RunMetrics {
  _RunMetrics(
    this.mainAxisExtent,
    this.crossAxisExtent,
    double totalFlexGrow,
    double totalFlexShrink,
    this.baselineExtent,
    this.runChildren,
    double remainingFreeSpace,
  )   : _totalFlexGrow = totalFlexGrow,
        _totalFlexShrink = totalFlexShrink,
        _remainingFreeSpace = remainingFreeSpace;

  // Main size extent of the run
  final double mainAxisExtent;

  // Cross size extent of the run
  final double crossAxisExtent;

  // Total flex grow factor in the run
  double get totalFlexGrow => _totalFlexGrow;
  double _totalFlexGrow;

  set totalFlexGrow(double value) {
    if (_totalFlexGrow != value) {
      _totalFlexGrow = value;
    }
  }

  // Total flex shrink factor in the run
  double get totalFlexShrink => _totalFlexShrink;
  double _totalFlexShrink;

  set totalFlexShrink(double value) {
    if (_totalFlexShrink != value) {
      _totalFlexShrink = value;
    }
  }

  // Max extent above each flex items in the run
  final double baselineExtent;

  // All the children RenderBox of layout in the run
  final Map<int?, _RunChild> runChildren;

  // Remaining free space in the run
  double get remainingFreeSpace => _remainingFreeSpace;
  double _remainingFreeSpace = 0;

  set remainingFreeSpace(double value) {
    if (_remainingFreeSpace != value) {
      _remainingFreeSpace = value;
    }
  }
}

/// Infos about Flex item in the run
class _RunChild {
  _RunChild(
    RenderBox child,
    double originalMainSize,
    double adjustedMainSize,
    bool frozen,
  )   : _child = child,
        _originalMainSize = originalMainSize,
        _adjustedMainSize = adjustedMainSize,
        _frozen = frozen;

  /// Render object of flex item
  RenderBox get child => _child;
  RenderBox _child;

  set child(RenderBox value) {
    if (_child != value) {
      _child = value;
    }
  }

  /// Original main size on first layout
  double get originalMainSize => _originalMainSize;
  double _originalMainSize;

  set originalMainSize(double value) {
    if (_originalMainSize != value) {
      _originalMainSize = value;
    }
  }

  /// Adjusted main size after flexible length resolve algorithm
  double get adjustedMainSize => _adjustedMainSize;
  double _adjustedMainSize;

  set adjustedMainSize(double value) {
    if (_adjustedMainSize != value) {
      _adjustedMainSize = value;
    }
  }

  /// Whether flex item should be frozen in flexible length resolve algorithm
  bool get frozen => _frozen;
  bool _frozen = false;

  set frozen(bool value) {
    if (_frozen != value) {
      _frozen = value;
    }
  }
}

bool? _startIsTopLeft(FlexDirection direction) {
  switch (direction) {
    case FlexDirection.column:
    case FlexDirection.row:
      return true;
    case FlexDirection.rowReverse:
    case FlexDirection.columnReverse:
      return false;
  }

}

/// ## Layout algorithm
///
/// _This section describes how the framework causes [RenderFlexLayout] to position
/// its children._
///
/// Layout for a [RenderFlexLayout] proceeds in 5 steps:
///
/// 1. Layout placeholder child of positioned element(absolute/fixed) in new layer
/// 2. Layout no positioned children with no constraints, compare children width with flex container main axis extent
///    to caculate total flex lines
/// 3. Caculate horizontal constraints of each child according to availabe horizontal space in each flex line
///    and flex-grow and flex-shrink properties
/// 4. Caculate vertical constraints of each child accordint to availabe vertical space in flex container vertial
///    and align-content properties and set
/// 5. Layout children again with above cacluated constraints
/// 6. Caculate flex line leading space and between space and position children in each flex line
///
class RenderFlexLayout extends RenderLayoutBox {
  /// Creates a flex render object.
  ///
  /// By default, the flex layout is horizontal and children are aligned to the
  /// start of the main axis and the center of the cross axis.
  RenderFlexLayout({
    List<RenderBox>? children,
    required int targetId,
    ElementManager? elementManager,
    required RenderStyle renderStyle,
  }) : super(
            targetId: targetId,
            renderStyle: renderStyle,
            elementManager: elementManager) {
    addAll(children);
  }

  // Set during layout if overflow occurred on the main axis.
  double? _overflow;

  // Check whether any meaningful overflow is present. Values below an epsilon
  // are treated as not overflowing.
  bool get _hasOverflow => _overflow != null && _overflow! > precisionErrorTolerance;

  /// Flex line boxs of flex layout
  List<_RunMetrics> flexLineBoxMetrics = <_RunMetrics>[];

  /// Cache the intrinsic size of children before flex-grow/flex-shrink
  /// to avoid relayout when style of flex items changes
  Map<int, double> childrenIntrinsicMainSizes = {};

  /// Cache original constraints of children on the first layout
  Map<int, BoxConstraints> childrenOldConstraints = {};

  @override
  void setupParentData(RenderBox child) {
    if (child.parentData is! RenderLayoutParentData) {
      child.parentData = RenderLayoutParentData();
    }
    if (child is RenderBoxModel) {
      child.parentData = CSSPositionedLayout.getPositionParentData(
          child, child.parentData as RenderLayoutParentData);
    }
  }

  double _getIntrinsicSize({
    FlexDirection? sizingDirection,
    double?
        extent, // the extent in the direction that isn't the sizing direction
    double Function(RenderBox child, double? extent)?
        childSize, // a method to find the size in the sizing direction
  }) {
    if (renderStyle.flexDirection == sizingDirection) {
      // INTRINSIC MAIN SIZE
      // Intrinsic main size is the smallest size the flex container can take
      // while maintaining the min/max-content contributions of its flex items.
      double totalFlexGrow = 0.0;
      double inflexibleSpace = 0.0;
      double maxFlexFractionSoFar = 0.0;
      RenderBox? child = firstChild;
      while (child != null) {
        final double flex = _getFlexGrow(child);
        totalFlexGrow += flex;
        if (flex > 0) {
          final double flexFraction =
              childSize!(child, extent) / _getFlexGrow(child);
          maxFlexFractionSoFar = math.max(maxFlexFractionSoFar, flexFraction);
        } else {
          inflexibleSpace += childSize!(child, extent);
        }
        final RenderLayoutParentData childParentData =
            child.parentData as RenderLayoutParentData;
        child = childParentData.nextSibling;
      }
      return maxFlexFractionSoFar * totalFlexGrow + inflexibleSpace;
    } else {
      // INTRINSIC CROSS SIZE
      // Intrinsic cross size is the max of the intrinsic cross sizes of the
      // children, after the flexible children are fit into the available space,
      // with the children sized using their max intrinsic dimensions.

      // Get inflexible space using the max intrinsic dimensions of fixed children in the main direction.
      final double? availableMainSpace = extent;
      double totalFlexGrow = 0;
      double inflexibleSpace = 0.0;
      double maxCrossSize = 0.0;
      RenderBox? child = firstChild;
      while (child != null) {
        final double flex = _getFlexGrow(child);
        totalFlexGrow += flex;
        double? mainSize;
        late double crossSize;
        if (flex == 0) {
          switch (renderStyle.flexDirection) {
            case FlexDirection.rowReverse:
            case FlexDirection.row:
              mainSize = child.getMaxIntrinsicWidth(double.infinity);
              crossSize = childSize!(child, mainSize);
              break;
            case FlexDirection.column:
            case FlexDirection.columnReverse:
              mainSize = child.getMaxIntrinsicHeight(double.infinity);
              crossSize = childSize!(child, mainSize);
              break;
          }
          inflexibleSpace += mainSize;
          maxCrossSize = math.max(maxCrossSize, crossSize);
        }
        final RenderLayoutParentData childParentData =
            child.parentData as RenderLayoutParentData;
        child = childParentData.nextSibling;
      }

      // Determine the spacePerFlex by allocating the remaining available space.
      // When you're overconstrained spacePerFlex can be negative.
      final double spacePerFlex = math.max(
          0.0, (availableMainSpace! - inflexibleSpace) / totalFlexGrow);

      // Size remaining (flexible) items, find the maximum cross size.
      child = firstChild;
      while (child != null) {
        final double flex = _getFlexGrow(child);
        if (flex > 0)
          maxCrossSize =
              math.max(maxCrossSize, childSize!(child, spacePerFlex * flex));
        final RenderLayoutParentData childParentData =
            child.parentData as RenderLayoutParentData;
        child = childParentData.nextSibling;
      }

      return maxCrossSize;
    }
  }

  /// Get start/end padding in the main axis according to flex direction
  double flowAwareMainAxisPadding({bool isEnd = false}) {
    if (CSSFlex.isHorizontalFlexDirection(renderStyle.flexDirection)) {
      return isEnd ? renderStyle.paddingRight : renderStyle.paddingLeft;
    } else {
      return isEnd ? renderStyle.paddingBottom : renderStyle.paddingTop;
    }
  }

  /// Get start/end padding in the cross axis according to flex direction
  double flowAwareCrossAxisPadding({bool isEnd = false}) {
    if (CSSFlex.isHorizontalFlexDirection(renderStyle.flexDirection)) {
      return isEnd ? renderStyle.paddingBottom : renderStyle.paddingTop;
    } else {
      return isEnd ? renderStyle.paddingRight : renderStyle.paddingLeft;
    }
  }

  /// Get start/end border in the main axis according to flex direction
  double flowAwareMainAxisBorder({bool isEnd = false}) {
    if (CSSFlex.isHorizontalFlexDirection(renderStyle.flexDirection)) {
      return isEnd ? renderStyle.borderRight : renderStyle.borderLeft;
    } else {
      return isEnd ? renderStyle.borderBottom : renderStyle.borderTop;
    }
  }

  /// Get start/end border in the cross axis according to flex direction
  double flowAwareCrossAxisBorder({bool isEnd = false}) {
    if (CSSFlex.isHorizontalFlexDirection(renderStyle.flexDirection)) {
      return isEnd ? renderStyle.borderBottom : renderStyle.borderTop;
    } else {
      return isEnd ? renderStyle.borderRight : renderStyle.borderLeft;
    }
  }

  /// Get start/end margin of child in the main axis according to flex direction
  double? flowAwareChildMainAxisMargin(RenderBox child, {bool isEnd = false}) {
    RenderBoxModel? childRenderBoxModel;
    if (child is RenderBoxModel) {
      childRenderBoxModel = child;
    }
    if (childRenderBoxModel == null) {
      return 0;
    }

    if (CSSFlex.isHorizontalFlexDirection(renderStyle.flexDirection)) {
      return isEnd
          ? childRenderBoxModel.renderStyle.marginRight.length
          : childRenderBoxModel.renderStyle.marginLeft.length;
    } else {
      return isEnd
          ? childRenderBoxModel.renderStyle.marginBottom.length
          : childRenderBoxModel.renderStyle.marginTop.length;
    }
  }

  /// Get start/end margin of child in the cross axis according to flex direction
  double? flowAwareChildCrossAxisMargin(RenderBox child, {bool isEnd = false}) {
    RenderBoxModel? childRenderBoxModel;
    if (child is RenderBoxModel) {
      childRenderBoxModel = child;
    }
    if (childRenderBoxModel == null) {
      return 0;
    }
    if (CSSFlex.isHorizontalFlexDirection(renderStyle.flexDirection)) {
      return isEnd
          ? childRenderBoxModel.renderStyle.marginBottom.length
          : childRenderBoxModel.renderStyle.marginTop.length;
    } else {
      return isEnd
          ? childRenderBoxModel.renderStyle.marginRight.length
          : childRenderBoxModel.renderStyle.marginLeft.length;
    }
  }

  @override
  double computeMinIntrinsicWidth(double height) {
    return _getIntrinsicSize(
      sizingDirection: FlexDirection.row,
      extent: height,
      childSize: (RenderBox child, double? extent) =>
          child.getMinIntrinsicWidth(extent!),
    );
  }

  @override
  double computeMaxIntrinsicWidth(double height) {
    return _getIntrinsicSize(
      sizingDirection: FlexDirection.row,
      extent: height,
      childSize: (RenderBox child, double? extent) =>
          child.getMaxIntrinsicWidth(extent!),
    );
  }

  @override
  double computeMinIntrinsicHeight(double width) {
    return _getIntrinsicSize(
      sizingDirection: FlexDirection.column,
      extent: width,
      childSize: (RenderBox child, double? extent) =>
          child.getMinIntrinsicHeight(extent!),
    );
  }

  @override
  double computeMaxIntrinsicHeight(double width) {
    return _getIntrinsicSize(
      sizingDirection: FlexDirection.column,
      extent: width,
      childSize: (RenderBox child, double? extent) =>
          child.getMaxIntrinsicHeight(extent!),
    );
  }

  double _getFlexGrow(RenderBox child) {
    // Flex shrink has no effect on placeholder of positioned element
    if (child is RenderPositionHolder) {
      return 0;
    }
    return child is RenderBoxModel ? child.renderStyle.flexGrow : 0.0;
  }

  double _getFlexShrink(RenderBox child) {
    // Flex shrink has no effect on placeholder of positioned element
    if (child is RenderPositionHolder) {
      return 0;
    }
    return child is RenderBoxModel ? child.renderStyle.flexShrink : 0.0;
  }

  double? _getFlexBasis(RenderBox child) {
    // Flex shrink has no effect on placeholder of positioned element
    if (child is RenderPositionHolder) {
      return null;
    }
    return child is RenderBoxModel ? child.renderStyle.flexBasis : null;
  }

  AlignSelf _getAlignSelf(RenderBox child) {
    // Flex shrink has no effect on placeholder of positioned element
    if (child is RenderPositionHolder) {
      return AlignSelf.auto;
    }
    return child is RenderBoxModel
        ? child.renderStyle.alignSelf
        : AlignSelf.auto;
  }

  double _getMaxMainAxisSize(RenderBox child) {
    double? maxMainSize;
    if (child is RenderBoxModel) {
      maxMainSize =
          CSSFlex.isHorizontalFlexDirection(renderStyle.flexDirection)
              ? child.renderStyle.maxWidth
              : child.renderStyle.maxHeight;
    }
    return maxMainSize ?? double.infinity;
  }

  /// Calculate automatic minimum size of flex item
  /// Refer to https://www.w3.org/TR/css-flexbox-1/#min-size-auto for detail rules
  double? _getMinMainAxisSize(RenderBoxModel child) {
    double? minMainSize;

    double? contentSize = 0;
    // Min width of flex item if min-width is not specified use auto min width instead
    double? minWidth = 0;
    // Min height of flex item if min-height is not specified use auto min height instead
    double? minHeight = 0;

    RenderStyle? childRenderStyle = child.renderStyle;

    if (child is RenderBoxModel) {
      minWidth = childRenderStyle.minWidth != null
          ? childRenderStyle.minWidth!
          : child.autoMinWidth;
      minHeight = childRenderStyle.minHeight != null
          ? childRenderStyle.minHeight!
          : child.autoMinHeight;
    } else if (child is RenderTextBox) {
      minWidth = child.autoMinWidth;
      minHeight = child.autoMinHeight;
    }
    contentSize = CSSFlex.isHorizontalFlexDirection(renderStyle.flexDirection)
        ? minWidth
        : minHeight;

    if (child is RenderIntrinsic &&
        child.intrinsicRatio != null &&
        CSSFlex.isHorizontalFlexDirection(renderStyle.flexDirection) &&
        childRenderStyle.width == null) {
      double transferredSize = childRenderStyle.height != null
          ? childRenderStyle.height! * child.intrinsicRatio!
          : child.intrinsicWidth!;
      minMainSize = math.min(contentSize, transferredSize);
    } else if (child is RenderIntrinsic &&
        child.intrinsicRatio != null &&
        CSSFlex.isVerticalFlexDirection(renderStyle.flexDirection) &&
        childRenderStyle.height == null) {
      double transferredSize = childRenderStyle.width != null
          ? childRenderStyle.width! / child.intrinsicRatio!
          : child.intrinsicHeight!;
      minMainSize = math.min(contentSize, transferredSize);
    } else if (child is RenderBoxModel) {
      double? specifiedMainSize =
          CSSFlex.isHorizontalFlexDirection(renderStyle.flexDirection)
              ? RenderBoxModel.getLogicalContentWidth(child)
              : RenderBoxModel.getLogicalContentHeight(child);
      minMainSize = specifiedMainSize != null
          ? math.min(contentSize, specifiedMainSize)
          : contentSize;
    } else if (child is RenderTextBox) {
      minMainSize = contentSize;
    }

    return minMainSize;
  }

  double _getShrinkConstraints(RenderBox child,
      Map<int?, _RunChild> runChildren, double remainingFreeSpace) {
    double totalWeightedFlexShrink = 0;
    runChildren.forEach((int? targetId, _RunChild runChild) {
      double childOriginalMainSize = runChild.originalMainSize;
      RenderBox child = runChild.child;
      if (!runChild.frozen) {
        double childFlexShrink = _getFlexShrink(child);
        totalWeightedFlexShrink += childOriginalMainSize * childFlexShrink;
      }
    });

    int? childNodeId;
    if (child is RenderTextBox) {
      childNodeId = child.targetId;
    } else if (child is RenderBoxModel) {
      childNodeId = child.targetId;
    }

    _RunChild current = runChildren[childNodeId]!;
    double currentOriginalMainSize = current.originalMainSize;
    double currentFlexShrink = _getFlexShrink(current.child);
    double currentExtent = currentFlexShrink * currentOriginalMainSize;
    double minusConstraints =
        (currentExtent / totalWeightedFlexShrink) * remainingFreeSpace;

    return minusConstraints;
  }

  double _getCrossAxisExtent(RenderBox? child) {
    double marginHorizontal = 0;
    double marginVertical = 0;

    RenderBoxModel? childRenderBoxModel;
    if (child is RenderBoxModel) {
      childRenderBoxModel = child;
    } else if (child is RenderPositionHolder) {
      // Position placeholder of flex item need to layout as its original renderBox
      // so it needs to add margin to its extent
      childRenderBoxModel = child.realDisplayedBox;
    }

    if (childRenderBoxModel != null) {
      marginHorizontal = childRenderBoxModel.renderStyle.marginLeft.length! +
          childRenderBoxModel.renderStyle.marginRight.length!;
      marginVertical = childRenderBoxModel.renderStyle.marginTop.length! +
          childRenderBoxModel.renderStyle.marginBottom.length!;
    }

    Size? childSize = _getChildSize(child);
    if (CSSFlex.isHorizontalFlexDirection(renderStyle.flexDirection)) {
      return childSize!.height + marginVertical;
    } else {
      return childSize!.width + marginHorizontal;
    }
  }

  bool _isChildMainAxisClip(RenderBoxModel renderBoxModel) {
    if (renderBoxModel is RenderIntrinsic) {
      return false;
    }
    if (CSSFlex.isHorizontalFlexDirection(renderStyle.flexDirection)) {
      return renderBoxModel.clipX;
    } else {
      return renderBoxModel.clipY;
    }
  }

  double _getMainAxisExtent(RenderBox child,
      {bool shouldUseIntrinsicMainSize = false}) {
    double marginHorizontal = 0;
    double marginVertical = 0;

    RenderBoxModel? childRenderBoxModel;
    if (child is RenderBoxModel) {
      childRenderBoxModel = child;
    } else if (child is RenderPositionHolder) {
      // Position placeholder of flex item need to layout as its original renderBox
      // so it needs to add margin to its extent
      childRenderBoxModel = child.realDisplayedBox;
    }

    if (childRenderBoxModel != null) {
      marginHorizontal = childRenderBoxModel.renderStyle.marginLeft.length! +
          childRenderBoxModel.renderStyle.marginRight.length!;
      marginVertical = childRenderBoxModel.renderStyle.marginTop.length! +
          childRenderBoxModel.renderStyle.marginBottom.length!;
    }

    double baseSize = _getMainSize(child,
        shouldUseIntrinsicMainSize: shouldUseIntrinsicMainSize);
    if (CSSFlex.isHorizontalFlexDirection(renderStyle.flexDirection)) {
      return baseSize + marginHorizontal;
    } else {
      return baseSize + marginVertical;
    }
  }

  double _getMainSize(RenderBox child,
      {bool shouldUseIntrinsicMainSize = false}) {
    Size? childSize = _getChildSize(child,
        shouldUseIntrinsicMainSize: shouldUseIntrinsicMainSize);
    if (CSSFlex.isHorizontalFlexDirection(renderStyle.flexDirection)) {
      return childSize!.width;
    } else {
      return childSize!.height;
    }
  }

  @override
  void performLayout() {
    if (kProfileMode) {
      childLayoutDuration = 0;
      PerformanceTiming.instance()
          .mark(PERF_FLEX_LAYOUT_START, uniqueId: targetId);
    }

    beforeLayout();

    RenderBox? child = firstChild;
    // Layout positioned element
    while (child != null) {
      final RenderLayoutParentData childParentData =
          child.parentData as RenderLayoutParentData;
      // Layout placeholder of positioned element(absolute/fixed) in new layer
      if (child is RenderBoxModel && childParentData.isPositioned) {
        CSSPositionedLayout.layoutPositionedChild(this, child);
      } else if (child is RenderPositionHolder &&
          isPlaceholderPositioned(child)) {
        _layoutChildren(child);
      }

      child = childParentData.nextSibling;
    }
    // Layout non positioned element and its placeholder
    _layoutChildren(null);

    // Set offset of positioned and sticky element
    child = firstChild;
    while (child != null) {
      final RenderLayoutParentData childParentData =
          child.parentData as RenderLayoutParentData;

      if (child is RenderBoxModel && childParentData.isPositioned) {
        CSSPositionedLayout.applyPositionedChildOffset(this, child);

        extendMaxScrollableSize(child);
        // For scrolling box, the minimum width and height should not less than scrollableSize
        if (isScrollingContentBox) {
          ensureBoxSizeLargerThanScrollableSize();
        }
      } else if (child is RenderBoxModel &&
          CSSPositionedLayout.isSticky(child)) {
        RenderBoxModel scrollContainer = child.findScrollContainer()!;
        // Sticky offset depends on the layout of scroll container, delay the calculation of
        // sticky offset to the layout stage of  scroll container if its not layouted yet
        // due to the layout order of Flutter renderObject tree is from down to up.
        if (scrollContainer.hasSize) {
          CSSPositionedLayout.applyStickyChildOffset(scrollContainer, child);
        }
      }
      child = childParentData.nextSibling;
    }

    bool isScrollContainer =
        renderStyle.overflowX != CSSOverflowType.visible ||
            renderStyle.overflowY != CSSOverflowType.visible;
    if (isScrollContainer) {
      // Find all the sticky children when scroll container is layouted
      stickyChildren = findStickyChildren();
      // Calculate the offset of its sticky children
      for (RenderBoxModel stickyChild in stickyChildren) {
        CSSPositionedLayout.applyStickyChildOffset(this, stickyChild);
      }
    }

    _relayoutPositionedChildren();

    didLayout();

    if (kProfileMode) {
      DateTime flexLayoutEndTime = DateTime.now();
      int amendEndTime =
          flexLayoutEndTime.microsecondsSinceEpoch - childLayoutDuration;
      PerformanceTiming.instance().mark(PERF_FLEX_LAYOUT_END,
          uniqueId: targetId, startTime: amendEndTime);
    }
  }

  /// Relayout positioned child if percentage size exists
  void _relayoutPositionedChildren() {
    RenderBox? child = firstChild;
    while (child != null) {
      final RenderLayoutParentData childParentData =
          child.parentData as RenderLayoutParentData;

      if (child is RenderBoxModel && childParentData.isPositioned) {
<<<<<<< HEAD
        bool percentageOfSizingFound = child.renderStyle.isPercentageOfSizingExist(this);
        bool percentageToOwnFound = child.renderStyle.isPercentageToOwnExist();
        bool percentageToContainingBlockFound = child.renderStyle.resolvePercentageToContainingBlock(this);
=======
        bool percentageOfSizingFound = child.renderStyle
            .isPercentageOfSizingExist(
                logicalContentWidth, logicalContentHeight);
        bool percentageToOwnFound = child.renderStyle.isPercentageToOwnExist();
        bool percentageToContainingBlockFound = child.renderStyle
            .resolvePercentageToContainingBlock(
                this, logicalContentWidth, logicalContentHeight);
>>>>>>> 82620822

        /// When percentage exists in sizing styles(width/height) and styles relies on its own size,
        /// it needs to relayout twice cause the latter relies on the size calculated in the first relayout
        if (percentageOfSizingFound == true && percentageToOwnFound == true) {
          /// Relayout first time to calculate percentage styles such as width/height
          _layoutPositionedChild(child);
          child.renderStyle.resolvePercentageToOwn();

          /// Relayout second time to calculate percentage styles such as transform: translate/border-radius
          _layoutPositionedChild(child);
        } else if (percentageToContainingBlockFound == true ||
            percentageToOwnFound == true) {
          _layoutPositionedChild(child);
        }
        extendMaxScrollableSize(child);
      }
      child = childParentData.nextSibling;
    }
  }

  void _layoutPositionedChild(RenderBoxModel child) {
    CSSPositionedLayout.layoutPositionedChild(this, child, needsRelayout: true);
    CSSPositionedLayout.applyPositionedChildOffset(this, child);
  }

  bool _isChildDisplayNone(RenderObject child) {
    if (child is RenderBoxModel) {
      return child.renderStyle.display == CSSDisplay.none;
    }
    return false;
  }

  bool isPlaceholderPositioned(RenderObject child) {
    if (child is RenderPositionHolder) {
      RenderBoxModel realDisplayedBox = child.realDisplayedBox!;
      RenderLayoutParentData parentData =
          realDisplayedBox.parentData as RenderLayoutParentData;
      if (parentData.isPositioned) {
        return true;
      }
    }
    return false;
  }

  /// There are 4 stages when layouting children
  /// 1. Layout children in flow order to calculate flex lines according to its constaints and flex-wrap property
  /// 2. Relayout children according to flex-grow and flex-shrink factor
  /// 3. Set flex container size according to children size
  /// 4. Align children according to justify-content, align-items and align-self properties
  void _layoutChildren(RenderPositionHolder? placeholderChild,
      {bool needsRelayout = false}) {
    /// If no child exists, stop layout.
    if (childCount == 0) {
      Size layoutSize = getLayoutSize(
        logicalContentWidth: logicalContentWidth,
        logicalContentHeight: logicalContentHeight,
        contentWidth: 0,
        contentHeight: 0,
      );
      double constraintWidth = layoutSize.width;
      double constraintHeight = layoutSize.height;

      setMaxScrollableSize(constraintWidth, constraintHeight);

      size = getBoxSize(Size(
        constraintWidth,
        constraintHeight,
      ));
      return;
    }
    assert(contentConstraints != null);

    // Metrics of each flex line
    List<_RunMetrics> runMetrics = <_RunMetrics>[];
    // Flex container size in main and cross direction
    Map<String, double?> containerSizeMap = {
      'main': 0.0,
      'cross': 0.0,
    };

    if (placeholderChild == null) {
      flexLineBoxMetrics = runMetrics;
    }

    /// Stage 1: Layout children in flow order to calculate flex lines
    _layoutByFlexLine(
      runMetrics,
      placeholderChild,
      containerSizeMap,
      needsRelayout,
    );

    /// If no non positioned child exists, stop layout
    if (runMetrics.length == 0) {
      Size preferredSize = Size(
        logicalContentWidth ?? 0,
        logicalContentHeight ?? 0,
      );
      setMaxScrollableSize(preferredSize.width, preferredSize.height);
      size = getBoxSize(preferredSize);
      return;
    }

    double containerCrossAxisExtent = 0.0;

    bool isVerticalDirection =
        CSSFlex.isVerticalFlexDirection(renderStyle.flexDirection);
    if (isVerticalDirection) {
      containerCrossAxisExtent = logicalContentWidth ?? 0;
    } else {
      containerCrossAxisExtent = logicalContentHeight ?? 0;
    }

    /// Calculate leading and between space between flex lines
    final double crossAxisFreeSpace =
        containerCrossAxisExtent - containerSizeMap['cross']!;
    final int runCount = runMetrics.length;
    double runLeadingSpace = 0.0;
    double runBetweenSpace = 0.0;

    /// Align-content only works in when flex-wrap is no nowrap
    if (renderStyle.flexWrap == FlexWrap.wrap ||
        renderStyle.flexWrap == FlexWrap.wrapReverse) {
      switch (renderStyle.alignContent) {
        case AlignContent.flexStart:
        case AlignContent.start:
          break;
        case AlignContent.flexEnd:
        case AlignContent.end:
          runLeadingSpace = crossAxisFreeSpace;
          break;
        case AlignContent.center:
          runLeadingSpace = crossAxisFreeSpace / 2.0;
          break;
        case AlignContent.spaceBetween:
          if (crossAxisFreeSpace < 0) {
            runBetweenSpace = 0;
          } else {
            runBetweenSpace =
                runCount > 1 ? crossAxisFreeSpace / (runCount - 1) : 0.0;
          }
          break;
        case AlignContent.spaceAround:
          if (crossAxisFreeSpace < 0) {
            runLeadingSpace = crossAxisFreeSpace / 2.0;
            runBetweenSpace = 0;
          } else {
            runBetweenSpace = crossAxisFreeSpace / runCount;
            runLeadingSpace = runBetweenSpace / 2.0;
          }
          break;
        case AlignContent.spaceEvenly:
          if (crossAxisFreeSpace < 0) {
            runLeadingSpace = crossAxisFreeSpace / 2.0;
            runBetweenSpace = 0;
          } else {
            runBetweenSpace = crossAxisFreeSpace / (runCount + 1);
            runLeadingSpace = runBetweenSpace;
          }
          break;
        case AlignContent.stretch:
          runBetweenSpace = crossAxisFreeSpace / runCount;
          if (runBetweenSpace < 0) {
            runBetweenSpace = 0;
          }
          break;
      }
    }

    /// Stage 2: Layout flex item second time based on flex factor and actual size
    _relayoutByFlexFactor(
      runMetrics,
      runBetweenSpace,
      placeholderChild,
      containerSizeMap,
    );

    /// Stage 3: Set flex container size according to children size
    _setContainerSize(
      runMetrics,
      containerSizeMap,
    );

    /// Stage 4: Set children offset based on flex alignment properties
    _alignChildren(
      runMetrics,
      runBetweenSpace,
      runLeadingSpace,
      placeholderChild,
    );

    /// Make sure it will not trigger relayout again when in relayout stage
    if (!needsRelayout) {
      bool percentageOfSizingFound =
          _isChildrenPercentageOfSizingExist(placeholderChild);
      bool percentageToOwnFound =
          _isChildrenPercentageToOwnExist(placeholderChild);
      bool percentageToContainingBlockFound =
          _resolveChildrenPercentageToContainingBlock(placeholderChild);

      /// When percentage exists in sizing styles(width/height) and styles relies on its own size,
      /// it needs to relayout twice cause the latter relies on the size calculated in the first relayout
      if (percentageOfSizingFound == true && percentageToOwnFound == true) {
        /// Relayout first time to calculate percentage styles such as width/height
        _layoutChildren(placeholderChild, needsRelayout: true);
        _resolveChildrenPercentageToOwn(placeholderChild);

        /// Relayout second time to calculate percentage styles such as transform: translate/border-radius
        _layoutChildren(placeholderChild, needsRelayout: true);
      } else if (percentageToContainingBlockFound == true ||
          percentageToOwnFound == true) {
        _layoutChildren(placeholderChild, needsRelayout: true);
      }
    }
  }

  /// Resolve all percentage size of child based on size its containing block
  bool _resolveChildrenPercentageToContainingBlock(
      RenderPositionHolder? placeholderChild) {
    bool percentageFound = false;
    RenderBox? child = firstChild;
    while (child != null) {
      final RenderLayoutParentData? childParentData =
          child.parentData as RenderLayoutParentData?;
      // Exclude positioned placeholder renderObject when layout non placeholder object
      // and positioned renderObject
      if (placeholderChild == null &&
          (isPlaceholderPositioned(child) || childParentData!.isPositioned)) {
        child = childParentData!.nextSibling;
        continue;
      }
      if (child is RenderBoxModel) {
<<<<<<< HEAD
        bool percentageExist = child.renderStyle.resolvePercentageToContainingBlock(this);
=======
        bool percentageExist = child.renderStyle
            .resolvePercentageToContainingBlock(
                this, logicalContentWidth, logicalContentHeight);
>>>>>>> 82620822
        if (percentageExist) {
          percentageFound = true;
        }
      }
      child = childParentData!.nextSibling;
    }
    return percentageFound;
  }

  /// Resolve all percentage size of child based on size its own
  bool _resolveChildrenPercentageToOwn(RenderPositionHolder? placeholderChild) {
    bool percentageFound = false;
    RenderBox? child = firstChild;
    while (child != null) {
      final RenderLayoutParentData? childParentData =
          child.parentData as RenderLayoutParentData?;
      // Exclude positioned placeholder renderObject when layout non placeholder object
      // and positioned renderObject
      if (placeholderChild == null &&
          (isPlaceholderPositioned(child) || childParentData!.isPositioned)) {
        child = childParentData!.nextSibling;
        continue;
      }
      if (child is RenderBoxModel) {
        percentageFound = child.renderStyle.resolvePercentageToOwn();
      }
      child = childParentData!.nextSibling;
    }
    return percentageFound;
  }

  /// Check whether percentage sizing styles of child exists
  bool _isChildrenPercentageOfSizingExist(
      RenderPositionHolder? placeholderChild) {
    bool percentageFound = false;
    RenderBox? child = firstChild;
    while (child != null) {
      final RenderLayoutParentData? childParentData =
          child.parentData as RenderLayoutParentData?;
      // Exclude positioned placeholder renderObject when layout non placeholder object
      // and positioned renderObject
      if (placeholderChild == null &&
          (isPlaceholderPositioned(child) || childParentData!.isPositioned)) {
        child = childParentData!.nextSibling;
        continue;
      }
      if (child is RenderBoxModel) {
<<<<<<< HEAD
        bool percentageExist = child.renderStyle.isPercentageOfSizingExist(this);
=======
        bool percentageExist = child.renderStyle.isPercentageOfSizingExist(
            logicalContentWidth, logicalContentHeight);
>>>>>>> 82620822
        if (percentageExist) {
          percentageFound = true;
          break;
        }
      }
      child = childParentData!.nextSibling;
    }
    return percentageFound;
  }

  /// Check whether percentage size of child based on size its own exist
  bool _isChildrenPercentageToOwnExist(RenderPositionHolder? placeholderChild) {
    bool percentageFound = false;
    RenderBox? child = firstChild;
    while (child != null) {
      final RenderLayoutParentData? childParentData =
          child.parentData as RenderLayoutParentData?;
      // Exclude positioned placeholder renderObject when layout non placeholder object
      // and positioned renderObject
      if (placeholderChild == null &&
          (isPlaceholderPositioned(child) || childParentData!.isPositioned)) {
        child = childParentData!.nextSibling;
        continue;
      }
      if (child is RenderBoxModel) {
        bool percentageExist = child.renderStyle.isPercentageToOwnExist();
        if (percentageExist) {
          percentageFound = true;
          break;
        }
      }
      child = childParentData!.nextSibling;
    }
    return percentageFound;
  }

  /// 1. Layout children in flow order to calculate flex lines according to its constaints and flex-wrap property
  void _layoutByFlexLine(
    List<_RunMetrics> runMetrics,
    RenderPositionHolder? placeholderChild,
    Map<String, double?> containerSizeMap,
    bool needsRelayout,
  ) {
    double mainAxisExtent = 0.0;
    double crossAxisExtent = 0.0;
    double runMainAxisExtent = 0.0;
    double runCrossAxisExtent = 0.0;

    // Determine used flex factor, size inflexible items, calculate free space.
    double totalFlexGrow = 0;
    double totalFlexShrink = 0;

    double maxSizeAboveBaseline = 0;
    double maxSizeBelowBaseline = 0;

    // Max length of each flex line
    double flexLineLimit = 0.0;

    bool isAxisHorizontalDirection =
        CSSFlex.isHorizontalFlexDirection(renderStyle.flexDirection);

    // Use scrolling container to calculate flex line limit for scrolling content box
    RenderBoxModel? containerBox =
        isScrollingContentBox ? parent as RenderBoxModel? : this;
    if (isAxisHorizontalDirection) {
      flexLineLimit = containerBox!.contentConstraints!.maxWidth;
      if (flexLineLimit == double.infinity) {
        flexLineLimit = RenderBoxModel.getMaxConstraintWidth(containerBox);
      }
    } else {
      flexLineLimit = containerBox!.contentConstraints!.maxHeight;
    }

    RenderBox? child = placeholderChild ?? firstChild;

    // Infos about each flex item in each flex line
    Map<int?, _RunChild> runChildren = {};

    while (child != null) {
      final RenderLayoutParentData? childParentData =
          child.parentData as RenderLayoutParentData?;
      // Exclude positioned placeholder renderObject when layout non placeholder object
      // and positioned renderObject
      if (placeholderChild == null &&
          (isPlaceholderPositioned(child) || childParentData!.isPositioned)) {
        child = childParentData!.nextSibling;
        continue;
      }

      BoxConstraints childConstraints;

      int? childNodeId;
      if (child is RenderTextBox) {
        childNodeId = child.targetId;
      } else if (child is RenderBoxModel) {
        childNodeId = child.targetId;
      }

      if (child is RenderPositionHolder && isPlaceholderPositioned(child)) {
        RenderBoxModel realDisplayedBox = child.realDisplayedBox!;
        // Flutter only allow access size of direct children, so cannot use realDisplayedBox.size
        Size realDisplayedBoxSize =
            realDisplayedBox.getBoxSize(realDisplayedBox.contentSize!);
        double realDisplayedBoxWidth = realDisplayedBoxSize.width;
        double realDisplayedBoxHeight = realDisplayedBoxSize.height;
        childConstraints = BoxConstraints(
          minWidth: realDisplayedBoxWidth,
          maxWidth: realDisplayedBoxWidth,
          minHeight: realDisplayedBoxHeight,
          maxHeight: realDisplayedBoxHeight,
        );
      } else if (child is RenderBoxModel) {
        childConstraints = child.getConstraints();
      } else if (child is RenderTextBox) {
        childConstraints = child.getConstraints();
      } else {
        childConstraints = BoxConstraints();
      }

      // Whether child need to layout
      bool isChildNeedsLayout = true;
      if (child.hasSize &&
          !needsRelayout &&
          (childConstraints == childrenOldConstraints[child.hashCode]) &&
          ((child is RenderBoxModel && !child.needsLayout) ||
              (child is RenderTextBox && !child.needsLayout))) {
        isChildNeedsLayout = false;
      }

      if (isChildNeedsLayout) {
        late DateTime childLayoutStart;
        if (kProfileMode) {
          childLayoutStart = DateTime.now();
        }
        childrenOldConstraints[child.hashCode] = childConstraints;

        // Inflate constraints of percentage renderBoxModel to force it layout after percentage resolved
        // cause Flutter will skip child layout if its constraints not changed between two layouts.
        if (child is RenderBoxModel && needsRelayout) {
          childConstraints = BoxConstraints(
            minWidth: childConstraints.maxWidth != double.infinity
                ? childConstraints.maxWidth
                : 0,
            maxWidth: double.infinity,
            minHeight: childConstraints.maxHeight != double.infinity
                ? childConstraints.maxHeight
                : 0,
            maxHeight: double.infinity,
          );
        }
        child.layout(childConstraints, parentUsesSize: true);
        if (kProfileMode) {
          DateTime childLayoutEnd = DateTime.now();
          childLayoutDuration += (childLayoutEnd.microsecondsSinceEpoch -
              childLayoutStart.microsecondsSinceEpoch);
        }
        Size? childSize = _getChildSize(child);
        childrenIntrinsicMainSizes[child.hashCode] =
            CSSFlex.isHorizontalFlexDirection(renderStyle.flexDirection)
                ? childSize!.width
                : childSize!.height;
      }

      Size? childSize = _getChildSize(child, shouldUseIntrinsicMainSize: true);

      double childMainAxisExtent =
          _getMainAxisExtent(child, shouldUseIntrinsicMainSize: true);
      double childCrossAxisExtent = _getCrossAxisExtent(child);
      bool isExceedFlexLineLimit =
          runMainAxisExtent + childMainAxisExtent > flexLineLimit;
      // calculate flex line
      if ((renderStyle.flexWrap == FlexWrap.wrap ||
              renderStyle.flexWrap == FlexWrap.wrapReverse) &&
          runChildren.length > 0 &&
          isExceedFlexLineLimit) {
        mainAxisExtent = math.max(mainAxisExtent, runMainAxisExtent);
        crossAxisExtent += runCrossAxisExtent;

        runMetrics.add(_RunMetrics(
            runMainAxisExtent,
            runCrossAxisExtent,
            totalFlexGrow,
            totalFlexShrink,
            maxSizeAboveBaseline,
            runChildren,
            0));
        runChildren = {};
        runMainAxisExtent = 0.0;
        runCrossAxisExtent = 0.0;
        maxSizeAboveBaseline = 0.0;
        maxSizeBelowBaseline = 0.0;

        totalFlexGrow = 0;
        totalFlexShrink = 0;
      }
      runMainAxisExtent += childMainAxisExtent;
      runCrossAxisExtent = math.max(runCrossAxisExtent, childCrossAxisExtent);

      /// Calculate baseline extent of layout box
      AlignSelf alignSelf = _getAlignSelf(child);

      // Vertical align is only valid for inline box
      // Baseline alignment in column direction behave the same as flex-start
      if (CSSFlex.isHorizontalFlexDirection(renderStyle.flexDirection) &&
          (alignSelf == AlignSelf.baseline ||
              renderStyle.alignItems == AlignItems.baseline)) {
        // Distance from top to baseline of child
        double childAscent = _getChildAscent(child);
        double? lineHeight = _getLineHeight(child);

        // Leading space between content box and virtual box of child
        double childLeading = 0;
        if (lineHeight != null) {
          childLeading = lineHeight - childSize!.height;
        }

        double? childMarginTop = 0;
        double? childMarginBottom = 0;
        if (child is RenderBoxModel) {
          childMarginTop = child.renderStyle.marginTop.length;
          childMarginBottom = child.renderStyle.marginBottom.length;
        }
        maxSizeAboveBaseline = math.max(
          childAscent + childLeading / 2,
          maxSizeAboveBaseline,
        );
        maxSizeBelowBaseline = math.max(
          childMarginTop! +
              childMarginBottom! +
              childSize!.height -
              childAscent +
              childLeading / 2,
          maxSizeBelowBaseline,
        );
        runCrossAxisExtent = maxSizeAboveBaseline + maxSizeBelowBaseline;
      } else {
        runCrossAxisExtent = math.max(runCrossAxisExtent, childCrossAxisExtent);
      }

      runChildren[childNodeId] = _RunChild(
        child,
        _getMainSize(child, shouldUseIntrinsicMainSize: true),
        0,
        false,
      );

      childParentData!.runIndex = runMetrics.length;

      assert(child.parentData == childParentData);

      final double flexGrow = _getFlexGrow(child);
      final double flexShrink = _getFlexShrink(child);
      if (flexGrow > 0) {
        totalFlexGrow += flexGrow;
      }
      if (flexShrink > 0) {
        totalFlexShrink += flexShrink;
      }
      // Only layout placeholder renderObject child
      child = placeholderChild == null ? childParentData.nextSibling : null;
    }

    if (runChildren.length > 0) {
      mainAxisExtent = math.max(mainAxisExtent, runMainAxisExtent);
      crossAxisExtent += runCrossAxisExtent;
      runMetrics.add(_RunMetrics(
          runMainAxisExtent,
          runCrossAxisExtent,
          totalFlexGrow,
          totalFlexShrink,
          maxSizeAboveBaseline,
          runChildren,
          0));

      containerSizeMap['cross'] = crossAxisExtent;
    }
  }

  /// Resolve flex item length if flex-grow or flex-shrink exists
  /// https://www.w3.org/TR/css-flexbox-1/#resolve-flexible-lengths
  bool _resolveFlexibleLengths(
    _RunMetrics runMetric,
    double initialFreeSpace,
  ) {
    Map<int?, _RunChild> runChildren = runMetric.runChildren;
    double totalFlexGrow = runMetric.totalFlexGrow;
    double totalFlexShrink = runMetric.totalFlexShrink;
    bool isFlexGrow = initialFreeSpace > 0 && totalFlexGrow > 0;
    bool isFlexShrink = initialFreeSpace < 0 && totalFlexShrink > 0;

    double sumFlexFactors = isFlexGrow ? totalFlexGrow : totalFlexShrink;

    /// If the sum of the unfrozen flex items’ flex factors is less than one,
    /// multiply the initial free space by this sum as remaining free space
    if (sumFlexFactors > 0 && sumFlexFactors < 1) {
      double remainingFreeSpace = initialFreeSpace;
      double fractional = initialFreeSpace * sumFlexFactors;
      if (fractional.abs() < remainingFreeSpace.abs()) {
        remainingFreeSpace = fractional;
      }
      runMetric.remainingFreeSpace = remainingFreeSpace;
    }

    List<_RunChild> minViolations = [];
    List<_RunChild> maxViolations = [];
    double totalViolation = 0;

    /// Loop flex item to find min/max violations
    runChildren.forEach((int? index, _RunChild runChild) {
      if (runChild.frozen) {
        return;
      }
      RenderBox child = runChild.child;
      int? childNodeId;
      if (child is RenderTextBox) {
        childNodeId = child.targetId;
      } else if (child is RenderBoxModel) {
        childNodeId = child.targetId;
      }

      _RunChild? current = runChildren[childNodeId];

      double? flexBasis = _getFlexBasis(child);
      double originalMainSize =
          flexBasis != null ? flexBasis : current!.originalMainSize;

      double computedSize = originalMainSize;

      /// Computed size by flex factor
      double adjustedSize = originalMainSize;

      /// Adjusted size after min and max size clamp
      double flexGrow = _getFlexGrow(child);
      double flexShrink = _getFlexShrink(child);

      double remainingFreeSpace = runMetric.remainingFreeSpace;
      if (isFlexGrow && flexGrow > 0) {
        final double spacePerFlex = totalFlexGrow > 0
            ? (remainingFreeSpace / totalFlexGrow)
            : double.nan;
        final double flexGrow = _getFlexGrow(child);
        computedSize = originalMainSize + spacePerFlex * flexGrow;
      } else if (isFlexShrink && flexShrink > 0) {
        /// If child's mainAxis have clips, it will create a new format context in it's children's.
        /// so we do't need to care about child's size.
        if (child is RenderBoxModel && _isChildMainAxisClip(child)) {
          computedSize = originalMainSize + remainingFreeSpace;
        } else {
          double shrinkValue =
              _getShrinkConstraints(child, runChildren, remainingFreeSpace);
          computedSize = originalMainSize + shrinkValue;
        }
      }

      adjustedSize = computedSize;

      /// Find all the violations by comparing min and max size of flex items
      if (child is RenderBoxModel && !_isChildMainAxisClip(child)) {
        double minMainAxisSize = _getMinMainAxisSize(child)!;
        double maxMainAxisSize = _getMaxMainAxisSize(child);
        if (computedSize < minMainAxisSize) {
          adjustedSize = minMainAxisSize;
        } else if (computedSize > maxMainAxisSize) {
          adjustedSize = maxMainAxisSize;
        }
      }

      double violation = adjustedSize - computedSize;

      /// Collect all the flex items with violations
      if (violation > 0) {
        minViolations.add(runChild);
      } else if (violation < 0) {
        maxViolations.add(runChild);
      }
      runChild.adjustedMainSize = adjustedSize;
      totalViolation += violation;
    });

    /// Freeze over-flexed items
    if (totalViolation == 0) {
      /// If total violation is zero, freeze all the flex items and exit loop
      runChildren.forEach((int? index, _RunChild runChild) {
        runChild.frozen = true;
      });
    } else {
      List<_RunChild> violations =
          totalViolation < 0 ? maxViolations : minViolations;

      /// Find all the violations, set main size and freeze all the flex items
      for (int i = 0; i < violations.length; i++) {
        _RunChild runChild = violations[i];
        runChild.frozen = true;
        RenderBox child = runChild.child;
        runMetric.remainingFreeSpace -=
            runChild.adjustedMainSize - runChild.originalMainSize;

        double flexGrow = _getFlexGrow(child);
        double flexShrink = _getFlexShrink(child);

        /// If total violation is positive, freeze all the items with min violations
        if (flexGrow > 0) {
          runMetric.totalFlexGrow -= flexGrow;

          /// If total violation is negative, freeze all the items with max violations
        } else if (flexShrink > 0) {
          runMetric.totalFlexShrink -= flexShrink;
        }
      }
    }

    return totalViolation != 0;
  }

  /// Stage 2: Set size of flex item based on flex factors and min and max constraints and relayout
  ///  https://www.w3.org/TR/css-flexbox-1/#resolve-flexible-lengths
  void _relayoutByFlexFactor(
    List<_RunMetrics> runMetrics,
    double runBetweenSpace,
    RenderPositionHolder? placeholderChild,
    Map<String, double?> containerSizeMap,
  ) {
    RenderBox? child = placeholderChild != null ? placeholderChild : firstChild;

    // Container's width specified by style or inherited from parent
    double? containerWidth = 0;
    if (logicalContentWidth != null) {
      containerWidth = logicalContentWidth;
    } else if (contentConstraints!.hasTightWidth) {
      containerWidth = contentConstraints!.maxWidth;
    }

    // Container's height specified by style or inherited from parent
    double? containerHeight = 0;
    if (logicalContentHeight != null) {
      containerHeight = logicalContentHeight;
    } else if (contentConstraints!.hasTightHeight) {
      containerHeight = contentConstraints!.maxHeight;
    }

    double? maxMainSize =
        CSSFlex.isHorizontalFlexDirection(renderStyle.flexDirection)
            ? containerWidth
            : containerHeight;
    final BoxSizeType mainSizeType =
        maxMainSize == 0.0 ? BoxSizeType.automatic : BoxSizeType.specified;

    // Find max size of flex lines
    _RunMetrics maxMainSizeMetrics =
        runMetrics.reduce((_RunMetrics curr, _RunMetrics next) {
      return curr.mainAxisExtent > next.mainAxisExtent ? curr : next;
    });
    // Actual main axis size of flex items
    double maxAllocatedMainSize = maxMainSizeMetrics.mainAxisExtent;
    // Main axis size of flex container
    containerSizeMap['main'] = mainSizeType != BoxSizeType.automatic
        ? maxMainSize
        : maxAllocatedMainSize;

    for (int i = 0; i < runMetrics.length; ++i) {
      final _RunMetrics metrics = runMetrics[i];
      final double totalFlexGrow = metrics.totalFlexGrow;
      final double totalFlexShrink = metrics.totalFlexShrink;
      final Map<int?, _RunChild> runChildren = metrics.runChildren;

      double totalSpace = 0;
      // Flex factor calculation depends on flex-basis if exists.
      void calTotalSpace(int? targetId, _RunChild runChild) {
        double childSpace = runChild.originalMainSize;
        RenderBox child = runChild.child;
        double marginHorizontal = 0;
        double marginVertical = 0;
        if (child is RenderBoxModel) {
          double? flexBasis = _getFlexBasis(child);
          marginHorizontal = child.renderStyle.marginLeft.length! +
              child.renderStyle.marginRight.length!;
          marginVertical = child.renderStyle.marginTop.length! +
              child.renderStyle.marginBottom.length!;
          if (flexBasis != null) {
            childSpace = flexBasis;
          }
        }
        double mainAxisMargin =
            CSSFlex.isHorizontalFlexDirection(renderStyle.flexDirection)
                ? marginHorizontal
                : marginVertical;
        totalSpace += childSpace + mainAxisMargin;
      }

      runChildren.forEach(calTotalSpace);

      double initialFreeSpace;
      if (mainSizeType == BoxSizeType.automatic) {
        // The main size of container may be larger than some flex line due to
        // its children auto expanded.
        bool isHorizontalFlexDirection =
            CSSFlex.isHorizontalFlexDirection(renderStyle.flexDirection);
        double containerSize = isHorizontalFlexDirection
            ? constraints.minWidth
            : constraints.minHeight;
        initialFreeSpace = math.max(containerSize - totalSpace, 0);
      } else {
        initialFreeSpace = maxMainSize! - totalSpace;
      }

      bool isFlexGrow = initialFreeSpace > 0 && totalFlexGrow > 0;
      bool isFlexShrink = initialFreeSpace < 0 && totalFlexShrink > 0;

      if (isFlexGrow || isFlexShrink) {
        /// remainingFreeSpace starts out at the same value as initialFreeSpace
        /// but as we place and lay out flex items we subtract from it.
        metrics.remainingFreeSpace = initialFreeSpace;

        /// Loop flex items to resolve flexible length of flex items with flex factor
        while (_resolveFlexibleLengths(metrics, initialFreeSpace));
      }

      while (child != null) {
        final RenderLayoutParentData? childParentData =
            child.parentData as RenderLayoutParentData?;

        AlignSelf alignSelf = _getAlignSelf(child);

        // If size exists in align-items direction, stretch not works
        bool isStretchSelfValid = false;
        if (child is RenderBoxModel) {
          isStretchSelfValid =
              CSSFlex.isHorizontalFlexDirection(renderStyle.flexDirection)
                  ? child.renderStyle.height == null
                  : child.renderStyle.width == null;
        }

        // Whether child should be stretched
        bool isStretchSelf = placeholderChild == null &&
            isStretchSelfValid &&
            (alignSelf != AlignSelf.auto
                ? alignSelf == AlignSelf.stretch
                : renderStyle.alignItems == AlignItems.stretch);

        // Whether child is positioned placeholder or positioned renderObject
        bool isChildPositioned = placeholderChild == null &&
            (isPlaceholderPositioned(child) || childParentData!.isPositioned);
        // Whether child cross size should be changed based on cross axis alignment change
        bool isCrossSizeChanged = false;

        if (child is RenderBoxModel && child.hasSize) {
          Size? childSize = _getChildSize(child);
          double? childContentWidth =
              RenderBoxModel.getLogicalContentWidth(child);
          double? childContentHeight =
              RenderBoxModel.getLogicalContentHeight(child);
          double paddingLeft = child.renderStyle.paddingLeft;
          double paddingRight = child.renderStyle.paddingRight;
          double paddingTop = child.renderStyle.paddingTop;
          double paddingBottom = child.renderStyle.paddingBottom;
          double borderLeft = child.renderStyle.borderLeft;
          double borderRight = child.renderStyle.borderRight;
          double borderTop = child.renderStyle.borderTop;
          double borderBottom = child.renderStyle.borderBottom;

          double? childLogicalWidth = childContentWidth != null
              ? childContentWidth +
                  borderLeft +
                  borderRight +
                  paddingLeft +
                  paddingRight
              : null;
          double? childLogicalHeight = childContentHeight != null
              ? childContentHeight +
                  borderTop +
                  borderBottom +
                  paddingTop +
                  paddingBottom
              : null;

          // Cross size calculated from style which not including padding and border
          double? childCrossLogicalSize =
              CSSFlex.isHorizontalFlexDirection(renderStyle.flexDirection)
                  ? childLogicalHeight
                  : childLogicalWidth;
          // Cross size from first layout
          double childCrossSize =
              CSSFlex.isHorizontalFlexDirection(renderStyle.flexDirection)
                  ? childSize!.height
                  : childSize!.width;

          isCrossSizeChanged = childCrossSize != childCrossLogicalSize;
        }

        // Don't need to relayout child in following cases
        // 1. child is placeholder when in layout non placeholder stage
        // 2. child is positioned renderObject, it needs to layout in its special stage
        // 3. child's size don't need to recompute if no flex-grow、flex-shrink or cross size not changed
        if (isChildPositioned ||
            (!isFlexGrow && !isFlexShrink && !isCrossSizeChanged)) {
          child = childParentData!.nextSibling;
          continue;
        }

        if (childParentData!.runIndex != i) break;

        // Skip scrolling content box
        if (child is RenderBoxModel && child.isScrollingContentBox) {
          child = childParentData.nextSibling;
          continue;
        }

        double flexGrow = _getFlexGrow(child);
        double flexShrink = _getFlexShrink(child);
        // Whether child need to layout
        bool isChildNeedsLayout = (isFlexGrow && flexGrow > 0) ||
            (isFlexShrink && flexShrink > 0) ||
            isStretchSelf;

        if (!isChildNeedsLayout) {
          child = childParentData.nextSibling;
          continue;
        }

        if (_isChildDisplayNone(child)) {
          // Skip No Grow and unsized child.
          child = childParentData.nextSibling;
          continue;
        }

        late DateTime childLayoutStart;
        if (kProfileMode) {
          childLayoutStart = DateTime.now();
        }

        BoxConstraints childConstraints = getChildConstraints(
<<<<<<< HEAD
          child,
          metrics,
          runBetweenSpace,
          isFlexGrow: isFlexGrow,
          isFlexShrink: isFlexShrink,
          isStretchSelf: isStretchSelf
        );
=======
            child, metrics, runBetweenSpace,
            isFlexGrow: isFlexGrow,
            isFlexShrink: isFlexShrink,
            isStretchSelf: isStretchSelf);

>>>>>>> 82620822
        child.layout(childConstraints, parentUsesSize: true);

        // @FIXME: need to update runMetrics cause child relayout may affect container size

        if (kProfileMode) {
          DateTime childLayoutEnd = DateTime.now();
          childLayoutDuration += (childLayoutEnd.microsecondsSinceEpoch -
              childLayoutStart.microsecondsSinceEpoch);
        }

        containerSizeMap['cross'] =
            math.max(containerSizeMap['cross']!, _getCrossAxisExtent(child));

        // Only layout placeholder renderObject child
        child = childParentData.nextSibling;
      }
    }
  }

  /// Get constraints of flex items which needs to change size due to
  /// flex-grow/flex-shrink or align-items stretch
  BoxConstraints getChildConstraints(
    RenderBox child,
    _RunMetrics metrics,
    double runBetweenSpace, {
    bool isFlexGrow = false,
    bool isFlexShrink = false,
    bool isStretchSelf = false,
  }) {
    BoxConstraints oldConstraints = child.constraints;
    double minConstraintWidth = oldConstraints.minWidth;
    double maxConstraintWidth = oldConstraints.maxWidth;
    double minConstraintHeight = oldConstraints.minHeight;
    double maxConstraintHeight = oldConstraints.maxHeight;
    bool isHorizontalFlexDirection =
        CSSFlex.isHorizontalFlexDirection(renderStyle.flexDirection);

    if (child is RenderBoxModel) {
      RenderStyle? childRenderStyle = child.renderStyle;
      Size? childSize = _getChildSize(child);
      double flexGrow = _getFlexGrow(child);
      double flexShrink = _getFlexShrink(child);
      // Change main axis constraints
      if ((isFlexGrow && flexGrow > 0) || (isFlexShrink && flexShrink > 0)) {
        double mainSize = metrics.runChildren[child.targetId]!.adjustedMainSize;
        if (isHorizontalFlexDirection) {
          minConstraintWidth = maxConstraintWidth = mainSize;
        } else {
          minConstraintHeight = maxConstraintHeight = mainSize;
        }
      }
      // Change cross axis constraints
      if (isStretchSelf) {
        bool isFlexWrap = renderStyle.flexWrap == FlexWrap.wrap ||
            renderStyle.flexWrap == FlexWrap.wrapReverse;
        final double runCrossAxisExtent = metrics.crossAxisExtent;
        if (isHorizontalFlexDirection) {
          CSSMargin marginTop = childRenderStyle.marginTop;
          CSSMargin marginBottom = childRenderStyle.marginBottom;
          bool hasMaxConstraints = constraints.maxHeight != double.infinity;

          // Margin auto alignment takes priority over align-items stretch,
          // it will not stretch child in vertical direction
          if (marginTop.isAuto! || marginBottom.isAuto!) {
            minConstraintHeight = maxConstraintHeight = childSize!.height;
          } else {
            double flexLineHeight =
                _getFlexLineHeight(runCrossAxisExtent, runBetweenSpace);
            // Should substract margin when layout child
            double marginVertical = marginTop.length! + marginBottom.length!;
            double childCrossSize = flexLineHeight - marginVertical;
            double stretchedHeight;
            // Flex line height should not exceed container's cross size if specified when flex-wrap is nowrap
            if (!isFlexWrap && hasMaxConstraints) {
              double verticalBorderLength = renderStyle.borderEdge != null
                  ? renderStyle.borderEdge!.vertical
                  : 0;
              double verticalPaddingLength = renderStyle.padding != null
                  ? renderStyle.padding!.vertical
                  : 0;
              stretchedHeight = math.min(
                  constraints.maxHeight -
                      verticalBorderLength -
                      verticalPaddingLength,
                  childCrossSize);
            } else {
              stretchedHeight = childCrossSize;
            }
            minConstraintHeight = maxConstraintHeight = stretchedHeight;
          }
        } else {
          CSSMargin marginLeft = childRenderStyle.marginLeft;
          CSSMargin marginRight = childRenderStyle.marginRight;
          bool hasMaxConstraints = constraints.maxHeight != double.infinity;
          // Margin auto alignment takes priority over align-items stretch,
          // it will not stretch child in horizontal direction
          if (marginLeft.isAuto! || marginRight.isAuto!) {
            minConstraintWidth = maxConstraintWidth = childSize!.width;
          } else {
            double flexLineHeight =
                _getFlexLineHeight(runCrossAxisExtent, runBetweenSpace);
            // Should substract margin when layout child
            double marginHorizontal = marginLeft.length! + marginRight.length!;
            double childCrossSize = flexLineHeight - marginHorizontal;
            double stretchedWidth;
            // Flex line height should not exceed container's cross size if specified when flex-wrap is nowrap
            if (!isFlexWrap && hasMaxConstraints) {
              double horizontalBorderLength = renderStyle.borderEdge != null
                  ? renderStyle.borderEdge!.horizontal
                  : 0;
              double horizontalPaddingLength = renderStyle.padding != null
                  ? renderStyle.padding!.horizontal
                  : 0;
              stretchedWidth = math.min(
                  constraints.maxWidth -
                      horizontalBorderLength -
                      horizontalPaddingLength,
                  childCrossSize);
            } else {
              stretchedWidth = childCrossSize;
            }
            minConstraintWidth = maxConstraintWidth = stretchedWidth;
          }
        }
      }
    }

    BoxConstraints childConstraints = BoxConstraints(
      minWidth: minConstraintWidth,
      maxWidth: maxConstraintWidth,
      minHeight: minConstraintHeight,
      maxHeight: maxConstraintHeight,
    );

    return childConstraints;
  }

  /// Stage 3: Set flex container size according to children size
  void _setContainerSize(
    List<_RunMetrics> runMetrics,
    Map<String, double?> containerSizeMap,
  ) {
    // Find max size of flex lines
    _RunMetrics maxMainSizeMetrics =
        runMetrics.reduce((_RunMetrics curr, _RunMetrics next) {
      return curr.mainAxisExtent > next.mainAxisExtent ? curr : next;
    });
    // Actual main axis size of flex items
    double maxAllocatedMainSize = maxMainSizeMetrics.mainAxisExtent;

    /// Stage 3: Set flex container size
    double? contentWidth =
        CSSFlex.isHorizontalFlexDirection(renderStyle.flexDirection)
            ? maxAllocatedMainSize
            : containerSizeMap['cross'];
    double? contentHeight =
        CSSFlex.isHorizontalFlexDirection(renderStyle.flexDirection)
            ? containerSizeMap['cross']
            : maxAllocatedMainSize;
    Size layoutSize = getLayoutSize(
      logicalContentWidth: logicalContentWidth,
      logicalContentHeight: logicalContentHeight,
      contentWidth: contentWidth,
      contentHeight: contentHeight,
    );
    double constraintWidth = layoutSize.width;
    double constraintHeight = layoutSize.height;

    Size contentSize = Size(constraintWidth, constraintHeight);
    size = getBoxSize(contentSize);

    _setMaxScrollableSizeForFlex(runMetrics);

    /// Set auto value of min-width and min-height based on size of flex items
    if (CSSFlex.isHorizontalFlexDirection(renderStyle.flexDirection)) {
      autoMinWidth = _getMainAxisAutoSize(runMetrics);
      autoMinHeight = _getCrossAxisAutoSize(runMetrics);
    } else {
      autoMinHeight = _getMainAxisAutoSize(runMetrics);
      autoMinWidth = _getCrossAxisAutoSize(runMetrics);
    }
  }

  /// Record the main size of all lines
  void _recordRunsMainSize(_RunMetrics runMetrics, List<double> runMainSize) {
    bool isHorizontalFlexDirection =
        CSSFlex.isHorizontalFlexDirection(renderStyle.flexDirection);
    Map<int?, _RunChild> runChildren = runMetrics.runChildren;
    double runMainExtent = 0;
    void iterateRunChildren(int? targetId, _RunChild runChild) {
      RenderBox child = runChild.child;
      double runChildMainSize =
          isHorizontalFlexDirection ? child.size.width : child.size.height;
      if (child is RenderTextBox) {
        runChildMainSize = isHorizontalFlexDirection
            ? child.autoMinWidth
            : child.autoMinHeight;
      }
      runMainExtent += runChildMainSize;
    }

    runChildren.forEach(iterateRunChildren);
    runMainSize.add(runMainExtent);
  }

  /// Get auto min size in the main axis which equals the main axis size of its contents
  /// https://www.w3.org/TR/css-sizing-3/#automatic-minimum-size
  double _getMainAxisAutoSize(
    List<_RunMetrics> runMetrics,
  ) {
    double autoMinSize = 0;

    // Main size of each run
    List<double> runMainSize = [];

    // Calculate the max main size of all runs
    for (_RunMetrics runMetrics in runMetrics) {
      _recordRunsMainSize(runMetrics, runMainSize);
    }

    autoMinSize = runMainSize.reduce((double curr, double next) {
      return curr > next ? curr : next;
    });
    return autoMinSize;
  }

  /// Record the cross size of all lines
  void _recordRunsCrossSize(_RunMetrics runMetrics, List<double> runCrossSize) {
    bool isHorizontalFlexDirection =
        CSSFlex.isHorizontalFlexDirection(renderStyle.flexDirection);
    Map<int?, _RunChild> runChildren = runMetrics.runChildren;
    double runCrossExtent = 0;
    List<double> runChildrenCrossSize = [];
    void iterateRunChildren(int? targetId, _RunChild runChild) {
      RenderBox child = runChild.child;
      double runChildCrossSize =
          isHorizontalFlexDirection ? child.size.height : child.size.width;
      if (child is RenderTextBox) {
        runChildCrossSize = isHorizontalFlexDirection
            ? child.autoMinHeight
            : child.autoMinWidth;
      }
      runChildrenCrossSize.add(runChildCrossSize);
    }

    runChildren.forEach(iterateRunChildren);
    runCrossExtent = runChildrenCrossSize.reduce((double curr, double next) {
      return curr > next ? curr : next;
    });

    runCrossSize.add(runCrossExtent);
  }

  /// Get auto min size in the cross axis which equals the cross axis size of its contents
  /// https://www.w3.org/TR/css-sizing-3/#automatic-minimum-size
  double _getCrossAxisAutoSize(
    List<_RunMetrics> runMetrics,
  ) {
    double autoMinSize = 0;

    // Cross size of each run
    List<double> runCrossSize = [];

    // Calculate the max cross size of all runs
    for (_RunMetrics runMetrics in runMetrics) {
      _recordRunsCrossSize(runMetrics, runCrossSize);
    }

    // Get the sum of lines
    for (double crossSize in runCrossSize) {
      autoMinSize += crossSize;
    }

    return autoMinSize;
  }

  /// Set the size of scrollable overflow area for flex layout
  /// https://drafts.csswg.org/css-overflow-3/#scrollable
  void _setMaxScrollableSizeForFlex(List<_RunMetrics> runMetrics) {
    // Scrollable main size collection of each line
    List<double> scrollableMainSizeOfLines = [];
    // Scrollable cross size collection of each line
    List<double> scrollableCrossSizeOfLines = [];
    // Total cross size of previous lines
    double preLinesCrossSize = 0;

    bool isHorizontalDirection =
        CSSFlex.isHorizontalFlexDirection(renderStyle.flexDirection);

    for (_RunMetrics runMetric in runMetrics) {
      Map<int?, _RunChild> runChildren = runMetric.runChildren;

      List<RenderBox> runChildrenList = [];
      // Scrollable main size collection of each child in the line
      List<double> scrollableMainSizeOfChildren = [];
      // Scrollable cross size collection of each child in the line
      List<double> scrollableCrossSizeOfChildren = [];

      void iterateRunChildren(int? targetId, _RunChild runChild) {
        RenderBox child = runChild.child;
        // Total main size of previous siblings
        double preSiblingsMainSize = 0;
        for (RenderBox sibling in runChildrenList) {
          preSiblingsMainSize +=
              isHorizontalDirection ? sibling.size.width : sibling.size.height;
        }

        Size childScrollableSize = child.size;
        double? childMarginTop = 0;
        double? childMarginLeft = 0;
        if (child is RenderBoxModel) {
          RenderStyle childRenderStyle = child.renderStyle;
          CSSOverflowType overflowX = childRenderStyle.overflowX;
          CSSOverflowType overflowY = childRenderStyle.overflowY;
          // Only non scroll container need to use scrollable size, otherwise use its own size
          if (overflowX == CSSOverflowType.visible &&
              overflowY == CSSOverflowType.visible) {
            childScrollableSize = child.scrollableSize;
          }
          childMarginTop = childRenderStyle.marginTop.length;
          childMarginLeft = childRenderStyle.marginLeft.length;
        }

        scrollableMainSizeOfChildren.add(preSiblingsMainSize +
            (isHorizontalDirection
                ? childScrollableSize.width + childMarginLeft!
                : childScrollableSize.height + childMarginTop!));
        scrollableCrossSizeOfChildren.add(isHorizontalDirection
            ? childScrollableSize.height + childMarginTop!
            : childScrollableSize.width + childMarginLeft!);
        runChildrenList.add(child);
      }

      runChildren.forEach(iterateRunChildren);

      // Max scrollable main size of all the children in the line
      double maxScrollableMainSizeOfLine =
          scrollableMainSizeOfChildren.reduce((double curr, double next) {
        return curr > next ? curr : next;
      });

      // Max scrollable cross size of all the children in the line
      double maxScrollableCrossSizeOfLine = preLinesCrossSize +
          scrollableCrossSizeOfChildren.reduce((double curr, double next) {
            return curr > next ? curr : next;
          });

      scrollableMainSizeOfLines.add(maxScrollableMainSizeOfLine);
      scrollableCrossSizeOfLines.add(maxScrollableCrossSizeOfLine);
      preLinesCrossSize += runMetric.crossAxisExtent;
    }

    // Max scrollable main size of all lines
    double maxScrollableMainSizeOfLines =
        scrollableMainSizeOfLines.reduce((double curr, double next) {
      return curr > next ? curr : next;
    });

    RenderBoxModel container =
        isScrollingContentBox ? parent as RenderBoxModel : this;
    bool isScrollContainer =
        renderStyle.overflowX != CSSOverflowType.visible ||
            renderStyle.overflowY != CSSOverflowType.visible;

    // No need to add padding for scrolling content box
    double maxScrollableMainSizeOfChildren = isScrollContainer
        ? maxScrollableMainSizeOfLines
        : (isHorizontalDirection
                ? container.renderStyle.paddingLeft
                : container.renderStyle.paddingTop) +
            maxScrollableMainSizeOfLines;

    // Max scrollable cross size of all lines
    double maxScrollableCrossSizeOfLines =
        scrollableCrossSizeOfLines.reduce((double curr, double next) {
      return curr > next ? curr : next;
    });
    // No need to add padding for scrolling content box
    double maxScrollableCrossSizeOfChildren = isScrollContainer
        ? maxScrollableCrossSizeOfLines
        : (isHorizontalDirection
                ? container.renderStyle.paddingTop
                : container.renderStyle.paddingLeft) +
            maxScrollableCrossSizeOfLines;

    double containerContentWidth = size.width -
        container.renderStyle.borderLeft -
        container.renderStyle.borderRight;
    double containerContentHeight = size.height -
        container.renderStyle.borderTop -
        container.renderStyle.borderBottom;
    double maxScrollableMainSize = math.max(
        isHorizontalDirection ? containerContentWidth : containerContentHeight,
        maxScrollableMainSizeOfChildren);
    double maxScrollableCrossSize = math.max(
        isHorizontalDirection ? containerContentHeight : containerContentWidth,
        maxScrollableCrossSizeOfChildren);

    scrollableSize = isHorizontalDirection
        ? Size(maxScrollableMainSize, maxScrollableCrossSize)
        : Size(maxScrollableCrossSize, maxScrollableMainSize);
  }

  /// Get flex line height according to flex-wrap style
  double _getFlexLineHeight(double runCrossAxisExtent, double runBetweenSpace,
      {bool beforeSetSize = true}) {
    // Flex line of align-content stretch should includes between space
    bool isMultiLineStretch = (renderStyle.flexWrap == FlexWrap.wrap ||
            renderStyle.flexWrap == FlexWrap.wrapReverse) &&
        renderStyle.alignContent == AlignContent.stretch;
    // The height of flex line in single line equals to flex container's cross size
    bool isSingleLine = (renderStyle.flexWrap != FlexWrap.wrap &&
        renderStyle.flexWrap != FlexWrap.wrapReverse);

    if (isSingleLine) {
      // Use content size if container size is not set yet
      return beforeSetSize ? runCrossAxisExtent : _getContentCrossSize();
    } else if (isMultiLineStretch) {
      return runCrossAxisExtent + runBetweenSpace;
    } else {
      return runCrossAxisExtent;
    }
  }

  // Set flex item offset based on flex alignment properties
  void _alignChildren(
    List<_RunMetrics> runMetrics,
    double runBetweenSpace,
    double runLeadingSpace,
    RenderPositionHolder? placeholderChild,
  ) {
    RenderBox? child = placeholderChild != null ? placeholderChild : firstChild;
    // Cross axis offset of each flex line
    double crossAxisOffset = runLeadingSpace;
    double mainAxisContentSize;
    double crossAxisContentSize;

    if (CSSFlex.isHorizontalFlexDirection(renderStyle.flexDirection)) {
      mainAxisContentSize = contentSize!.width;
      crossAxisContentSize = contentSize!.height;
    } else {
      mainAxisContentSize = contentSize!.height;
      crossAxisContentSize = contentSize!.width;
    }

    /// Set offset of children
    for (int i = 0; i < runMetrics.length; ++i) {
      final _RunMetrics metrics = runMetrics[i];
      final double runMainAxisExtent = metrics.mainAxisExtent;
      final double runCrossAxisExtent = metrics.crossAxisExtent;
      final double runBaselineExtent = metrics.baselineExtent;
      final double totalFlexGrow = metrics.totalFlexGrow;
      final double totalFlexShrink = metrics.totalFlexShrink;
      final Map<int?, _RunChild> runChildren = metrics.runChildren;

      final double mainContentSizeDelta =
          mainAxisContentSize - runMainAxisExtent;
      bool isFlexGrow = mainContentSizeDelta > 0 && totalFlexGrow > 0;
      bool isFlexShrink = mainContentSizeDelta < 0 && totalFlexShrink > 0;

      _overflow = math.max(0.0, -mainContentSizeDelta);
      // If flex grow or flex shrink exists, remaining space should be zero
      final double remainingSpace =
          (isFlexGrow || isFlexShrink) ? 0 : mainContentSizeDelta;
      late double leadingSpace;
      late double betweenSpace;

      final int runChildrenCount = runChildren.length;

      // flipMainAxis is used to decide whether to lay out left-to-right/top-to-bottom (false), or
      // right-to-left/bottom-to-top (true). The _startIsTopLeft will return null if there's only
      // one child and the relevant direction is null, in which case we arbitrarily decide not to
      // flip, but that doesn't have any detectable effect.
      final bool flipMainAxis =
          !(_startIsTopLeft(renderStyle.flexDirection) ?? true);
      switch (renderStyle.justifyContent) {
        case JustifyContent.flexStart:
        case JustifyContent.start:
          leadingSpace = 0.0;
          betweenSpace = 0.0;
          break;
        case JustifyContent.flexEnd:
        case JustifyContent.end:
          leadingSpace = remainingSpace;
          betweenSpace = 0.0;
          break;
        case JustifyContent.center:
          leadingSpace = remainingSpace / 2.0;
          betweenSpace = 0.0;
          break;
        case JustifyContent.spaceBetween:
          leadingSpace = 0.0;
          if (remainingSpace < 0) {
            betweenSpace = 0;
          } else {
            betweenSpace = runChildrenCount > 1
                ? remainingSpace / (runChildrenCount - 1)
                : 0.0;
          }
          break;
        case JustifyContent.spaceAround:
          if (remainingSpace < 0) {
            leadingSpace = remainingSpace / 2.0;
            betweenSpace = 0;
          } else {
            betweenSpace =
                runChildrenCount > 0 ? remainingSpace / runChildrenCount : 0.0;
            leadingSpace = betweenSpace / 2.0;
          }
          break;
        case JustifyContent.spaceEvenly:
          if (remainingSpace < 0) {
            leadingSpace = remainingSpace / 2.0;
            betweenSpace = 0;
          } else {
            betweenSpace = runChildrenCount > 0
                ? remainingSpace / (runChildrenCount + 1)
                : 0.0;
            leadingSpace = betweenSpace;
          }
          break;
        default:
      }

      // Calculate margin auto children in the main axis
      double mainAxisMarginAutoChildren = 0;
      RenderBox? runChild = firstChild;
      while (runChild != null) {
        final RenderLayoutParentData childParentData =
            runChild.parentData as RenderLayoutParentData;
        if (childParentData.runIndex != i) break;
        if (runChild is RenderBoxModel) {
          RenderStyle childRenderStyle = runChild.renderStyle;
          CSSMargin marginLeft = childRenderStyle.marginLeft;
          CSSMargin marginTop = childRenderStyle.marginTop;

          if ((CSSFlex.isHorizontalFlexDirection(renderStyle.flexDirection) &&
                  marginLeft.isAuto!) ||
              (CSSFlex.isVerticalFlexDirection(renderStyle.flexDirection) &&
                  marginTop.isAuto!)) {
            mainAxisMarginAutoChildren++;
          }
        }
        runChild = childParentData.nextSibling;
      }

      // Margin auto alignment takes priority over align-self alignment
      if (mainAxisMarginAutoChildren != 0) {
        leadingSpace = 0;
        betweenSpace = 0;
      }

      double mainAxisStartPadding = flowAwareMainAxisPadding();
      double crossAxisStartPadding = flowAwareCrossAxisPadding();

      double mainAxisStartBorder = flowAwareMainAxisBorder();
      double crossAxisStartBorder = flowAwareCrossAxisBorder();

      // Main axis position of child while layout
      double childMainPosition = flipMainAxis
          ? mainAxisStartPadding +
              mainAxisStartBorder +
              mainAxisContentSize -
              leadingSpace
          : leadingSpace + mainAxisStartPadding + mainAxisStartBorder;

      // Leading between height of line box's content area and line height of line box
      double lineBoxLeading = 0;
      double? lineBoxHeight = _getLineHeight(this);
      if (lineBoxHeight != null) {
        lineBoxLeading = lineBoxHeight - runCrossAxisExtent;
      }

      while (child != null) {
        final RenderLayoutParentData? childParentData =
            child.parentData as RenderLayoutParentData?;
        // Exclude positioned placeholder renderObject when layout non placeholder object
        // and positioned renderObject
        if (placeholderChild == null &&
            (isPlaceholderPositioned(child) || childParentData!.isPositioned)) {
          child = childParentData!.nextSibling;
          continue;
        }
        if (childParentData!.runIndex != i) break;

        double childMainAxisMargin = flowAwareChildMainAxisMargin(child)!;
        double childCrossAxisStartMargin =
            flowAwareChildCrossAxisMargin(child)!;

        // Add start margin of main axis when setting offset
        childMainPosition += childMainAxisMargin;

        double? childCrossPosition;

        AlignSelf alignSelf = _getAlignSelf(child);
        double crossStartAddedOffset = crossAxisStartPadding +
            crossAxisStartBorder +
            childCrossAxisStartMargin;

        /// Align flex item by direction returned by align-items or align-self
        double? alignFlexItem(String alignment) {
          double flexLineHeight = _getFlexLineHeight(
              runCrossAxisExtent, runBetweenSpace,
              beforeSetSize: false);

          switch (alignment) {
            case 'start':
              return crossStartAddedOffset;
            case 'end':
              // Length returned by _getCrossAxisExtent includes margin, so end alignment should add start margin
              return crossAxisStartPadding +
                  crossAxisStartBorder +
                  flexLineHeight -
                  _getCrossAxisExtent(child) +
                  childCrossAxisStartMargin;
            case 'center':
              return childCrossPosition = crossStartAddedOffset +
                  (flexLineHeight - _getCrossAxisExtent(child)) / 2.0;
            case 'baseline':
              // Distance from top to baseline of child
              double childAscent = _getChildAscent(child!);
              return crossStartAddedOffset +
                  lineBoxLeading / 2 +
                  (runBaselineExtent - childAscent);
            default:
              return null;
          }
        }

        if (alignSelf == AlignSelf.auto) {
          switch (renderStyle.alignItems) {
            case AlignItems.flexStart:
            case AlignItems.start:
            case AlignItems.stretch:
              childCrossPosition = renderStyle.flexWrap == FlexWrap.wrapReverse
                  ? alignFlexItem('end')
                  : alignFlexItem('start');
              break;
            case AlignItems.flexEnd:
            case AlignItems.end:
              childCrossPosition = renderStyle.flexWrap == FlexWrap.wrapReverse
                  ? alignFlexItem('start')
                  : alignFlexItem('end');
              break;
            case AlignItems.center:
              childCrossPosition = alignFlexItem('center');
              break;
            case AlignItems.baseline:
              // FIXME: baseline aligne in wrap-reverse flexWrap may display different from browser in some case
              if (CSSFlex.isHorizontalFlexDirection(
                  renderStyle.flexDirection)) {
                childCrossPosition = alignFlexItem('baseline');
              } else if (renderStyle.flexWrap == FlexWrap.wrapReverse) {
                childCrossPosition = alignFlexItem('end');
              } else {
                childCrossPosition = alignFlexItem('start');
              }
              break;
            default:
              break;
          }
        } else {
          switch (alignSelf) {
            case AlignSelf.flexStart:
            case AlignSelf.start:
            case AlignSelf.stretch:
              childCrossPosition = renderStyle.flexWrap == FlexWrap.wrapReverse
                  ? alignFlexItem('end')
                  : alignFlexItem('start');
              break;
            case AlignSelf.flexEnd:
            case AlignSelf.end:
              childCrossPosition = renderStyle.flexWrap == FlexWrap.wrapReverse
                  ? alignFlexItem('start')
                  : alignFlexItem('end');
              break;
            case AlignSelf.center:
              childCrossPosition = alignFlexItem('center');
              break;
            case AlignSelf.baseline:
              childCrossPosition = alignFlexItem('baseline');
              break;
            default:
              break;
          }
        }

        // Calculate margin auto length according to CSS spec rules
        // https://www.w3.org/TR/css-flexbox-1/#auto-margins
        // margin auto takes up available space in the remaining space
        // between flex items and flex container
        if (child is RenderBoxModel) {
          RenderStyle childRenderStyle = child.renderStyle;
          CSSMargin marginLeft = childRenderStyle.marginLeft;
          CSSMargin marginRight = childRenderStyle.marginRight;
          CSSMargin marginTop = childRenderStyle.marginTop;
          CSSMargin marginBottom = childRenderStyle.marginBottom;

          double horizontalRemainingSpace;
          double verticalRemainingSpace;
          // Margin auto does not work with negative remaining space
          double mainAxisRemainingSpace = math.max(0, remainingSpace);
          double crossAxisRemainingSpace =
              math.max(0, crossAxisContentSize - _getCrossAxisExtent(child));

          if (CSSFlex.isHorizontalFlexDirection(renderStyle.flexDirection)) {
            horizontalRemainingSpace = mainAxisRemainingSpace;
            verticalRemainingSpace = crossAxisRemainingSpace;
            if (totalFlexGrow == 0 && marginLeft.isAuto!) {
              if (marginRight.isAuto!) {
                childMainPosition +=
                    (horizontalRemainingSpace / mainAxisMarginAutoChildren) / 2;
                betweenSpace =
                    (horizontalRemainingSpace / mainAxisMarginAutoChildren) / 2;
              } else {
                childMainPosition +=
                    horizontalRemainingSpace / mainAxisMarginAutoChildren;
              }
            }

            if (marginTop.isAuto!) {
              if (marginBottom.isAuto!) {
                childCrossPosition = childCrossPosition! + verticalRemainingSpace / 2;
              } else {
                childCrossPosition = childCrossPosition! + verticalRemainingSpace;
              }
            }
          } else {
            horizontalRemainingSpace = crossAxisRemainingSpace;
            verticalRemainingSpace = mainAxisRemainingSpace;
            if (totalFlexGrow == 0 && marginTop.isAuto!) {
              if (marginBottom.isAuto!) {
                childMainPosition +=
                    (verticalRemainingSpace / mainAxisMarginAutoChildren) / 2;
                betweenSpace =
                    (verticalRemainingSpace / mainAxisMarginAutoChildren) / 2;
              } else {
                childMainPosition +=
                    verticalRemainingSpace / mainAxisMarginAutoChildren;
              }
            }

            if (marginLeft.isAuto!) {
              if (marginRight.isAuto!) {
                childCrossPosition = childCrossPosition! + horizontalRemainingSpace / 2;
              } else {
                childCrossPosition = childCrossPosition! + horizontalRemainingSpace;
              }
            }
          }
        }

        if (flipMainAxis) childMainPosition -= _getMainAxisExtent(child);

        double crossOffset;
        if (renderStyle.flexWrap == FlexWrap.wrapReverse) {
          crossOffset = childCrossPosition! +
              (crossAxisContentSize -
                  crossAxisOffset -
                  runCrossAxisExtent -
                  runBetweenSpace);
        } else {
          crossOffset = childCrossPosition! + crossAxisOffset;
        }
        Offset relativeOffset = _getOffset(childMainPosition, crossOffset);

        // Apply position relative offset change
        CSSPositionedLayout.applyRelativeOffset(relativeOffset, child);

        // Need to substract start margin of main axis when calculating next child's start position
        if (flipMainAxis) {
          childMainPosition -= betweenSpace + childMainAxisMargin;
        } else {
          childMainPosition +=
              _getMainAxisExtent(child) - childMainAxisMargin + betweenSpace;
        }
        // Only layout placeholder renderObject child
        child = placeholderChild == null ? childParentData.nextSibling : null;
      }

      crossAxisOffset += runCrossAxisExtent + runBetweenSpace;
    }
  }

  /// Compute distance to baseline of flex layout
  @override
  double? computeDistanceToBaseline() {
    double lineDistance = 0;
    double marginTop = renderStyle.marginTop.length ?? 0;
    double marginBottom = renderStyle.marginBottom.length ?? 0;
    bool isParentFlowLayout = parent is RenderFlowLayout;
    CSSDisplay? transformedDisplay = renderStyle.transformedDisplay;
    bool isDisplayInline = transformedDisplay != CSSDisplay.block &&
        transformedDisplay != CSSDisplay.flex;
    // Use margin bottom as baseline if layout has no children
    if (flexLineBoxMetrics.length == 0) {
      if (isDisplayInline) {
        // Flex item baseline does not includes margin-bottom
        lineDistance = isParentFlowLayout
            ? marginTop + boxSize!.height + marginBottom
            : marginTop + boxSize!.height;
        return lineDistance;
      } else {
        return null;
      }
    }

    // Always use the baseline of the first child as the baseline in flex layout
    _RunMetrics firstLineMetrics = flexLineBoxMetrics[0];
    List<_RunChild> firstRunChildren =
        firstLineMetrics.runChildren.values.toList();
    _RunChild firstRunChild = firstRunChildren[0];
    RenderBox child = firstRunChild.child;

    double childMarginTop =
        child is RenderBoxModel ? child.renderStyle.marginTop.length! : 0;
    RenderLayoutParentData childParentData =
        child.parentData as RenderLayoutParentData;
    double? childBaseLineDistance = 0;
    if (child is RenderBoxModel) {
      childBaseLineDistance = child.computeDistanceToBaseline();
    } else if (child is RenderTextBox) {
      childBaseLineDistance = child.computeDistanceToFirstLineBaseline();
    }

    // Baseline of relative positioned element equals its originial position
    // so it needs to substract its vertical offset
    Offset? relativeOffset;
    double childOffsetY = childParentData.offset.dy - childMarginTop;
    if (child is RenderBoxModel) {
      relativeOffset =
          CSSPositionedLayout.getRelativeOffset(child.renderStyle);
    }
    if (relativeOffset != null) {
      childOffsetY -= relativeOffset.dy;
    }

    // It needs to subtract margin-top cause offset already includes margin-top
    lineDistance = (childBaseLineDistance ?? 0) + childOffsetY;
    lineDistance += marginTop;
    return lineDistance;
  }

  /// Get child size through boxSize to avoid flutter error when parentUsesSize is set to false
  Size? _getChildSize(RenderBox? child,
      {bool shouldUseIntrinsicMainSize = false}) {
    Size? childSize;
    if (child is RenderBoxModel) {
      childSize = child.boxSize;
    } else if (child is RenderPositionHolder) {
      childSize = child.boxSize;
    } else if (child is RenderTextBox) {
      childSize = child.boxSize;
    }
    if (shouldUseIntrinsicMainSize) {
      double? childIntrinsicMainSize =
          childrenIntrinsicMainSizes[child.hashCode];
      if (CSSFlex.isHorizontalFlexDirection(renderStyle.flexDirection)) {
        childSize = Size(childIntrinsicMainSize!, childSize!.height);
      } else {
        childSize = Size(childSize!.width, childIntrinsicMainSize!);
      }
    }
    return childSize;
  }

  // Get distance from top to baseline of child incluing margin
  double _getChildAscent(RenderBox child) {
    // Distance from top to baseline of child
    double? childAscent =
        child.getDistanceToBaseline(TextBaseline.alphabetic, onlyReal: true);
    double? childMarginTop = 0;
    double? childMarginBottom = 0;
    if (child is RenderBoxModel) {
      childMarginTop = child.renderStyle.marginTop.length;
      childMarginBottom = child.renderStyle.marginBottom.length;
    }

    Size? childSize = _getChildSize(child);

    double baseline = parent is RenderFlowLayout
        ? childMarginTop! + childSize!.height + childMarginBottom!
        : childMarginTop! + childSize!.height;
    // When baseline of children not found, use boundary of margin bottom as baseline
    double extentAboveBaseline = childAscent != null ? childAscent : baseline;

    return extentAboveBaseline;
  }

  Offset _getOffset(double mainAxisOffset, double crossAxisOffset) {
    bool isVerticalDirection =
        CSSFlex.isVerticalFlexDirection(renderStyle.flexDirection);
    if (isVerticalDirection) {
      return Offset(crossAxisOffset, mainAxisOffset);
    } else {
      return Offset(mainAxisOffset, crossAxisOffset);
    }
  }

  /// Get cross size of  content size
  double _getContentCrossSize() {
    if (CSSFlex.isHorizontalFlexDirection(renderStyle.flexDirection)) {
      return contentSize!.height;
    }
    return contentSize!.width;
  }

  double? _getLineHeight(RenderBox child) {
    double? lineHeight;
    if (child is RenderTextBox) {
      lineHeight = renderStyle.lineHeight;
    } else if (child is RenderBoxModel) {
      lineHeight = child.renderStyle.lineHeight;
    } else if (child is RenderPositionHolder) {
      lineHeight = child.realDisplayedBox!.renderStyle.lineHeight;
    }
    return lineHeight;
  }

  @override
  bool hitTestChildren(BoxHitTestResult result, {Offset? position}) {
    return defaultHitTestChildren(result, position: position);
  }

  void sortChildrenByZIndex() {
    List<RenderObject?> children = getChildrenAsList();
    children.sort((RenderObject? prev, RenderObject? next) {
      // z-index values other than auto of flex-item create a stacking context even if position is static
      // (behaving exactly as if position were relative)
      // https://drafts.csswg.org/css-flexbox-1/#painting

      // z-index descending order is as follows:
      // 1. element has z-index
      // 2. element has no z-index and position is non static
      // 3. element has no z-index and position is static
      CSSPositionType prevPosition = prev is RenderBoxModel
          ? prev.renderStyle.position
          : CSSPositionType.static;
      CSSPositionType nextPosition = next is RenderBoxModel
          ? next.renderStyle.position
          : CSSPositionType.static;
      int? prevZIndex =
          prev is RenderBoxModel ? prev.renderStyle.zIndex : null;
      int? nextZIndex =
          next is RenderBoxModel ? next.renderStyle.zIndex : null;

      if (prevZIndex != null && nextZIndex != null) {
        return prevZIndex - nextZIndex;
      } else if (prevZIndex != null && nextZIndex == null) {
        return 1;
      } else if (prevZIndex == null && nextZIndex != null) {
        return -1;
      } else {
        if ((prevPosition != CSSPositionType.static &&
                nextPosition != CSSPositionType.static) ||
            (prevPosition == CSSPositionType.static &&
                nextPosition == CSSPositionType.static) ||
            (prevPosition == CSSPositionType.static &&
                nextPosition != CSSPositionType.static)) {
          return -1;
        } else {
          return 1;
        }
      }
    });
    sortedChildren = children;
  }

  @override
  void performPaint(PaintingContext context, Offset offset) {
    if (!isChildrenSorted) {
      sortChildrenByZIndex();
    }
    for (int i = 0; i < sortedChildren.length; i++) {
      RenderObject? child = sortedChildren[i];
      // Don't paint placeholder of positioned element
      if (child is! RenderPositionHolder) {
        late DateTime childPaintStart;
        if (kProfileMode) {
          childPaintStart = DateTime.now();
        }
        final RenderLayoutParentData childParentData =
            child!.parentData as RenderLayoutParentData;
        context.paintChild(child, childParentData.offset + offset);
        if (kProfileMode) {
          DateTime childPaintEnd = DateTime.now();
          childPaintDuration += (childPaintEnd.microsecondsSinceEpoch -
              childPaintStart.microsecondsSinceEpoch);
        }
      }
    }
  }

  @override
  Rect? describeApproximatePaintClip(RenderObject child) =>
      _hasOverflow ? Offset.zero & size : null;

  @override
  String toStringShort() {
    String header = super.toStringShort();
    if (_overflow is double && _hasOverflow) header += ' OVERFLOWING';
    return header;
  }

  @override
  void debugFillProperties(DiagnosticPropertiesBuilder properties) {
    super.debugFillProperties(properties);
    properties.add(DiagnosticsProperty<FlexDirection>(
        'flexDirection', renderStyle.flexDirection));
    properties.add(DiagnosticsProperty<JustifyContent>(
        'justifyContent', renderStyle.justifyContent));
    properties.add(
        DiagnosticsProperty<AlignItems>('alignItems', renderStyle.alignItems));
    properties
        .add(DiagnosticsProperty<FlexWrap>('flexWrap', renderStyle.flexWrap));
  }

  RenderRecyclerLayout toRenderRecyclerLayout() {
    List<RenderBox?> children = getDetachedChildrenAsList() as List<RenderBox?>;
    RenderRecyclerLayout renderRecyclerLayout = RenderRecyclerLayout(
        targetId: targetId,
        renderStyle: renderStyle,
        elementManager: elementManager);
    renderRecyclerLayout.addAll(children);
    return copyWith(renderRecyclerLayout);
  }

  /// Convert [RenderFlexLayout] to [RenderFlowLayout]
  RenderFlowLayout toFlowLayout() {
    List<RenderObject> children = getDetachedChildrenAsList();
    RenderFlowLayout flowLayout = RenderFlowLayout(
        children: children as List<RenderBox>,
        targetId: targetId,
        renderStyle: renderStyle,
        elementManager: elementManager);
    return copyWith(flowLayout);
  }

  /// Convert [RenderFlexLayout] to [RenderSelfRepaintFlexLayout]
  RenderSelfRepaintFlexLayout toSelfRepaint() {
    List<RenderObject> children = getDetachedChildrenAsList();
    RenderSelfRepaintFlexLayout selfRepaintFlexLayout =
        RenderSelfRepaintFlexLayout(
            children: children as List<RenderBox>,
            targetId: targetId,
            renderStyle: renderStyle,
            elementManager: elementManager);
    return copyWith(selfRepaintFlexLayout);
  }

  /// Convert [RenderFlexLayout] to [RenderSelfRepaintFlowLayout]
  RenderSelfRepaintFlowLayout toSelfRepaintFlowLayout() {
    List<RenderObject?> children = getDetachedChildrenAsList();
    RenderSelfRepaintFlowLayout selfRepaintFlowLayout =
        RenderSelfRepaintFlowLayout(
            children: children as List<RenderBox>,
            targetId: targetId,
            renderStyle: renderStyle,
            elementManager: elementManager);
    return copyWith(selfRepaintFlowLayout);
  }
}

// Render flex layout with self repaint boundary.
class RenderSelfRepaintFlexLayout extends RenderFlexLayout {
  RenderSelfRepaintFlexLayout({
    List<RenderBox>? children,
    required int targetId,
    ElementManager? elementManager,
    required RenderStyle renderStyle,
  }) : super(
            children: children,
            targetId: targetId,
            elementManager: elementManager,
            renderStyle: renderStyle);

  @override
  bool get isRepaintBoundary => true;

  /// Convert [RenderSelfRepaintFlexLayout] to [RenderFlowLayout]
  RenderSelfRepaintFlowLayout toFlowLayout() {
    List<RenderObject> children = getDetachedChildrenAsList();
    RenderSelfRepaintFlowLayout selfRepaintFlowLayout =
        RenderSelfRepaintFlowLayout(
            children: children as List<RenderBox>?,
            targetId: targetId,
            renderStyle: renderStyle,
            elementManager: elementManager);
    return copyWith(selfRepaintFlowLayout);
  }

  /// Convert [RenderSelfRepaintFlexLayout] to [RenderFlexLayout]
  RenderFlexLayout toParentRepaint() {
    List<RenderObject> children = getDetachedChildrenAsList();
    RenderFlexLayout flexLayout = RenderFlexLayout(
        children: children as List<RenderBox>,
        targetId: targetId,
        renderStyle: renderStyle,
        elementManager: elementManager);
    return copyWith(flexLayout);
  }

  /// Convert [RenderSelfRepaintFlexLayout] to [RenderFlowLayout]
  RenderFlowLayout toParentRepaintFlowLayout() {
    List<RenderObject> children = getDetachedChildrenAsList();
    RenderFlowLayout flowLayout = RenderFlowLayout(
        children: children as List<RenderBox>?,
        targetId: targetId,
        renderStyle: renderStyle,
        elementManager: elementManager);
    return copyWith(flowLayout);
  }
}<|MERGE_RESOLUTION|>--- conflicted
+++ resolved
@@ -699,19 +699,9 @@
           child.parentData as RenderLayoutParentData;
 
       if (child is RenderBoxModel && childParentData.isPositioned) {
-<<<<<<< HEAD
         bool percentageOfSizingFound = child.renderStyle.isPercentageOfSizingExist(this);
         bool percentageToOwnFound = child.renderStyle.isPercentageToOwnExist();
         bool percentageToContainingBlockFound = child.renderStyle.resolvePercentageToContainingBlock(this);
-=======
-        bool percentageOfSizingFound = child.renderStyle
-            .isPercentageOfSizingExist(
-                logicalContentWidth, logicalContentHeight);
-        bool percentageToOwnFound = child.renderStyle.isPercentageToOwnExist();
-        bool percentageToContainingBlockFound = child.renderStyle
-            .resolvePercentageToContainingBlock(
-                this, logicalContentWidth, logicalContentHeight);
->>>>>>> 82620822
 
         /// When percentage exists in sizing styles(width/height) and styles relies on its own size,
         /// it needs to relayout twice cause the latter relies on the size calculated in the first relayout
@@ -944,13 +934,7 @@
         continue;
       }
       if (child is RenderBoxModel) {
-<<<<<<< HEAD
         bool percentageExist = child.renderStyle.resolvePercentageToContainingBlock(this);
-=======
-        bool percentageExist = child.renderStyle
-            .resolvePercentageToContainingBlock(
-                this, logicalContentWidth, logicalContentHeight);
->>>>>>> 82620822
         if (percentageExist) {
           percentageFound = true;
         }
@@ -998,12 +982,7 @@
         continue;
       }
       if (child is RenderBoxModel) {
-<<<<<<< HEAD
         bool percentageExist = child.renderStyle.isPercentageOfSizingExist(this);
-=======
-        bool percentageExist = child.renderStyle.isPercentageOfSizingExist(
-            logicalContentWidth, logicalContentHeight);
->>>>>>> 82620822
         if (percentageExist) {
           percentageFound = true;
           break;
@@ -1635,7 +1614,6 @@
         }
 
         BoxConstraints childConstraints = getChildConstraints(
-<<<<<<< HEAD
           child,
           metrics,
           runBetweenSpace,
@@ -1643,13 +1621,6 @@
           isFlexShrink: isFlexShrink,
           isStretchSelf: isStretchSelf
         );
-=======
-            child, metrics, runBetweenSpace,
-            isFlexGrow: isFlexGrow,
-            isFlexShrink: isFlexShrink,
-            isStretchSelf: isStretchSelf);
-
->>>>>>> 82620822
         child.layout(childConstraints, parentUsesSize: true);
 
         // @FIXME: need to update runMetrics cause child relayout may affect container size
