--- conflicted
+++ resolved
@@ -96,18 +96,7 @@
 /// 5. Layout children again with above cacluated constraints
 /// 6. Caculate flex line leading space and between space and position children in each flex line
 ///
-<<<<<<< HEAD
-class RenderFlexLayout extends RenderBox
-    with
-        ContainerRenderObjectMixin<RenderBox, RenderFlexParentData>,
-        RenderBoxContainerDefaultsMixin<RenderBox, RenderFlexParentData>,
-        DebugOverflowIndicatorMixin,
-        CSSComputedMixin {
-=======
-///  * [Flex], the widget equivalent.
-///  * [Row] and [Column], direction-specific variants of [Flex].
 class RenderFlexLayout extends RenderLayoutBox {
->>>>>>> 1e127068
   /// Creates a flex render object.
   ///
   /// By default, the flex layout is horizontal and children are aligned to the
@@ -118,14 +107,9 @@
     FlexWrap flexWrap = FlexWrap.nowrap,
     JustifyContent justifyContent = JustifyContent.flexStart,
     AlignItems alignItems = AlignItems.stretch,
-<<<<<<< HEAD
     AlignContent alignContent = AlignContent.stretch,
-    this.targetId,
-    this.style,
-=======
     int targetId,
     CSSStyleDeclaration style,
->>>>>>> 1e127068
   })  : assert(flexDirection != null),
         assert(flexWrap != null),
         assert(justifyContent != null),
@@ -134,13 +118,9 @@
         _flexDirection = flexDirection,
         _flexWrap = flexWrap,
         _justifyContent = justifyContent,
-<<<<<<< HEAD
         _alignContent = alignContent,
-        _alignItems = alignItems {
-=======
         _alignItems = alignItems,
         super(targetId: targetId, style: style) {
->>>>>>> 1e127068
     addAll(children);
   }
 
@@ -819,7 +799,8 @@
         elementWidth ?? 0,
         elementHeight ?? 0,
       );
-      size = constraints.constrain(preferredSize);
+      contentSize = preferredSize;
+      size = computeBoxSize(contentSize);
       return;
     }
 
@@ -1117,7 +1098,6 @@
         crossSize = contentSize.width;
         break;
     }
-<<<<<<< HEAD
     child = placeholderChild != null ? placeholderChild : firstChild;
 
     for (int i = 0; i < runCount; ++i) {
@@ -1147,83 +1127,6 @@
         case JustifyContent.end:
           leadingSpace = remainingSpace;
           betweenSpace = 0.0;
-=======
-    actualSizeDelta = actualSize - allocatedMainSize;
-    _overflow = math.max(0.0, -actualSizeDelta);
-    final double remainingSpace = math.max(0.0, actualSizeDelta);
-    double mainAxisOffset = flowAwarePaddingStart();
-    double crossAxisOffset = flowAwarePaddingEnd();
-    double leadingSpace;
-    double betweenSpace;
-
-    // flipMainAxis is used to decide whether to lay out left-to-right/top-to-bottom (false), or
-    // right-to-left/bottom-to-top (true). The _startIsTopLeft will return null if there's only
-    // one child and the relevant direction is null, in which case we arbitrarily decide not to
-    // flip, but that doesn't have any detectable effect.
-    final bool flipMainAxis = !(_startIsTopLeft(flexDirection) ?? true);
-    switch (justifyContent) {
-      case JustifyContent.flexStart:
-      case JustifyContent.start:
-        leadingSpace = 0.0;
-        betweenSpace = 0.0;
-        break;
-      case JustifyContent.end:
-      case JustifyContent.flexEnd:
-        leadingSpace = remainingSpace;
-        betweenSpace = 0.0;
-        break;
-      case JustifyContent.center:
-        leadingSpace = remainingSpace / 2.0;
-        betweenSpace = 0.0;
-        break;
-      case JustifyContent.spaceBetween:
-        leadingSpace = 0.0;
-        betweenSpace = totalChildren > 1 ? remainingSpace / (totalChildren - 1) : 0.0;
-        break;
-      case JustifyContent.spaceAround:
-        betweenSpace = totalChildren > 0 ? remainingSpace / totalChildren : 0.0;
-        leadingSpace = betweenSpace / 2.0;
-        break;
-      case JustifyContent.spaceEvenly:
-        betweenSpace = totalChildren > 0 ? remainingSpace / (totalChildren + 1) : 0.0;
-        leadingSpace = betweenSpace;
-        break;
-      default:
-    }
-
-    // Position elements
-    double childMainPosition =
-        flipMainAxis ? mainAxisOffset + actualSize - leadingSpace : leadingSpace + mainAxisOffset;
-    child = placeholderChild != null ? placeholderChild : firstChild;
-    while (child != null) {
-      final RenderFlexParentData childParentData = child.parentData;
-      // Exclude positioned placeholder renderObject when layout non placeholder object
-      // and positioned renderObject
-      if (placeholderChild == null && (isPlaceholderPositioned(child) || childParentData.isPositioned)) {
-        child = childParentData.nextSibling;
-        continue;
-      }
-      double childCrossPosition;
-      switch (alignItems) {
-        case AlignItems.start:
-        case AlignItems.flexStart:
-        case AlignItems.flexEnd:
-        case AlignItems.end:
-          childCrossPosition = crossAxisOffset +
-              (_startIsTopLeft(flipDirection(flexDirection)) ==
-                      (alignItems == AlignItems.start || alignItems == AlignItems.flexStart)
-                  ? 0.0
-                  : crossSize - _getCrossSize(child));
-          break;
-        case AlignItems.center:
-          childCrossPosition = crossAxisOffset + (crossSize - _getCrossSize(child)) / 2.0;
-          break;
-        case AlignItems.stretch:
-          childCrossPosition = crossAxisOffset;
-          break;
-        case AlignItems.baseline:
-          childCrossPosition = crossAxisOffset;
->>>>>>> 1e127068
           break;
         case JustifyContent.center:
           leadingSpace = remainingSpace / 2.0;
@@ -1237,11 +1140,19 @@
           betweenSpace = totalChildren > 0 ? remainingSpace / totalChildren : 0.0;
           leadingSpace = betweenSpace / 2.0;
           break;
+        case JustifyContent.spaceEvenly:
+          betweenSpace = totalChildren > 0 ? remainingSpace / (totalChildren + 1) : 0.0;
+          leadingSpace = betweenSpace;
+          break;
         default:
       }
 
+      double mainAxisOffset = flowAwarePaddingStart();
+      double crossAxisOffset = flowAwarePaddingEnd();
+
       // Position elements
-      double childMainPosition = flipMainAxis ? actualSize - leadingSpace : leadingSpace;
+      double childMainPosition =
+        flipMainAxis ? mainAxisOffset + actualSize - leadingSpace : leadingSpace + mainAxisOffset;
       while (child != null) {
         final RenderFlexParentData childParentData = child.parentData;
         // Exclude positioned placeholder renderObject when layout non placeholder object
@@ -1262,17 +1173,18 @@
             case AlignItems.start:
             case AlignItems.flexEnd:
             case AlignItems.end:
-              childCrossPosition = _startIsTopLeft(flipDirection(flexDirection)) ==
-                (alignItems == AlignItems.flexStart || alignItems == AlignItems.start)
+              childCrossPosition = crossAxisOffset +
+                (_startIsTopLeft(flipDirection(flexDirection)) ==
+                  (alignItems == AlignItems.flexStart || alignItems == AlignItems.start)
                 ? 0.0
-                : crossSize - _getCrossSize(child);
+                : crossSize - _getCrossSize(child));
               break;
             case AlignItems.center:
-              childCrossPosition = crossSize / 2.0 - _getCrossSize(child) / 2.0;
+              childCrossPosition = crossAxisOffset + (crossSize - _getCrossSize(child)) / 2.0;
               break;
             case AlignItems.baseline: // @TODO currently not supported
             case AlignItems.stretch:
-              childCrossPosition = 0.0;
+              childCrossPosition = crossAxisOffset;
               break;
             default:
               break;
@@ -1283,17 +1195,18 @@
             case AlignSelf.start:
             case AlignSelf.flexEnd:
             case AlignSelf.end:
-              childCrossPosition = _startIsTopLeft(flipDirection(flexDirection)) ==
-                (alignSelf == AlignSelf.flexStart || alignSelf == AlignSelf.start)
-                ? 0.0
-                : crossSize - _getCrossSize(child);
+              childCrossPosition = crossAxisOffset +
+                (_startIsTopLeft(flipDirection(flexDirection)) ==
+                  (alignItems == AlignItems.flexStart || alignItems == AlignItems.start)
+                  ? 0.0
+                  : crossSize - _getCrossSize(child));
               break;
             case AlignSelf.center:
-              childCrossPosition = crossSize / 2.0 - _getCrossSize(child) / 2.0;
+              childCrossPosition = crossAxisOffset + (crossSize - _getCrossSize(child)) / 2.0;
               break;
             case AlignSelf.baseline: // @TODO currently not supported
             case AlignSelf.stretch:
-              childCrossPosition = 0.0;
+              childCrossPosition = crossAxisOffset;
               break;
             default:
               break;
