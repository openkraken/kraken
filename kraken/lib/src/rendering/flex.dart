--- conflicted
+++ resolved
@@ -288,14 +288,14 @@
   }
 
   double flowAwareBorderStart() {
-    if (isHorizontalFlexDirection(flexDirection)) {
+    if (CSSFlex.isHorizontalFlexDirection(flexDirection)) {
       return _startIsTopLeft(flexDirection) ? borderLeft : borderRight;
     }
     return _startIsTopLeft(flexDirection) ? borderTop : borderBottom;
   }
 
   double flowAwareBorderEnd() {
-    if (isHorizontalFlexDirection(flexDirection)) {
+    if (CSSFlex.isHorizontalFlexDirection(flexDirection)) {
       return _startIsTopLeft(flexDirection) ? borderRight : borderLeft;
     }
     return _startIsTopLeft(flexDirection) ? borderBottom : borderTop;
@@ -1250,12 +1250,8 @@
       
       // Position elements
       double childMainPosition =
-<<<<<<< HEAD
         flipMainAxis ? mainAxisPadding + mainAxisBorder + actualSize - leadingSpace :
         leadingSpace + mainAxisPadding + mainAxisBorder;
-=======
-          flipMainAxis ? mainAxisPadding + actualSize - leadingSpace : leadingSpace + mainAxisPadding;
->>>>>>> aaca70be
 
       // Leading between height of line box's content area and line height of line box
       double lineBoxLeading = 0;
@@ -1285,13 +1281,8 @@
             case AlignItems.start:
             case AlignItems.flexEnd:
             case AlignItems.end:
-<<<<<<< HEAD
               childCrossPosition = crossAxisPadding + crossAxisBorder +
-                  (_startIsTopLeft(flipDirection(flexDirection)) ==
-=======
-              childCrossPosition = crossAxisPadding +
                   (_startIsTopLeft(_flipFlexDirection(flexDirection)) ==
->>>>>>> aaca70be
                           (alignItems == AlignItems.flexStart || alignItems == AlignItems.start)
                       ? 0.0
                       : crossSize - _getCrossSize(child));
@@ -1316,13 +1307,8 @@
             case AlignSelf.start:
             case AlignSelf.flexEnd:
             case AlignSelf.end:
-<<<<<<< HEAD
               childCrossPosition = crossAxisPadding + crossAxisBorder +
-                  (_startIsTopLeft(flipDirection(flexDirection)) ==
-=======
-              childCrossPosition = crossAxisPadding +
                   (_startIsTopLeft(_flipFlexDirection(flexDirection)) ==
->>>>>>> aaca70be
                           (alignSelf == AlignSelf.flexStart || alignSelf == AlignSelf.start)
                       ? 0.0
                       : crossSize - _getCrossSize(child));
