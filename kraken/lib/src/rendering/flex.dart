--- conflicted
+++ resolved
@@ -253,18 +253,6 @@
   ///
   /// By default, the flex layout is horizontal and children are aligned to the
   /// start of the main axis and the center of the cross axis.
-<<<<<<< HEAD
-  RenderFlexLayout(
-      {List<RenderBox> children,
-      FlexDirection flexDirection = FlexDirection.row,
-      FlexWrap flexWrap = FlexWrap.nowrap,
-      JustifyContent justifyContent = JustifyContent.start,
-      AlignItems alignItems = AlignItems.stretch,
-      this.targetId,
-      this.style,
-      this.elementManager})
-      : assert(flexDirection != null),
-=======
   RenderFlexLayout({
     List<RenderBox> children,
     FlexDirection flexDirection = FlexDirection.row,
@@ -274,7 +262,6 @@
     int targetId,
     CSSStyleDeclaration style,
   })  : assert(flexDirection != null),
->>>>>>> 1e127068
         assert(flexWrap != null),
         assert(justifyContent != null),
         assert(alignItems != null),
@@ -286,18 +273,6 @@
     addAll(children);
   }
 
-<<<<<<< HEAD
-  // Element style;
-  CSSStyleDeclaration style;
-
-  // id of current element
-  int targetId;
-
-  // @TODO: need to remove this after RenderObject merge have completed.
-  ElementManager elementManager;
-
-=======
->>>>>>> 1e127068
   /// The direction to use as the main axis.
   FlexDirection get flexDirection => _flexDirection;
   FlexDirection _flexDirection;
