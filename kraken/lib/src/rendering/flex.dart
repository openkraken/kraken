--- conflicted
+++ resolved
@@ -1602,17 +1602,8 @@
           continue;
         }
 
-<<<<<<< HEAD
-        DateTime childLayoutStart;
-=======
-        if (_isChildDisplayNone(child)) {
-          // Skip No Grow and unsized child.
-          child = childParentData.nextSibling;
-          continue;
-        }
 
         late DateTime childLayoutStart;
->>>>>>> 82620822
         if (kProfileMode) {
           childLayoutStart = DateTime.now();
         }
