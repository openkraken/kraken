--- conflicted
+++ resolved
@@ -1243,7 +1243,6 @@
       } else {
         _overrideChildContentBoxLogicalHeight(child, childFlexedMainSize);
       }
-<<<<<<< HEAD
     }
 
     if (childStretchedCrossSize != null) {
@@ -1251,95 +1250,10 @@
         _overrideChildContentBoxLogicalHeight(child, childStretchedCrossSize);
       } else {
         _overrideChildContentBoxLogicalWidth(child, childStretchedCrossSize);
-=======
-      // Change cross axis constraints.
-      if (isStretchSelf) {
-        bool isFlexWrap = renderStyle.flexWrap == FlexWrap.wrap ||
-            renderStyle.flexWrap == FlexWrap.wrapReverse;
-        final double runCrossAxisExtent = metrics.crossAxisExtent;
-        if (_isHorizontalFlexDirection) {
-          CSSLengthValue marginTop = childRenderStyle.marginTop;
-          CSSLengthValue marginBottom = childRenderStyle.marginBottom;
-          bool hasMaxConstraints = constraints.maxHeight != double.infinity;
-
-          // Margin auto alignment takes priority over align-items stretch,
-          // it will not stretch child in vertical direction.
-          if (marginTop.isAuto || marginBottom.isAuto) {
-            minConstraintHeight = maxConstraintHeight = childSize!.height;
-          } else {
-            double flexLineHeight =
-                _getFlexLineHeight(runCrossAxisExtent, runBetweenSpace);
-            // Should subtract margin when layout child.
-            double marginVertical = marginTop.computedValue + marginBottom.computedValue;
-            double childCrossSize = flexLineHeight - marginVertical;
-            double stretchedHeight;
-            // Flex line height should not exceed container's cross size if specified when flex-wrap is nowrap.
-            if (!isFlexWrap && hasMaxConstraints) {
-              double verticalBorderLength = renderStyle.border.vertical;
-              double verticalPaddingLength = renderStyle.padding.vertical;
-              stretchedHeight = math.min(
-                constraints.maxHeight -
-                  verticalBorderLength -
-                  verticalPaddingLength,
-                childCrossSize);
-            } else {
-              stretchedHeight = childCrossSize;
-            }
-            minConstraintHeight = maxConstraintHeight = stretchedHeight;
-          }
-
-          // Replaced element in flexbox with no size in cross axis should stretch according the intrinsic ratio.
-          if (child is RenderReplaced &&
-            child.renderStyle.width.isAuto &&
-            child.renderStyle.minWidth.isAuto &&
-            child.renderStyle.intrinsicRatio != null
-          ) {
-            minConstraintWidth = maxConstraintWidth = minConstraintHeight / child.renderStyle.intrinsicRatio!;
-          }
-        } else {
-          CSSLengthValue marginLeft = childRenderStyle.marginLeft;
-          CSSLengthValue marginRight = childRenderStyle.marginRight;
-          bool hasMaxConstraints = constraints.maxHeight != double.infinity;
-          // Margin auto alignment takes priority over align-items stretch,
-          // it will not stretch child in horizontal direction.
-          if (marginLeft.isAuto || marginRight.isAuto) {
-            minConstraintWidth = maxConstraintWidth = childSize!.width;
-          } else {
-            double flexLineHeight =
-                _getFlexLineHeight(runCrossAxisExtent, runBetweenSpace);
-            // Should subtract margin when layout child.
-            double marginHorizontal = marginLeft.computedValue + marginRight.computedValue;
-            double childCrossSize = flexLineHeight - marginHorizontal;
-            double stretchedWidth;
-            // Flex line height should not exceed container's cross size if specified when flex-wrap is nowrap.
-            if (!isFlexWrap && hasMaxConstraints) {
-              double horizontalBorderLength = renderStyle.border.horizontal;
-              double horizontalPaddingLength = renderStyle.padding.horizontal;
-              stretchedWidth = math.min(
-                constraints.maxWidth -
-                  horizontalBorderLength -
-                  horizontalPaddingLength,
-                childCrossSize);
-            } else {
-              stretchedWidth = childCrossSize;
-            }
-            minConstraintWidth = maxConstraintWidth = stretchedWidth;
-          }
-
-          // Replaced element in flexbox with no size in cross axis should stretch according the intrinsic ratio.
-          if (child is RenderReplaced &&
-            child.renderStyle.height.isAuto &&
-            child.renderStyle.minHeight.isAuto &&
-            child.renderStyle.intrinsicRatio != null
-          ) {
-            minConstraintHeight = maxConstraintHeight = minConstraintWidth * child.renderStyle.intrinsicRatio!;
-          }
-        }
->>>>>>> 63ff4b63
-      }
-    }
-
-    if (child is RenderIntrinsic && child.renderStyle.intrinsicRatio != null) {
+      }
+    }
+
+    if (child is RenderReplaced && child.renderStyle.intrinsicRatio != null) {
       _overrideReplacedChildLength(
         child,
         childFlexedMainSize,
@@ -1374,7 +1288,7 @@
   // length is not specified on the other axis, the length needs to be
   // overrided in the other axis.
   void _overrideReplacedChildLength(
-    RenderIntrinsic child,
+    RenderReplaced child,
     double? childFlexedMainSize,
     double? childStretchedCrossSize,
   ) {
@@ -1397,7 +1311,7 @@
 
   // Override replaced child height when its height is auto.
   void _overrideReplacedChildHeight(
-    RenderIntrinsic child,
+    RenderReplaced child,
   ) {
     if (child.renderStyle.height.isAuto) {
       double maxConstraintWidth = child.renderStyle.borderBoxLogicalWidth!;
@@ -1419,7 +1333,7 @@
 
   // Override replaced child width when its width is auto.
   void _overrideReplacedChildWidth(
-    RenderIntrinsic child,
+    RenderReplaced child,
     ) {
     if (child.renderStyle.width.isAuto) {
       double maxConstraintHeight = child.renderStyle.borderBoxLogicalHeight!;
