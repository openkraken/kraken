import 'dart:math' as math;

import 'package:flutter/foundation.dart';
import 'package:flutter/rendering.dart';
import 'package:kraken/rendering.dart';
import 'package:kraken/element.dart';
import 'package:kraken/css.dart';

class _RunMetrics {
  _RunMetrics(
    this.mainAxisExtent,
    this.crossAxisExtent,
    this.childCount,
    this.totalFlexGrow,
    this.hasFlexShrink,
    this.baselineExtent,
  );

  final double mainAxisExtent;
  final double crossAxisExtent;
  final int childCount;
  final int totalFlexGrow;
  final bool hasFlexShrink;
  final double baselineExtent;
}

class RenderFlexParentData extends RenderLayoutParentData {
  /// Flex grow
  int flexGrow;

  /// Flex shrink
  int flexShrink;

  /// Flex basis
  String flexBasis;

  /// Align self
  AlignSelf alignSelf = AlignSelf.auto;

  @override
  String toString() => '${super.toString()}; flexGrow=$flexGrow; flexShrink=$flexShrink; flexBasis=$flexBasis; alignSelf=$alignSelf';
}

bool isHorizontalFlexDirection(FlexDirection flexDirection) {
  return flexDirection == FlexDirection.row || flexDirection == FlexDirection.rowReverse;
}

bool isVerticalFlexDirection(FlexDirection flexDirection) {
  return flexDirection == FlexDirection.columnReverse || flexDirection == FlexDirection.column;
}

FlexDirection flipDirection(FlexDirection direction) {
  assert(direction != null);
  switch (direction) {
    case FlexDirection.row:
      return FlexDirection.column;
    case FlexDirection.column:
      return FlexDirection.row;
    case FlexDirection.rowReverse:
      return FlexDirection.columnReverse;
    case FlexDirection.columnReverse:
      return FlexDirection.rowReverse;
  }
  return null;
}

bool _startIsTopLeft(FlexDirection direction) {
  assert(direction != null);

  switch (direction) {
    case FlexDirection.column:
    case FlexDirection.row:
      return true;
    case FlexDirection.rowReverse:
    case FlexDirection.columnReverse:
      return false;
  }

  return null;
}

typedef _ChildSizingFunction = double Function(RenderBox child, double extent);

/// ## Layout algorithm
///
/// _This section describes how the framework causes [RenderFlexLayout] to position
/// its children._
///
/// Layout for a [RenderFlexLayout] proceeds in 5 steps:
///
/// 1. Layout placeholder child of positioned element(absolute/fixed) in new layer
/// 2. Layout no positioned children with no constraints, compare children width with flex container main axis extent
///    to caculate total flex lines
/// 3. Caculate horizontal constraints of each child according to availabe horizontal space in each flex line
///    and flex-grow and flex-shrink properties
/// 4. Caculate vertical constraints of each child accordint to availabe vertical space in flex container vertial
///    and align-content properties and set
/// 5. Layout children again with above cacluated constraints
/// 6. Caculate flex line leading space and between space and position children in each flex line
///
class RenderFlexLayout extends RenderLayoutBox {
  /// Creates a flex render object.
  ///
  /// By default, the flex layout is horizontal and children are aligned to the
  /// start of the main axis and the center of the cross axis.
  RenderFlexLayout({
    List<RenderBox> children,
    FlexDirection flexDirection = FlexDirection.row,
    FlexWrap flexWrap = FlexWrap.nowrap,
    JustifyContent justifyContent = JustifyContent.flexStart,
    AlignItems alignItems = AlignItems.stretch,
    AlignContent alignContent = AlignContent.stretch,
    int targetId,
    CSSStyleDeclaration style,
  })  : assert(flexDirection != null),
        assert(flexWrap != null),
        assert(justifyContent != null),
        assert(alignItems != null),
        assert(alignContent != null),
        _flexDirection = flexDirection,
        _flexWrap = flexWrap,
        _justifyContent = justifyContent,
        _alignContent = alignContent,
        _alignItems = alignItems,
        super(targetId: targetId, style: style) {
    addAll(children);
  }

  /// The direction to use as the main axis.
  FlexDirection get flexDirection => _flexDirection;
  FlexDirection _flexDirection;

  set flexDirection(FlexDirection value) {
    assert(value != null);
    if (_flexDirection != value) {
      _flexDirection = value;
      markNeedsLayout();
    }
  }

  /// whether flex items are forced onto one line or can wrap onto multiple lines.
  FlexWrap get flexWrap => _flexWrap;
  FlexWrap _flexWrap;

  set flexWrap(FlexWrap value) {
    assert(value != null);
    if (_flexWrap != value) {
      _flexWrap = value;
      markNeedsLayout();
    }
  }

  JustifyContent get justifyContent => _justifyContent;
  JustifyContent _justifyContent;

  set justifyContent(JustifyContent value) {
    assert(value != null);
    if (_justifyContent != value) {
      _justifyContent = value;
      markNeedsLayout();
    }
  }

  AlignItems get alignItems => _alignItems;
  AlignItems _alignItems;

  set alignItems(AlignItems value) {
    assert(value != null);
    if (_alignItems != value) {
      _alignItems = value;
      markNeedsLayout();
    }
  }

  AlignContent get alignContent => _alignContent;
  AlignContent _alignContent;
  set alignContent(AlignContent value) {
    assert(value != null);
    if (_alignContent == value) return;
    _alignContent = value;
    markNeedsLayout();
  }

  // Set during layout if overflow occurred on the main axis.
  double _overflow;

  // Check whether any meaningful overflow is present. Values below an epsilon
  // are treated as not overflowing.
  bool get _hasOverflow => _overflow > precisionErrorTolerance;

  @override
  void setupParentData(RenderBox child) {
    if (child.parentData is! RenderFlexParentData) {
      if (child is RenderElementBoundary) {
        child.parentData = getPositionParentDataFromStyle(child.style);
      } else {
        child.parentData = RenderFlexParentData();
      }
    }
  }

  double _getIntrinsicSize({
    FlexDirection sizingDirection,
    double extent, // the extent in the direction that isn't the sizing direction
    _ChildSizingFunction childSize, // a method to find the size in the sizing direction
  }) {
    if (_flexDirection == sizingDirection) {
      // INTRINSIC MAIN SIZE
      // Intrinsic main size is the smallest size the flex container can take
      // while maintaining the min/max-content contributions of its flex items.
      double totalFlexGrow = 0.0;
      double inflexibleSpace = 0.0;
      double maxFlexFractionSoFar = 0.0;
      RenderBox child = firstChild;
      while (child != null) {
        final int flex = _getFlexGrow(child);
        totalFlexGrow += flex;
        if (flex > 0) {
          final double flexFraction = childSize(child, extent) / _getFlexGrow(child);
          maxFlexFractionSoFar = math.max(maxFlexFractionSoFar, flexFraction);
        } else {
          inflexibleSpace += childSize(child, extent);
        }
        final RenderFlexParentData childParentData = child.parentData;
        child = childParentData.nextSibling;
      }
      return maxFlexFractionSoFar * totalFlexGrow + inflexibleSpace;
    } else {
      // INTRINSIC CROSS SIZE
      // Intrinsic cross size is the max of the intrinsic cross sizes of the
      // children, after the flexible children are fit into the available space,
      // with the children sized using their max intrinsic dimensions.

      // Get inflexible space using the max intrinsic dimensions of fixed children in the main direction.
      final double availableMainSpace = extent;
      int totalFlexGrow = 0;
      double inflexibleSpace = 0.0;
      double maxCrossSize = 0.0;
      RenderBox child = firstChild;
      while (child != null) {
        final int flex = _getFlexGrow(child);
        totalFlexGrow += flex;
        double mainSize;
        double crossSize;
        if (flex == 0) {
          switch (_flexDirection) {
            case FlexDirection.rowReverse:
            case FlexDirection.row:
              mainSize = child.getMaxIntrinsicWidth(double.infinity);
              crossSize = childSize(child, mainSize);
              break;
            case FlexDirection.column:
            case FlexDirection.columnReverse:
              mainSize = child.getMaxIntrinsicHeight(double.infinity);
              crossSize = childSize(child, mainSize);
              break;
          }
          inflexibleSpace += mainSize;
          maxCrossSize = math.max(maxCrossSize, crossSize);
        }
        final RenderFlexParentData childParentData = child.parentData;
        child = childParentData.nextSibling;
      }

      // Determine the spacePerFlex by allocating the remaining available space.
      // When you're overconstrained spacePerFlex can be negative.
      final double spacePerFlex = math.max(0.0, (availableMainSpace - inflexibleSpace) / totalFlexGrow);

      // Size remaining (flexible) items, find the maximum cross size.
      child = firstChild;
      while (child != null) {
        final int flex = _getFlexGrow(child);
        if (flex > 0) maxCrossSize = math.max(maxCrossSize, childSize(child, spacePerFlex * flex));
        final RenderFlexParentData childParentData = child.parentData;
        child = childParentData.nextSibling;
      }

      return maxCrossSize;
    }
  }

  double flowAwarePaddingStart() {
    if (isHorizontalFlexDirection(flexDirection)) {
      return _startIsTopLeft(flexDirection) ? paddingLeft : paddingRight;
    }
    return _startIsTopLeft(flexDirection) ? paddingTop : paddingBottom;
  }

  double flowAwarePaddingEnd() {
    if (isHorizontalFlexDirection(flexDirection)) {
      return _startIsTopLeft(flexDirection) ? paddingRight : paddingLeft;
    }
    return _startIsTopLeft(flexDirection) ? paddingBottom : paddingTop;
  }

  double flowAwarePaddingBefore() {
    // NOTE: We did't going to support writing mode.
    return paddingTop;
  }

  double flowAwarePaddingAfter() {
    // NOTE: We did't going to support writing mode.
    return paddingBottom;
  }

  @override
  double computeMinIntrinsicWidth(double height) {
    return _getIntrinsicSize(
      sizingDirection: FlexDirection.row,
      extent: height,
      childSize: (RenderBox child, double extent) => child.getMinIntrinsicWidth(extent),
    );
  }

  @override
  double computeMaxIntrinsicWidth(double height) {
    return _getIntrinsicSize(
      sizingDirection: FlexDirection.row,
      extent: height,
      childSize: (RenderBox child, double extent) => child.getMaxIntrinsicWidth(extent),
    );
  }

  @override
  double computeMinIntrinsicHeight(double width) {
    return _getIntrinsicSize(
      sizingDirection: FlexDirection.column,
      extent: width,
      childSize: (RenderBox child, double extent) => child.getMinIntrinsicHeight(extent),
    );
  }

  @override
  double computeMaxIntrinsicHeight(double width) {
    return _getIntrinsicSize(
      sizingDirection: FlexDirection.column,
      extent: width,
      childSize: (RenderBox child, double extent) => child.getMaxIntrinsicHeight(extent),
    );
  }

  @override
  double computeDistanceToActualBaseline(TextBaseline baseline) {
    return defaultComputeDistanceToHighestActualBaseline(baseline);
  }

  int _getFlexGrow(RenderBox child) {
    final RenderFlexParentData childParentData = child.parentData;
    return childParentData.flexGrow ?? 0;
  }

  int _getFlexShrink(RenderBox child) {
    final RenderFlexParentData childParentData = child.parentData;
    return childParentData.flexShrink ?? 1;
  }

  String _getFlexBasis(RenderBox child) {
    final RenderFlexParentData childParentData = child.parentData;
    return childParentData.flexBasis ?? 'auto';
  }

  double _getShrinkConstraints(RenderBox child, Map<int, dynamic> childSizeMap, double freeSpace) {
    double totalExtent = 0;
    childSizeMap.forEach((targetId, item) {
      totalExtent += item['flexShrink'] * item['size'];
    });

    int childNodeId;
    if (child is RenderTextBox) {
      childNodeId = child.targetId;
    } else if (child is RenderElementBoundary) {
      childNodeId = child.targetId;
    }
    dynamic current = childSizeMap[childNodeId];
    double currentExtent = current['flexShrink'] * current['size'];

    double minusConstraints = (currentExtent / totalExtent) * freeSpace;
    return minusConstraints;
  }

  BoxSizeType _getChildWidthSizeType(RenderBox child) {
    if (child is RenderTextBox) {
      return child.widthSizeType;
    } else if (child is RenderElementBoundary) {
      return child.widthSizeType;
    }
    return null;
  }

  BoxSizeType _getChildHeightSizeType(RenderBox child) {
    if (child is RenderTextBox) {
      return child.heightSizeType;
    } else if (child is RenderElementBoundary) {
      return child.heightSizeType;
    }
    return null;
  }

  bool _isCrossAxisDefinedSize(RenderBox child) {
    BoxSizeType widthSizeType = _getChildWidthSizeType(child);
    BoxSizeType heightSizeType = _getChildHeightSizeType(child);

    if (style != null) {
      switch (_flexDirection) {
        case FlexDirection.row:
        case FlexDirection.rowReverse:
          return heightSizeType != null && heightSizeType == BoxSizeType.specified;
        case FlexDirection.column:
        case FlexDirection.columnReverse:
          return widthSizeType != null && widthSizeType == BoxSizeType.specified;
      }
    }

    return false;
  }

  double _getBaseConstraints(RenderObject child) {
    // set default value
    double minConstraints = 0;
    if (child is RenderTextBox) {
      return minConstraints;
    } else if (child is RenderElementBoundary) {
      String flexBasis = _getFlexBasis(child);

      if (_flexDirection == FlexDirection.row) {
        String width = child.style['width'];
        if (flexBasis == 'auto') {
          if (width != null) {
            minConstraints = CSSLength.toDisplayPortValue(width) ?? 0;
          } else {
            minConstraints = 0;
          }
        } else {
          minConstraints = CSSLength.toDisplayPortValue(flexBasis) ?? 0;
        }
      } else {
        String height = child.style['height'];
        if (flexBasis == 'auto') {
          if (height != null) {
            minConstraints = CSSLength.toDisplayPortValue(height) ?? 0;
          } else {
            minConstraints = 0;
          }
        } else {
          minConstraints = CSSLength.toDisplayPortValue(flexBasis) ?? 0;
        }
      }
    }
    return minConstraints;
  }

  double _getCrossSize(RenderBox child) {
    switch (_flexDirection) {
      case FlexDirection.row:
      case FlexDirection.rowReverse:
        return child.size.height;
      case FlexDirection.columnReverse:
      case FlexDirection.column:
        return child.size.width;
    }
    return null;
  }

  double _getMainSize(RenderBox child) {
    switch (_flexDirection) {
      case FlexDirection.row:
      case FlexDirection.rowReverse:
        return child.size.width;
      case FlexDirection.column:
      case FlexDirection.columnReverse:
        return child.size.height;
    }
    return null;
  }

  // detect should use content size suggestion instead of content-based minimum size
  double getContentBasedMinimumSize(RenderBox child, double maxMainSize) {
    if (child is RenderElementBoundary) {
      CSSStyleDeclaration style = child.style;

      switch (_flexDirection) {
        case FlexDirection.column:
        case FlexDirection.columnReverse:
          if (style.contains('minHeight')) {
            double minHeight = CSSLength.toDisplayPortValue(style['minHeight']);
            return minHeight < maxMainSize ? maxMainSize : minHeight;
          }
          return child.size.height > maxMainSize ? child.size.height : maxMainSize;
        case FlexDirection.row:
        case FlexDirection.rowReverse:
          if (style.contains('minWidth')) {
            double minWidth = CSSLength.toDisplayPortValue(style['minWidth']);
            return minWidth < maxMainSize ? maxMainSize : minWidth;
          }
          return child.size.width > maxMainSize ? child.size.width : maxMainSize;
      }
    }
    return maxMainSize;
  }

  @override
  void performLayout() {
    RenderBox child = firstChild;
    Element element = getEventTargetByTargetId<Element>(targetId);
    // Layout positioned element
    while (child != null) {
      final RenderFlexParentData childParentData = child.parentData;
      // Layout placeholder of positioned element(absolute/fixed) in new layer
      if (childParentData.isPositioned) {
        layoutPositionedChild(element, this, child);
      } else if (child is RenderPositionHolder && isPlaceholderPositioned(child)) {
        _layoutChildren(child);
      }

      child = childParentData.nextSibling;
    }
    // Layout non positioned element and its placeholder
    _layoutChildren(null);

    // Set offset of positioned elemen
    child = firstChild;
    while (child != null) {
      final RenderLayoutParentData childParentData = child.parentData;

      if (childParentData.isPositioned) {
        setPositionedChildOffset(this, child, size);
      }
      child = childParentData.nextSibling;
    }
  }

  bool _isChildDisplayNone(RenderObject child) {
    CSSStyleDeclaration style;
    if (child is RenderTextBox) {
      style = child.style;
    } else if (child is RenderElementBoundary) {
      style = child.style;
    }

    if (style == null) return false;

    return style['display'] == 'none';
  }

  bool isPlaceholderPositioned(RenderObject child) {
    if (child is RenderPositionHolder) {
      RenderElementBoundary realDisplayedBox = child.realDisplayedBox;
      CSSPositionType positionType = resolvePositionFromStyle(realDisplayedBox.style);
      if (positionType == CSSPositionType.absolute || positionType == CSSPositionType.fixed) {
        return true;
      }
    }
    return false;
  }

  void _layoutChildren(RenderPositionHolder placeholderChild) {
    double elementWidth = getElementComputedWidth(targetId);
    double elementHeight = getElementComputedHeight(targetId);

    // If no child exists, stop layout.
    if (childCount == 0) {
      Size preferredSize = Size(
        elementWidth ?? 0,
        elementHeight ?? 0,
      );
      contentSize = preferredSize;
      size = computeBoxSize(contentSize);
      return;
    }

    assert(constraints != null);

    double maxWidth = 0;
    if (elementWidth != null) {
      maxWidth = elementWidth;
    }

    double maxHeight = 0;
    if (elementHeight != null) {
      maxHeight = elementHeight;
    }

    // maxMainSize still can be updated by content size suggestion and transferred size suggestion
    // https://www.w3.org/TR/css-flexbox-1/#specified-size-suggestion
    // https://www.w3.org/TR/css-flexbox-1/#content-size-suggestion
    double maxMainSize = isHorizontalFlexDirection(_flexDirection) ? maxWidth : maxHeight;
    double maxCrossSize = isHorizontalFlexDirection(_flexDirection) ? maxHeight : maxWidth;
    final bool canFlex = maxMainSize < double.infinity;
    final BoxSizeType mainSizeType = maxMainSize == 0.0 ? BoxSizeType.automatic : BoxSizeType.specified;

    double crossSize = 0.0;
    RenderBox child = placeholderChild ?? firstChild;
    Map<int, dynamic> childSizeMap = {};

    final List<_RunMetrics> runMetrics = <_RunMetrics>[];
    double mainAxisExtent = 0.0;
    double crossAxisExtent = 0.0;
    double runMainAxisExtent = 0.0;
    double runCrossAxisExtent = 0.0;
    int _effectiveChildCount = 0;

    // Determine used flex factor, size inflexible items, calculate free space.
    int totalFlexGrow = 0;
    bool hasFlexShrink = false;
    int totalChildren = 0;

    // Max length of each flex line
    double flexLineLimit = 0.0;
    if (elementWidth != null) {
      flexLineLimit = elementWidth;
    } else {
      flexLineLimit = CSSComputedMixin.getElementComputedMaxWidth(targetId);
    }

    double maxSizeAboveBaseline = 0;
    double maxSizeBelowBaseline = 0;

    while (child != null) {
      final RenderFlexParentData childParentData = child.parentData;
      // Exclude positioned placeholder renderObject when layout non placeholder object
      // and positioned renderObject
      if (placeholderChild == null && (isPlaceholderPositioned(child) || childParentData.isPositioned)) {
        child = childParentData.nextSibling;
        continue;
      }

      double baseConstraints = _getBaseConstraints(child);
      BoxConstraints innerConstraints;

      int childNodeId;
      if (child is RenderTextBox) {
        childNodeId = child.targetId;
      } else if (child is RenderElementBoundary) {
        childNodeId = child.targetId;
      }

      CSSStyleDeclaration childStyle = _getChildStyle(child);
      BoxSizeType sizeType = _getChildHeightSizeType(child);
      if (isHorizontalFlexDirection(_flexDirection)) {
        double maxCrossAxisSize;
        // Caculate max height constaints
        if (sizeType == BoxSizeType.specified) {
          maxCrossAxisSize = CSSLength.toDisplayPortValue(childStyle['height']);
        } else {
          // Child in flex line expand automatic when height is not specified
          if (flexWrap == FlexWrap.wrap || flexWrap == FlexWrap.wrapReverse) {
            maxCrossAxisSize = double.infinity;
          } else if (child is RenderTextBox) {
            maxCrossAxisSize = double.infinity;
          } else {
            maxCrossAxisSize = elementHeight ?? double.infinity;
          }
        }
        innerConstraints = BoxConstraints(
          minWidth: baseConstraints,
          maxHeight: maxCrossAxisSize,
        );
      } else {
        innerConstraints = BoxConstraints(
          minHeight: baseConstraints
        );
      }

      child.layout(innerConstraints, parentUsesSize: true);

      double childMainSize = _getMainSize(child);
      double childCrossSize = _getCrossSize(child);

      // If container has no main size, get minimum content based size
      // https://www.w3.org/TR/css-flexbox-1/#min-size-auto
      if (maxMainSize == 0) {
        maxMainSize = getContentBasedMinimumSize(child, maxMainSize);
      }

      childSizeMap[childNodeId] = {
        'size': _getMainSize(child),
        'flexShrink': _getFlexShrink(child),
      };

      // Caculate flex line
      if ((flexWrap == FlexWrap.wrap || flexWrap == FlexWrap.wrapReverse) &&
        _effectiveChildCount > 0 &&
        (runMainAxisExtent + childMainSize > flexLineLimit)) {
        mainAxisExtent = math.max(mainAxisExtent, runMainAxisExtent);
        crossAxisExtent += runCrossAxisExtent;

        runMetrics.add(_RunMetrics(
          runMainAxisExtent,
          runCrossAxisExtent,
          _effectiveChildCount,
          totalFlexGrow,
          hasFlexShrink,
          maxSizeAboveBaseline,
        ));
        runMainAxisExtent = 0.0;
        runCrossAxisExtent = 0.0;
        maxSizeAboveBaseline = 0.0;
        maxSizeBelowBaseline = 0.0;
        _effectiveChildCount = 0;

        totalFlexGrow = 0;
        hasFlexShrink = false;
      }
      runMainAxisExtent += childMainSize;
      runCrossAxisExtent = math.max(runCrossAxisExtent, childCrossSize);

      /// Caculate baseline extent of layout box
      AlignSelf alignSelf = childParentData.alignSelf;
      // Vertical align is only valid for inline box
      if ((alignSelf == AlignSelf.baseline || alignItems == AlignItems.baseline)) {
        // Distance from top to baseline of child
        double childAscent = child.getDistanceToBaseline(TextBaseline.alphabetic, onlyReal: true);
        CSSStyleDeclaration childStyle = _getChildStyle(child);
        double lineHeight = getLineHeight(childStyle);
        // Leading space between content box and virtual box of child
        double childLeading = 0;
        if (lineHeight != null) {
          childLeading = lineHeight - child.size.height;
        }
        if (childAscent != null) {
          maxSizeAboveBaseline = math.max(
            childAscent + childLeading / 2,
            maxSizeAboveBaseline,
          );
          maxSizeBelowBaseline = math.max(
            child.size.height - childAscent + childLeading / 2,
            maxSizeBelowBaseline,
          );
          runCrossAxisExtent = maxSizeAboveBaseline + maxSizeBelowBaseline;
        } else {
          runCrossAxisExtent = math.max(runCrossAxisExtent, childCrossSize);
        }
      } else {
        runCrossAxisExtent = math.max(runCrossAxisExtent, childCrossSize);
      }

      _effectiveChildCount += 1;

      childParentData.runIndex = runMetrics.length;

      assert(child.parentData == childParentData);

      totalChildren++;
      final int flexGrow = _getFlexGrow(child);
      final int flexShrink = _getFlexShrink(child);
      if (flexShrink != 0) {
        hasFlexShrink = true;
      }
      if (flexGrow > 0) {
        assert(() {
          final String identity = isHorizontalFlexDirection(_flexDirection) ? 'row' : 'column';
          final String axis = isHorizontalFlexDirection(_flexDirection) ? 'horizontal' : 'vertical';
          final String dimension = isHorizontalFlexDirection(_flexDirection) ? 'width' : 'height';
          DiagnosticsNode error, message;
          final List<DiagnosticsNode> addendum = <DiagnosticsNode>[];
          if (!canFlex) {
            error = ErrorSummary(
              'RenderFlex children have non-zero flex but incoming $dimension constraints are unbounded.');
            message = ErrorDescription(
              'When a $identity is in a parent that does not provide a finite $dimension constraint, for example '
                'if it is in a $axis scrollable, it will try to shrink-wrap its children along the $axis '
                'axis. Setting a flex on a child (e.g. using Expanded) indicates that the child is to '
                'expand to fill the remaining space in the $axis direction.');
            RenderBox node = this;
            switch (_flexDirection) {
              case FlexDirection.row:
              case FlexDirection.rowReverse:
                while (!node.constraints.hasBoundedWidth && node.parent is RenderBox) node = node.parent;
                if (!node.constraints.hasBoundedWidth) node = null;
                break;
              case FlexDirection.column:
              case FlexDirection.columnReverse:
                while (!node.constraints.hasBoundedHeight && node.parent is RenderBox) node = node.parent;
                if (!node.constraints.hasBoundedHeight) node = null;
                break;
            }
            if (node != null) {
              addendum.add(node.describeForError('The nearest ancestor providing an unbounded width constraint is'));
            }
            addendum.add(ErrorHint('See also: https://flutter.dev/layout/'));
          } else {
            return true;
          }
          throw FlutterError.fromParts(<DiagnosticsNode>[
            error,
            message,
            ErrorDescription(
              'These two directives are mutually exclusive. If a parent is to shrink-wrap its child, the child '
                'cannot simultaneously expand to fit its parent.'),
            ErrorHint('Consider setting mainAxisSize to MainAxisSize.min and using FlexFit.loose fits for the flexible '
              'children (using Flexible rather than Expanded). This will allow the flexible children '
              'to size themselves to less than the infinite remaining space they would otherwise be '
              'forced to take, and then will cause the RenderFlex to shrink-wrap the children '
              'rather than expanding to fit the maximum constraints provided by the parent.'),
            ErrorDescription(
              'If this message did not help you determine the problem, consider using debugDumpRenderTree():\n'
                '  https://flutter.dev/debugging/#rendering-layer\n'
                '  http://api.flutter.dev/flutter/rendering/debugDumpRenderTree.html'),
            describeForError('The affected RenderFlex is', style: DiagnosticsTreeStyle.errorProperty),
            DiagnosticsProperty<dynamic>('The creator information is set to', debugCreator,
              style: DiagnosticsTreeStyle.errorProperty)
          ]
            ..addAll(addendum)
            ..add(ErrorDescription(
              'If none of the above helps enough to fix this problem, please don\'t hesitate to file a bug:\n'
                '  https://github.com/flutter/flutter/issues/new?template=BUG.md')));
        }());
        totalFlexGrow += childParentData.flexGrow;
      }

      crossSize = crossAxisExtent != 0.0 ? crossAxisExtent : math.max(crossSize, childMainSize);

      // Only layout placeholder renderObject child
      child = placeholderChild == null ? childParentData.nextSibling : null;
    }

    if (_effectiveChildCount > 0) {
      mainAxisExtent = math.max(mainAxisExtent, runMainAxisExtent);
      crossAxisExtent += runCrossAxisExtent;
      runMetrics.add(_RunMetrics(
        runMainAxisExtent,
        runCrossAxisExtent,
        _effectiveChildCount,
        totalFlexGrow,
        hasFlexShrink,
        maxSizeAboveBaseline,
      ));

      crossSize = crossAxisExtent;
    } else {
      // Stop layout when no non positioned child exists
      Size preferredSize = Size(
        elementWidth ?? 0,
        elementHeight ?? 0,
      );
      contentSize = preferredSize;
      size = computeBoxSize(contentSize);
      return;
    }

    final int runCount = runMetrics.length;

    double containerCrossAxisExtent = 0.0;

    bool isVerticalDirection = isVerticalFlexDirection(_flexDirection);
    if (isVerticalDirection) {
      containerCrossAxisExtent = elementWidth ?? 0;
    } else {
      containerCrossAxisExtent = elementHeight ?? 0;
    }

    final double crossAxisFreeSpace = math.max(0.0, containerCrossAxisExtent - crossAxisExtent);

    double runLeadingSpace = 0.0;
    double runBetweenSpace = 0.0;
    switch (alignContent) {
      case AlignContent.flexStart:
      case AlignContent.start:
        break;
      case AlignContent.flexEnd:
      case AlignContent.end:
        runLeadingSpace = crossAxisFreeSpace;
        break;
      case AlignContent.center:
        runLeadingSpace = crossAxisFreeSpace / 2.0;
        break;
      case AlignContent.spaceBetween:
        runBetweenSpace = runCount > 1 ? crossAxisFreeSpace / (runCount - 1) : 0.0;
        break;
      case AlignContent.spaceAround:
        runBetweenSpace = crossAxisFreeSpace / runCount;
        runLeadingSpace = runBetweenSpace / 2.0;
        break;
      case AlignContent.spaceEvenly:
        runBetweenSpace = crossAxisFreeSpace / (runCount + 1);
        runLeadingSpace = runBetweenSpace;
        break;
      case AlignContent.stretch:
        runBetweenSpace = crossAxisFreeSpace / runCount;
        break;
    }

    double crossAxisOffset = runLeadingSpace;

    child = placeholderChild != null ? placeholderChild : firstChild;

    // Layout child on each flex line
    for (int i = 0; i < runCount; ++i) {
      final _RunMetrics metrics = runMetrics[i];
      final double runMainAxisExtent = metrics.mainAxisExtent;
      final double runCrossAxisExtent = metrics.crossAxisExtent;
      final int totalFlexGrow = metrics.totalFlexGrow;
      final bool hasFlexShrink = metrics.hasFlexShrink;

      // Distribute free space to flexible children, and determine baseline.
      final double freeMainAxisSpace =
        mainSizeType == BoxSizeType.automatic ? 0 : (canFlex ? maxMainSize : 0.0) - runMainAxisExtent;
      bool isFlexGrow = freeMainAxisSpace >= 0 && totalFlexGrow > 0;
      bool isFlexShrink = freeMainAxisSpace < 0 && hasFlexShrink;
      if (isFlexGrow || isFlexShrink || alignItems == AlignItems.stretch && placeholderChild == null) {
        final double spacePerFlex = canFlex && totalFlexGrow > 0 ? (freeMainAxisSpace / totalFlexGrow) : double.nan;
        while (child != null) {
          final RenderFlexParentData childParentData = child.parentData;
          // Exclude positioned placeholder renderObject when layout non placeholder object
          // and positioned renderObject
          if (placeholderChild == null &&
            (isPlaceholderPositioned(child) || childParentData.isPositioned)) {
            child = childParentData.nextSibling;
            continue;
          }

          if (childParentData.runIndex != i) break;

          double maxChildExtent;
          double minChildExtent;

          if (_isChildDisplayNone(child)) {
            // Skip No Grow and unsized child.
            child = childParentData.nextSibling;
            continue;
          }

          if (isFlexGrow && freeMainAxisSpace >= 0) {
            final int flexGrow = _getFlexGrow(child);
            final double mainSize = _getMainSize(child);
            maxChildExtent = canFlex ? mainSize + spacePerFlex * flexGrow : double.infinity;

            double baseConstraints = _getBaseConstraints(child);
            // get the maximum child size between baseConstraints and maxChildExtent.
            maxChildExtent = math.max(baseConstraints, maxChildExtent);
            minChildExtent = maxChildExtent;
          } else if (isFlexShrink) {
            int childNodeId;
            if (child is RenderTextBox) {
              childNodeId = child.targetId;
            } else if (child is RenderElementBoundary) {
              childNodeId = child.targetId;
            }

            // Skip RenderPlaceHolder child
            if (childNodeId == null) {
              child = childParentData.nextSibling;
              continue;
            }

            double shrinkValue = _getShrinkConstraints(child, childSizeMap, freeMainAxisSpace);

            dynamic current = childSizeMap[childNodeId];
            double computedSize = current['size'] + shrinkValue;
            // if shrink size is lower than child's min-content, should reset to min-content size
            // @TODO no proper way to get real min-content of child element.
            if (isHorizontalFlexDirection(flexDirection) &&
              computedSize < child.size.width &&
              _getChildWidthSizeType(child) == BoxSizeType.automatic) {
              computedSize = child.size.width;
            } else if (isVerticalFlexDirection(flexDirection) &&
              computedSize < child.size.height &&
              _getChildHeightSizeType(child) == BoxSizeType.automatic) {
              computedSize = child.size.height;
            }
            maxChildExtent = minChildExtent = computedSize;
          } else {
            maxChildExtent = minChildExtent = _getMainSize(child);
          }

          BoxConstraints innerConstraints;
          // @TODO: minChildExtent.isNegative
          if (alignItems == AlignItems.stretch) {
            double childMarginHeight = 0;
            if (child is RenderElementBoundary) {
              int childNodeId = child.targetId;
              Element childEl = getEventTargetByTargetId<Element>(childNodeId);
              childMarginHeight = childEl.cropMarginHeight;
            }

            switch (_flexDirection) {
              case FlexDirection.row:
              case FlexDirection.rowReverse:
                double minMainAxisSize = minChildExtent ?? child.size.width;
                double maxMainAxisSize = maxChildExtent ?? double.infinity;
                double minCrossAxisSize;
                double maxCrossAxisSize;

                // if child have predefined size
                if (_isCrossAxisDefinedSize(child)) {
                  if (child.hasSize) {
                    BoxSizeType sizeType = _getChildHeightSizeType(child);

                    // child have predefined height, use previous layout height.
                    if (sizeType == BoxSizeType.specified) {
                      // for empty child width, maybe it's unloaded image, set constraints range.
                      if (child.size.isEmpty) {
                        minCrossAxisSize = 0.0;
                        maxCrossAxisSize = constraints.maxHeight;
                      } else {
                        minCrossAxisSize = maxCrossAxisSize = child.size.height + childMarginHeight;
                      }
                    } else {
                      // expand child's height to constraints.maxHeight;
                      minCrossAxisSize = constraints.maxHeight;
                      maxCrossAxisSize = constraints.maxHeight;
                    }
                  } else {
                    // child is't layout, so set minHeight
                    minCrossAxisSize = maxCrossSize;
                    maxCrossSize = double.infinity;
                  }
                } else if (child is! RenderTextBox) {
                  // Stretch child height to flex line' height
                  double flexLineHeight = runCrossAxisExtent + runBetweenSpace;
                  minCrossAxisSize = flexLineHeight;
                  maxCrossAxisSize = flexLineHeight;
                } else {
                  minCrossAxisSize = 0.0;
                  maxCrossAxisSize = double.infinity;
                }
                innerConstraints = BoxConstraints(
                  minWidth: minMainAxisSize,
                  maxWidth: maxMainAxisSize,
                  minHeight: minCrossAxisSize,
                  maxHeight: maxCrossAxisSize);
                break;
              case FlexDirection.column:
              case FlexDirection.columnReverse:
                double mainAxisMinSize = minChildExtent ?? child.size.height;
                double mainAxisMaxSize = maxChildExtent ?? double.infinity;
                double minCrossAxisSize;
                double maxCrossAxisSize;

                // if child have predefined size
                if (_isCrossAxisDefinedSize(child)) {
                  if (child.hasSize) {
                    BoxSizeType sizeType = _getChildWidthSizeType(child);

                    // child have predefined width, use previous layout width.
                    if (sizeType == BoxSizeType.specified) {
                      // for empty child width, maybe it's unloaded image, set constraints range.
                      if (child.size.isEmpty) {
                        minCrossAxisSize = 0.0;
                        maxCrossAxisSize = constraints.maxWidth;
                      } else {
                        minCrossAxisSize = maxCrossAxisSize = child.size.width;
                      }
                    } else {
                      // expand child's height to constraints.maxWidth;
                      minCrossAxisSize = constraints.maxWidth;
                      maxCrossAxisSize = constraints.maxWidth;
                    }
                  } else {
                    // child is't layout, so set minHeight
                    minCrossAxisSize = maxCrossSize;
                    maxCrossSize = double.infinity;
                  }
                } else if (child is! RenderTextBox) {
                  // only stretch ElementBox, not TextBox.
                  minCrossAxisSize = maxCrossSize;
                  maxCrossAxisSize = math.max(maxCrossSize, constraints.maxWidth);
                } else {
                  // for RenderTextBox, there are no cross Axis constraints.
                  minCrossAxisSize = 0.0;
                  maxCrossAxisSize = double.infinity;
                }
                innerConstraints = BoxConstraints(
                  minHeight: mainAxisMinSize,
                  maxHeight: mainAxisMaxSize,
                  minWidth: minCrossAxisSize,
                  maxWidth: maxCrossAxisSize);
                break;
            }
          } else {
            switch (_flexDirection) {
              case FlexDirection.row:
              case FlexDirection.rowReverse:
                innerConstraints =
                  BoxConstraints(minWidth: minChildExtent, maxWidth: maxChildExtent, maxHeight: constraints.maxHeight);
                break;
              case FlexDirection.column:
              case FlexDirection.columnReverse:
                innerConstraints =
                  BoxConstraints(maxWidth: constraints.maxWidth, minHeight: minChildExtent, maxHeight: maxChildExtent);
                break;
            }
          }
          child.layout(innerConstraints, parentUsesSize: true);
          crossSize = math.max(crossSize, _getCrossSize(child));
          // Only layout placeholder renderObject child
          child = childParentData.nextSibling;
        }
      }
    }

    _RunMetrics maxMainSizeMetrics = runMetrics.reduce((_RunMetrics curr, _RunMetrics next) {
      return curr.mainAxisExtent > next.mainAxisExtent ? curr : next;
    });
    // Find max size of flex lines
    double maxAllocatedMainSize = maxMainSizeMetrics.mainAxisExtent;

    // Align items along the main axis.
    final double idealMainSize = mainSizeType != BoxSizeType.automatic ? maxMainSize : maxAllocatedMainSize;

    double actualSize;

    // Get layout width from children's width by flex axis
    double constraintWidth = isHorizontalFlexDirection(_flexDirection) ? idealMainSize : crossSize;
    // Get max of element's width and children's width if element's width exists
    if (elementWidth != null) {
      constraintWidth = math.max(constraintWidth, elementWidth);
    }

    // Get layout height from children's height by flex axis
    double constraintHeight = isHorizontalFlexDirection(_flexDirection) ? crossSize : idealMainSize;
    // Get max of element's height and children's height if element's height exists
    if (elementHeight != null) {
      constraintHeight = math.max(constraintHeight, elementHeight);
    }

    switch (_flexDirection) {
      case FlexDirection.row:
      case FlexDirection.rowReverse:
        contentSize = constraints
            .constrain(Size(math.max(constraintWidth, idealMainSize), constraints.constrainHeight(constraintHeight)));
        size = computeBoxSize(contentSize);
        actualSize = contentSize.width;
        crossSize = contentSize.height;
        break;
      case FlexDirection.column:
      case FlexDirection.columnReverse:
        contentSize = constraints
            .constrain(Size(math.max(constraintWidth, crossSize), constraints.constrainHeight(constraintHeight)));
        size = computeBoxSize(contentSize);
        actualSize = contentSize.height;
        crossSize = contentSize.width;
        break;
    }

    child = placeholderChild != null ? placeholderChild : firstChild;
    /// Set offset of children
    for (int i = 0; i < runCount; ++i) {
      double actualSizeDelta;
      final _RunMetrics metrics = runMetrics[i];
      final double runMainAxisExtent = metrics.mainAxisExtent;
      final double runCrossAxisExtent = metrics.crossAxisExtent;
      final double runBaselineExtent = metrics.baselineExtent;

      actualSizeDelta = actualSize - runMainAxisExtent;
      _overflow = math.max(0.0, -actualSizeDelta);
      final double remainingSpace = math.max(0.0, actualSizeDelta);
      double leadingSpace;
      double betweenSpace;

      // flipMainAxis is used to decide whether to lay out left-to-right/top-to-bottom (false), or
      // right-to-left/bottom-to-top (true). The _startIsTopLeft will return null if there's only
      // one child and the relevant direction is null, in which case we arbitrarily decide not to
      // flip, but that doesn't have any detectable effect.
      final bool flipMainAxis = !(_startIsTopLeft(flexDirection) ?? true);
      switch (justifyContent) {
        case JustifyContent.flexStart:
        case JustifyContent.start:
          leadingSpace = 0.0;
          betweenSpace = 0.0;
          break;
        case JustifyContent.flexEnd:
        case JustifyContent.end:
          leadingSpace = remainingSpace;
          betweenSpace = 0.0;
          break;
        case JustifyContent.center:
          leadingSpace = remainingSpace / 2.0;
          betweenSpace = 0.0;
          break;
        case JustifyContent.spaceBetween:
          leadingSpace = 0.0;
          betweenSpace = totalChildren > 1 ? remainingSpace / (totalChildren - 1) : 0.0;
          break;
        case JustifyContent.spaceAround:
          betweenSpace = totalChildren > 0 ? remainingSpace / totalChildren : 0.0;
          leadingSpace = betweenSpace / 2.0;
          break;
        case JustifyContent.spaceEvenly:
          betweenSpace = totalChildren > 0 ? remainingSpace / (totalChildren + 1) : 0.0;
          leadingSpace = betweenSpace;
          break;
        default:
      }

      double mainAxisPadding = flowAwarePaddingStart();
      double crossAxisPadding = flowAwarePaddingEnd();
      // Position elements
      double childMainPosition =
        flipMainAxis ? mainAxisPadding + actualSize - leadingSpace : leadingSpace + mainAxisPadding;

      // Leading between height of line box's content area and line height of line box
      double lineBoxLeading = 0;
      double lineBoxHeight = getLineHeight(style);
      if (lineBoxHeight != null) {
        lineBoxLeading = lineBoxHeight - runCrossAxisExtent;
      }

      while (child != null) {
        final RenderFlexParentData childParentData = child.parentData;
        // Exclude positioned placeholder renderObject when layout non placeholder object
        // and positioned renderObject
        if (placeholderChild == null &&
          (isPlaceholderPositioned(child) || childParentData.isPositioned)) {
          child = childParentData.nextSibling;
          continue;
        }
        if (childParentData.runIndex != i) break;

        double childCrossPosition;

        CSSStyleDeclaration childStyle = _getChildStyle(child);
        // Line height of child
        double childLineHeight = getLineHeight(childStyle);
        // Leading space between content box and virtual box of child
        double childLeading = 0;
        if (childLineHeight != null) {
          childLeading = childLineHeight - child.size.height;
        }

        AlignSelf alignSelf = childParentData.alignSelf;
        if (alignSelf == AlignSelf.auto) {
          switch (alignItems) {
            case AlignItems.flexStart:
            case AlignItems.start:
            case AlignItems.flexEnd:
            case AlignItems.end:
              childCrossPosition = crossAxisPadding +
                (_startIsTopLeft(flipDirection(flexDirection)) ==
                  (alignItems == AlignItems.flexStart || alignItems == AlignItems.start)
                ? 0.0
                : crossSize - _getCrossSize(child));
              break;
            case AlignItems.center:
              childCrossPosition = crossAxisPadding + (crossSize - _getCrossSize(child)) / 2.0;
              break;
            case AlignItems.baseline:
              // Distance from top to baseline of child
              double childAscent = child.getDistanceToBaseline(TextBaseline.alphabetic, onlyReal: true) ?? 0;
              childCrossPosition = crossAxisPadding + lineBoxLeading / 2 + (runBaselineExtent - childAscent);
              break;
            case AlignItems.stretch:
              childCrossPosition = crossAxisPadding;
              break;
            default:
              break;
          }
        } else {
          switch (alignSelf) {
            case AlignSelf.flexStart:
            case AlignSelf.start:
            case AlignSelf.flexEnd:
            case AlignSelf.end:
              childCrossPosition = crossAxisPadding +
                (_startIsTopLeft(flipDirection(flexDirection)) ==
                  (alignSelf == AlignSelf.flexStart || alignSelf == AlignSelf.start)
                  ? 0.0
                  : crossSize - _getCrossSize(child));
              break;
            case AlignSelf.center:
              childCrossPosition = crossAxisPadding + (crossSize - _getCrossSize(child)) / 2.0;
              break;
            case AlignSelf.baseline:
              // Distance from top to baseline of child
              double childAscent = child.getDistanceToBaseline(TextBaseline.alphabetic, onlyReal: true) ?? 0;
              childCrossPosition = crossAxisPadding + lineBoxLeading / 2 + (runBaselineExtent - childAscent);
              break;
            case AlignSelf.stretch:
              childCrossPosition = crossAxisPadding;
              break;
            default:
              break;
          }
        }

        if (flipMainAxis) childMainPosition -= _getMainSize(child);

        double crossOffset;
        if (flexWrap == FlexWrap.wrapReverse) {
          crossOffset = constraintHeight - (childCrossPosition + crossAxisOffset + _getCrossSize(child));
        } else {
          crossOffset = childCrossPosition + crossAxisOffset;
        }
        Offset relativeOffset = _getOffset(childMainPosition, crossOffset);

        /// Apply position relative offset change
        applyRelativeOffset(relativeOffset, child, childStyle);

        if (flipMainAxis) {
          childMainPosition -= betweenSpace;
        } else {
          childMainPosition += _getMainSize(child) + betweenSpace;
        }

        // Only layout placeholder renderObject child
        child = placeholderChild == null ? childParentData.nextSibling : null;
      }

      crossAxisOffset += runCrossAxisExtent + runBetweenSpace;
    }

  }

  CSSStyleDeclaration _getChildStyle(RenderBox child) {
    CSSStyleDeclaration childStyle;
    int childNodeId;
    if (child is RenderTextBox) {
      childNodeId = targetId;
    } else if (child is RenderElementBoundary) {
      childNodeId = child.targetId;
    } else if (child is RenderPositionHolder) {
      childNodeId = child.realDisplayedBox?.targetId;
    }
    childStyle = getEventTargetByTargetId<Element>(childNodeId)?.style;
    return childStyle;
  }

  Offset _getOffset(double mainAxisOffset, double crossAxisOffset) {
    bool isVerticalDirection = isVerticalFlexDirection(_flexDirection);
    if (isVerticalDirection) {
      return Offset(crossAxisOffset, mainAxisOffset);
    } else {
      return Offset(mainAxisOffset, crossAxisOffset);
    }
  }

  @override
  bool hitTest(BoxHitTestResult result, { @required Offset position }) {
    if (hitTestChildren(result, position: position) || hitTestSelf(position)) {
      result.add(BoxHitTestEntry(this, position));
      return true;
    }
    return false;
  }

  @override
  bool hitTestChildren(BoxHitTestResult result, {Offset position}) {
    return defaultHitTestChildren(result, position: position);
  }

  @override
  void paint(PaintingContext context, Offset offset) {
    List<RenderObject> children = getChildrenAsList();
    children.sort((RenderObject prev, RenderObject next) {
      RenderFlexParentData prevParentData = prev.parentData;
      RenderFlexParentData nextParentData = next.parentData;
      // Place positioned element after non positioned element
      if (prevParentData.position == CSSPositionType.static && nextParentData.position != CSSPositionType.static) {
        return -1;
      }
      if (prevParentData.position != CSSPositionType.static && nextParentData.position == CSSPositionType.static) {
        return 1;
      }
      // z-index applies to flex-item ignoring position property
      int prevZIndex = prevParentData.zIndex ?? 0;
      int nextZIndex = nextParentData.zIndex ?? 0;
      return prevZIndex - nextZIndex;
    });

    for (var child in children) {
      // Don't paint placeholder of positioned element
      if (child is! RenderPositionHolder) {
        final RenderFlexParentData childParentData = child.parentData;
        context.paintChild(child, childParentData.offset + offset);
        child = childParentData.nextSibling;
      }
    }
  }

  @override
  Rect describeApproximatePaintClip(RenderObject child) => _hasOverflow ? Offset.zero & size : null;

  @override
  String toStringShort() {
    String header = super.toStringShort();
    if (_overflow is double && _hasOverflow) header += ' OVERFLOWING';
    return header;
  }

  @override
  void debugFillProperties(DiagnosticPropertiesBuilder properties) {
    super.debugFillProperties(properties);
    properties.add(DiagnosticsProperty<FlexDirection>('flexDirection', flexDirection));
    properties.add(DiagnosticsProperty<JustifyContent>('justifyContent', justifyContent));
    properties.add(DiagnosticsProperty<AlignItems>('alignItems', alignItems));
    properties.add(DiagnosticsProperty<FlexWrap>('flexWrap', flexWrap));
    properties.add(DiagnosticsProperty('padding', padding));
  }

  RenderFlexParentData getPositionParentDataFromStyle(CSSStyleDeclaration style) {
    RenderFlexParentData parentData = RenderFlexParentData();
    CSSPositionType positionType = resolvePositionFromStyle(style);
    parentData.position = positionType;

    if (style.contains('top')) {
      parentData.top = CSSLength.toDisplayPortValue(style['top']);
    }
    if (style.contains('left')) {
      parentData.left = CSSLength.toDisplayPortValue(style['left']);
    }
    if (style.contains('bottom')) {
      parentData.bottom = CSSLength.toDisplayPortValue(style['bottom']);
    }
    if (style.contains('right')) {
      parentData.right = CSSLength.toDisplayPortValue(style['right']);
    }
    parentData.width = CSSLength.toDisplayPortValue(style['width']) ?? 0;
    parentData.height = CSSLength.toDisplayPortValue(style['height']) ?? 0;
    parentData.zIndex = CSSLength.toInt(style['zIndex']);

    parentData.isPositioned = positionType == CSSPositionType.absolute || positionType == CSSPositionType.fixed;

    return parentData;
  }
}

class RenderFlexItem extends RenderBox
    with
        ContainerRenderObjectMixin<RenderBox, RenderFlexParentData>,
        RenderBoxContainerDefaultsMixin<RenderBox, RenderFlexParentData>,
        DebugOverflowIndicatorMixin {
  RenderFlexItem({RenderBox child}) {
    add(child);
  }

  @override
  void setupParentData(RenderBox child) {
    if (child.parentData is! RenderFlexParentData) {
      RenderFlexParentData flexParentData = RenderFlexParentData();
      child.parentData = flexParentData;
    }
  }

  @override
  void paint(PaintingContext context, Offset offset) {
    defaultPaint(context, offset);
  }

  @override
  void performLayout() {
    RenderBox child = firstChild;
    if (child != null) {
      BoxConstraints innerConstraint = constraints;
      child.layout(innerConstraint, parentUsesSize: true);
      size = child.size;
    } else {
      size = Size.zero;
    }
  }

  @override
  bool hitTestChildren(BoxHitTestResult result, {Offset position}) {
    return defaultHitTestChildren(result, position: position);
  }

  @override
<<<<<<< HEAD
  double computeDistanceToActualBaseline(TextBaseline baseline) {
    return defaultComputeDistanceToHighestActualBaseline(baseline);
=======
  bool hitTest(BoxHitTestResult result, { @required Offset position }) {
    assert(() {
      if (!hasSize) {
        if (debugNeedsLayout) {
          throw FlutterError.fromParts(<DiagnosticsNode>[
            ErrorSummary('Cannot hit test a render box that has never been laid out.'),
            describeForError('The hitTest() method was called on this RenderBox'),
            ErrorDescription(
                "Unfortunately, this object's geometry is not known at this time, "
                    'probably because it has never been laid out. '
                    'This means it cannot be accurately hit-tested.'
            ),
            ErrorHint(
                'If you are trying '
                    'to perform a hit test during the layout phase itself, make sure '
                    "you only hit test nodes that have completed layout (e.g. the node's "
                    'children, after their layout() method has been called).'
            ),
          ]);
        }
        throw FlutterError.fromParts(<DiagnosticsNode>[
          ErrorSummary('Cannot hit test a render box with no size.'),
          describeForError('The hitTest() method was called on this RenderBox'),
          ErrorDescription(
              'Although this node is not marked as needing layout, '
                  'its size is not set.'
          ),
          ErrorHint(
              'A RenderBox object must have an '
                  'explicit size before it can be hit-tested. Make sure '
                  'that the RenderBox in question sets its size during layout.'
          ),
        ]);
      }
      return true;
    }());
    if (hitTestChildren(result, position: position) || hitTestSelf(position)) {
      result.add(BoxHitTestEntry(this, position));
      return true;
    }
    return false;
>>>>>>> 804adf41
  }
}<|MERGE_RESOLUTION|>--- conflicted
+++ resolved
@@ -1449,15 +1449,16 @@
   }
 
   @override
+  double computeDistanceToActualBaseline(TextBaseline baseline) {
+    return defaultComputeDistanceToHighestActualBaseline(baseline);
+  }
+
+  @override
   bool hitTestChildren(BoxHitTestResult result, {Offset position}) {
     return defaultHitTestChildren(result, position: position);
   }
 
   @override
-<<<<<<< HEAD
-  double computeDistanceToActualBaseline(TextBaseline baseline) {
-    return defaultComputeDistanceToHighestActualBaseline(baseline);
-=======
   bool hitTest(BoxHitTestResult result, { @required Offset position }) {
     assert(() {
       if (!hasSize) {
@@ -1499,6 +1500,5 @@
       return true;
     }
     return false;
->>>>>>> 804adf41
   }
 }