--- conflicted
+++ resolved
@@ -503,7 +503,6 @@
     scrollableSize = Size(maxScrollableX, maxScrollableY);
   }
 
-<<<<<<< HEAD
   double _getContentWidth(double width) {
     return width - (renderStyle.borderLeftWidth?.computedValue ?? 0) -
       (renderStyle.borderRightWidth?.computedValue ?? 0) -
@@ -516,7 +515,8 @@
       (renderStyle.borderBottomWidth?.computedValue ?? 0) -
       renderStyle.paddingTop.computedValue -
       renderStyle.paddingBottom.computedValue;
-=======
+  }
+
   /// Convert to [RenderFlexLayout]
   RenderFlexLayout toFlexLayout() {
     RenderFlexLayout flexLayout = RenderFlexLayout(
@@ -567,7 +567,6 @@
     copyWith(sliverListLayout);
     sliverListLayout.addAll(detachChildren());
     return sliverListLayout;
->>>>>>> 91971465
   }
 }
 
