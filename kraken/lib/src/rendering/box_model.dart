--- conflicted
+++ resolved
@@ -610,7 +610,6 @@
           }
         });
       }
-<<<<<<< HEAD
     }
     super.layout(newConstraints, parentUsesSize: parentUsesSize);
   }
@@ -711,108 +710,6 @@
         maxConstraintHeight = maxConstraintHeight > maxHeight ? maxHeight : maxConstraintHeight;
       }
     }
-=======
-    }
-    super.layout(newConstraints, parentUsesSize: parentUsesSize);
-  }
-
-
-  /// Calculate renderBoxModel constraints
-  BoxConstraints getConstraints() {
-    // Inner scrolling content box of overflow element inherits constraints from parent
-    // but has indefinite max constraints to allow children overflow
-    if (isScrollingContentBox) {
-      BoxConstraints parentConstraints = (parent as RenderBoxModel).constraints;
-      BoxConstraints constraints = BoxConstraints(
-        minWidth: parentConstraints.minWidth,
-        maxWidth: double.infinity,
-        minHeight: parentConstraints.minHeight,
-        maxHeight: double.infinity,
-      );
-      return constraints;
-    }
-
-    CSSDisplay transformedDisplay = renderStyle.transformedDisplay;
-    bool isDisplayInline = transformedDisplay == CSSDisplay.inline;
-    bool isDisplayNone = transformedDisplay == CSSDisplay.none;
-
-    if (isDisplayNone) {
-      return _displayNoneConstraints;
-    }
-
-    EdgeInsets borderEdge = renderStyle.borderEdge;
-    EdgeInsetsGeometry padding = renderStyle.padding;
-    double minWidth = renderStyle.minWidth;
-    double maxWidth = renderStyle.maxWidth;
-    double minHeight = renderStyle.minHeight;
-    double maxHeight = renderStyle.maxHeight;
-
-    double horizontalBorderLength = borderEdge != null ? borderEdge.horizontal : 0;
-    double verticalBorderLength = borderEdge != null ? borderEdge.vertical : 0;
-    double horizontalPaddingLength = padding != null ? padding.horizontal : 0;
-    double verticalPaddingLength = padding != null ? padding.vertical : 0;
-
-    // Content size calculated from style
-    double logicalContentWidth = getLogicalContentWidth(this);
-    double logicalContentHeight = getLogicalContentHeight(this);
-
-    // Box size calculated from style
-    double logicalWidth = logicalContentWidth != null ?
-    logicalContentWidth + horizontalPaddingLength + horizontalBorderLength : null;
-    double logicalHeight = logicalContentHeight != null ?
-    logicalContentHeight + verticalPaddingLength + verticalBorderLength : null;
-
-    // Constraints
-    double minConstraintWidth = logicalWidth ?? 0;
-    double maxConstraintWidth = logicalWidth ?? double.infinity;
-    double minConstraintHeight = logicalHeight ?? 0;
-    double maxConstraintHeight = logicalHeight ?? double.infinity;
-
-    if (parent is RenderFlexLayout) {
-      double flexBasis = renderStyle.flexBasis;
-      RenderBoxModel parentRenderBoxModel = parent;
-      // In flex layout, flex basis takes priority over width/height if set.
-      // Flex-basis cannot be smaller than its content size which happens can not be known
-      // in constraints apply stage, so flex-basis acts as min-width in constraints apply stage.
-      if (flexBasis != null) {
-        if (CSSFlex.isHorizontalFlexDirection(parentRenderBoxModel.renderStyle.flexDirection)) {
-          minConstraintWidth = flexBasis;
-          // Clamp flex-basis by minWidth and maxWidth
-          if (minWidth != null && flexBasis < minWidth) {
-            maxConstraintWidth = minWidth;
-          }
-          if (maxWidth != null && flexBasis > maxWidth) {
-            minConstraintWidth = maxWidth;
-          }
-        } else {
-          minConstraintHeight = flexBasis;
-          // Clamp flex-basis by minHeight and maxHeight
-          if (minHeight != null && flexBasis < minHeight) {
-            maxConstraintHeight = minHeight;
-          }
-          if (maxHeight != null && flexBasis > maxHeight) {
-            minConstraintHeight = maxHeight;
-          }
-        }
-      }
-    }
-
-    // min/max size does not apply for inline element
-    if (!isDisplayInline) {
-      if (minWidth != null) {
-        minConstraintWidth = minConstraintWidth < minWidth ? minWidth : minConstraintWidth;
-      }
-      if (maxWidth != null) {
-        maxConstraintWidth = maxConstraintWidth > maxWidth ? maxWidth : maxConstraintWidth;
-      }
-      if (minHeight != null) {
-        minConstraintHeight = minConstraintHeight < minHeight ? minHeight : minConstraintHeight;
-      }
-      if (maxHeight != null) {
-        maxConstraintHeight = maxConstraintHeight > maxHeight ? maxHeight : maxConstraintHeight;
-      }
-    }
->>>>>>> 74b86403
 
     BoxConstraints constraints = BoxConstraints(
       minWidth: minConstraintWidth,
