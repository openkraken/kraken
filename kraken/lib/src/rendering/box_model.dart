/*
 * Copyright (C) 2019-present Alibaba Inc. All rights reserved.
 * Author: Kraken Team.
 */

import 'dart:ui';
import 'dart:math' as math;

import 'package:flutter/rendering.dart';
import 'package:flutter/foundation.dart';

import 'package:kraken/css.dart';
import 'package:kraken/element.dart';
import 'package:kraken/kraken.dart';
import 'package:kraken/rendering.dart';

import 'padding.dart';

class RenderLayoutParentData extends ContainerBoxParentData<RenderBox> {
  /// The distance by which the child's top edge is inset from the top of the stack.
  double top;

  /// The distance by which the child's right edge is inset from the right of the stack.
  double right;

  /// The distance by which the child's bottom edge is inset from the bottom of the stack.
  double bottom;

  /// The distance by which the child's left edge is inset from the left of the stack.
  double left;

  /// The child's width.
  ///
  /// Ignored if both left and right are non-null.
  double width;

  /// The child's height.
  ///
  /// Ignored if both top and bottom are non-null.
  double height;

  bool isPositioned = false;

  /// Row index of child when wrapping
  int runIndex = 0;

  int zIndex = 0;
  CSSPositionType position = CSSPositionType.static;

  // Whether offset is already set
  bool isOffsetSet = false;

  @override
  String toString() {
    return 'zIndex=$zIndex; position=$position; isPositioned=$isPositioned; top=$top; left=$left; bottom=$bottom; right=$right; ${super.toString()}; runIndex: $runIndex;';
  }
}

class RenderLayoutBox extends RenderBoxModel
    with
        ContainerRenderObjectMixin<RenderBox, ContainerBoxParentData<RenderBox>>,
        RenderBoxContainerDefaultsMixin<RenderBox, ContainerBoxParentData<RenderBox>> {
  RenderLayoutBox({int targetId, CSSStyleDeclaration style, ElementManager elementManager})
      : super(targetId: targetId, style: style, elementManager: elementManager);

  @override
  void markNeedsLayout() {
    super.markNeedsLayout();

    // FlexItem layout must trigger flex container to layout.
    if (parent != null && parent is RenderFlexLayout) {
      markParentNeedsLayout();
    }
  }

  bool _needsSortChildren = true;
  bool get needsSortChildren {
    return _needsSortChildren;
  }
  // Mark this container to sort children by zIndex properties.
  // When children have positioned elements, which needs to reorder and paint earlier than flow layout renderObjects.
  void markNeedsSortChildren() {
    _needsSortChildren = true;
  }

  bool _isChildrenSorted = false;
  bool get isChildrenSorted => _isChildrenSorted;

  List<RenderObject> _sortedChildren;
  List<RenderObject> get sortedChildren {
    if (_sortedChildren == null) return [];
    return _sortedChildren;
  }
  set sortedChildren(List<RenderObject> value) {
    assert(value != null);
    _isChildrenSorted = true;
    _sortedChildren = value;
  }

  @override
  void insert(RenderBox child, { RenderBox after }) {
    super.insert(child, after: after);
    _isChildrenSorted = false;
  }

  @override
  void add(RenderBox child) {
    super.add(child);
    _isChildrenSorted = false;
  }

  @override
  void addAll(List<RenderBox> children) {
    super.addAll(children);
    _isChildrenSorted = false;
  }

  @override
  void remove(RenderBox child) {
    super.remove(child);
    _isChildrenSorted = false;
  }

  @override
  void removeAll() {
    super.removeAll();
    _isChildrenSorted = false;
  }

  void move(RenderBox child, { RenderBox after }) {
    super.move(child, after: after);
    _isChildrenSorted = false;
  }

  void sortChildrenByZIndex() {
    List<RenderObject> children = getChildrenAsList();
    children.sort((RenderObject prev, RenderObject next) {
      RenderLayoutParentData prevParentData = prev.parentData;
      RenderLayoutParentData nextParentData = next.parentData;
      // Place positioned element after non positioned element
      if (prevParentData.position == CSSPositionType.static && nextParentData.position != CSSPositionType.static) {
        return -1;
      }
      if (prevParentData.position != CSSPositionType.static && nextParentData.position == CSSPositionType.static) {
        return 1;
      }
      // z-index applies to flex-item ignoring position property
      int prevZIndex = prevParentData.zIndex ?? 0;
      int nextZIndex = nextParentData.zIndex ?? 0;
      return prevZIndex - nextZIndex;
    });
    sortedChildren = children;
  }

  // Get all children as a list and detach them all.
  List<RenderObject> getDetachedChildrenAsList() {
    List<RenderObject> children = getChildrenAsList();
    removeAll();
    return children;
  }

  @override
  double computeDistanceToActualBaseline(TextBaseline baseline) {
    return computeDistanceToHighestActualBaseline(baseline);
  }

  /// Baseline rule is as follows:
  /// 1. Loop children to find baseline, if child is block-level find the nearest non block-level children's height
  /// as baseline
  /// 2. If child is text-box, use text's baseline
  double computeDistanceToHighestActualBaseline(TextBaseline baseline) {
    double result;
    RenderBox child = firstChild;
    while (child != null) {
      final RenderLayoutParentData childParentData = child.parentData;

      // Whether child is inline-level including text box
      bool isChildInline = true;
      if (child is RenderBoxModel) {
        CSSDisplay childDisplay = CSSSizing.getElementRealDisplayValue(child.targetId, elementManager);
        if (childDisplay == CSSDisplay.block || childDisplay == CSSDisplay.flex) {
          isChildInline = false;
        }
      }

      // Block level and positioned element doesn't involve in baseline alignment
      if (childParentData.isPositioned) {
        child = childParentData.nextSibling;
        continue;
      }

      double childDistance = child.getDistanceToActualBaseline(baseline);
      // Use child's height if child has no baseline and not block-level
      // Text box always has baseline
      if (childDistance == null &&
        isChildInline &&
        child is RenderBoxModel && child.contentSize != null
      ) {
        // Flutter only allow access size of direct children, so cannot use child.size
        Size childSize = child.getBoxSize(child.contentSize);
        childDistance = childSize.height;
      }


      if (childDistance != null) {
        childDistance += childParentData.offset.dy;
        if (result != null)
          result = math.min(result, childDistance);
        else
          result = childDistance;
      }
      child = childParentData.nextSibling;
    }
    return result;
  }
}

class RenderBoxModel extends RenderBox with
  RenderPaddingMixin,
  RenderMarginMixin,
  RenderBoxDecorationMixin,
  RenderTransformMixin,
  RenderOverflowMixin,
  RenderOpacityMixin,
  RenderIntersectionObserverMixin,
  RenderContentVisibility,
  RenderVisibilityMixin,
  RenderPointerListenerMixin {
  RenderBoxModel({
    this.targetId,
    this.style,
    this.elementManager,
  }) : assert(targetId != null),
    super();

  @override
  bool get alwaysNeedsCompositing => intersectionAlwaysNeedsCompositing() || opacityAlwaysNeedsCompositing();

  RenderPositionHolder renderPositionHolder;

  // Kraken controller reference which control all kraken created renderObjects.
  KrakenController controller;

  bool _debugHasBoxLayout = false;

  BoxConstraints _contentConstraints;
  BoxConstraints get contentConstraints {
    assert(_debugHasBoxLayout, 'can not access contentConstraints, RenderBoxModel has not layout: ${toString()}');
    assert(_contentConstraints != null);
    return _contentConstraints;
  }

  CSSDisplay _display;
  get display => _display;
  set display(CSSDisplay value) {
    if (value == null) return;
    if (_display != value) {
      markNeedsLayout();
      _display = value;
    }
  }

  // id of current element
  int targetId;

  // Element style;
  CSSStyleDeclaration style;

  ElementManager elementManager;

  BoxSizeType get widthSizeType {
    bool widthDefined = width != null || (minWidth != null);
    return widthDefined ? BoxSizeType.specified : BoxSizeType.automatic;
  }
  BoxSizeType get heightSizeType {
    bool heightDefined = height != null || (minHeight != null);
    return heightDefined ? BoxSizeType.specified : BoxSizeType.automatic;
  }

  // Positioned holder box ref.
  RenderPositionHolder positionedHolder;

  RenderBoxModel copyWith(RenderBoxModel newBox) {
    // Copy Sizing
    newBox.width = width;
    newBox.height = height;
    newBox.minWidth = minWidth;
    newBox.minHeight = minHeight;
    newBox.maxWidth = maxWidth;
    newBox.maxHeight = maxHeight;

    // Copy padding
    newBox.padding = padding;

    // Copy margin
    newBox.margin = margin;

    // Copy Border
    newBox.borderEdge = borderEdge;
    newBox.decoration = decoration;
    newBox.cssBoxDecoration = cssBoxDecoration;
    newBox.position = position;
    newBox.configuration = configuration;
    newBox.boxPainter = boxPainter;

    // Copy background
    newBox.backgroundClip = backgroundClip;
    newBox.backgroundOrigin = backgroundOrigin;

    // Copy overflow
    newBox.scrollListener = scrollListener;
    newBox.clipX = clipX;
    newBox.clipY = clipY;
    newBox.enableScrollX = enableScrollX;
    newBox.enableScrollY = enableScrollY;
    newBox.scrollOffsetX = scrollOffsetX;
    newBox.scrollOffsetY = scrollOffsetY;

    // Copy pointer listener
    newBox.onPointerDown = onPointerDown;
    newBox.onPointerCancel = onPointerCancel;
    newBox.onPointerUp = onPointerUp;
    newBox.onPointerMove = onPointerMove;
    newBox.onPointerSignal = onPointerSignal;

    // Copy transform
    newBox.transform = transform;
    newBox.origin = origin;
    newBox.alignment = alignment;

    // Copy display
    newBox.display = display;

    // Copy ContentVisibility
    newBox.contentVisibility = contentVisibility;

    // Copy renderPositionHolder
    newBox.renderPositionHolder = renderPositionHolder;
    if (renderPositionHolder != null) {
      renderPositionHolder.realDisplayedBox = newBox;
    }

    // Copy parentData
    newBox.parentData = parentData;

    return newBox;
  }

  double _width;
  double get width {
    return _width;
  }
  set width(double value) {
    if (_width == value) return;
    _width = value;
    markNeedsLayout();
  }

  double _height;
  double get height {
    return _height;
  }
  set height(double value) {
    if (_height == value) return;
    _height = value;
    markNeedsLayout();
  }

  // Boxes which have intrinsic ratio
  double _intrinsicWidth;
  double get intrinsicWidth {
    return _intrinsicWidth;
  }
  set intrinsicWidth(double value) {
    if (_intrinsicWidth == value) return;
    _intrinsicWidth = value;
    markNeedsLayout();
  }

  // Boxes which have intrinsic ratio
  double _intrinsicHeight;
  double get intrinsicHeight {
    return _intrinsicHeight;
  }
  set intrinsicHeight(double value) {
    if (_intrinsicHeight == value) return;
    _intrinsicHeight = value;
    markNeedsLayout();
  }

  double _intrinsicRatio;
  double get intrinsicRatio {
    return _intrinsicRatio;
  }
  set intrinsicRatio(double value) {
    if (_intrinsicRatio == value) return;
    _intrinsicRatio = value;
    markNeedsLayout();
  }

  double _minWidth;
  double get minWidth {
    return _minWidth;
  }
  set minWidth(double value) {
    if (_minWidth == value) return;
    _minWidth = value;
    markNeedsLayout();
  }

  double _maxWidth;
  double get maxWidth {
    return _maxWidth;
  }
  set maxWidth(double value) {
    if (_maxWidth == value) return;
    _maxWidth = value;
    markNeedsLayout();
  }

  double _minHeight;
  double get minHeight {
    return _minHeight;
  }
  set minHeight(double value) {
    if (_minHeight == value) return;
    _minHeight = value;
    markNeedsLayout();
  }

  double _maxHeight;
  double get maxHeight {
    return _maxHeight;
  }
  set maxHeight(double value) {
    if (_maxHeight == value) return;
    _maxHeight = value;
    markNeedsLayout();
  }

  static double getContentWidth(RenderBoxModel renderBoxModel) {
    double cropWidth = 0;
    CSSDisplay display = CSSSizing.getElementRealDisplayValue(renderBoxModel.targetId, renderBoxModel.elementManager);
    double width = renderBoxModel.width;
    double minWidth = renderBoxModel.minWidth;
    double maxWidth = renderBoxModel.maxWidth;
    double intrinsicWidth = renderBoxModel.intrinsicWidth;
    double intrinsicRatio = renderBoxModel.intrinsicRatio;
    BoxSizeType heightSizeType = renderBoxModel.heightSizeType;

    void cropMargin(RenderBoxModel renderBoxModel) {
      if (renderBoxModel.margin != null) {
        cropWidth += renderBoxModel.margin.horizontal;
      }
    }

    void cropPaddingBorder(RenderBoxModel renderBoxModel) {
      if (renderBoxModel.borderEdge != null) {
        cropWidth += renderBoxModel.borderEdge.horizontal;
      }
      if (renderBoxModel.padding != null) {
        cropWidth += renderBoxModel.padding.horizontal;
      }
    }

    switch (display) {
      case CSSDisplay.block:
      case CSSDisplay.flex:
        // Get own width if exists else get the width of nearest ancestor width width
        if (renderBoxModel.width != null) {
          cropPaddingBorder(renderBoxModel);
        } else {
          while (true) {
            if (renderBoxModel.parent != null && renderBoxModel.parent is RenderBoxModel) {
              cropMargin(renderBoxModel);
              cropPaddingBorder(renderBoxModel);
              renderBoxModel = renderBoxModel.parent;
            } else {
              break;
            }

            CSSDisplay display = CSSSizing.getElementRealDisplayValue(renderBoxModel.targetId, renderBoxModel.elementManager);

            // Set width of element according to parent display
            if (display != CSSDisplay.inline) {
              // Skip to find upper parent
              if (renderBoxModel.width != null) {
                // Use style width
                width = renderBoxModel.width;
                cropPaddingBorder(renderBoxModel);
                break;
              } else if (display == CSSDisplay.inlineBlock || display == CSSDisplay.inlineFlex) {
                // Collapse width to children
                width = null;
                break;
              }
            }
          }
        }
        break;
      case CSSDisplay.inlineBlock:
      case CSSDisplay.inlineFlex:
        if (renderBoxModel.width != null) {
          width = renderBoxModel.width;
          cropPaddingBorder(renderBoxModel);
        } else {
          width = null;
        }
        break;
      case CSSDisplay.inline:
        width = null;
        break;
      default:
        break;
    }

    if (width == null && intrinsicRatio != null && heightSizeType == BoxSizeType.specified) {
      double height = getContentHeight(renderBoxModel);
      if (height != null) {
        width = height / intrinsicRatio;
      }
    }

    CSSStyleDeclaration style = renderBoxModel.style;
    bool isInline = style[DISPLAY] == INLINE;

    // min-width and max-width doesn't work on inline element
    if (!isInline) {
      if (minWidth != null) {
        if (width == null) {
          // When intrinsicWidth is null and only min-width exists, max constraints should be infinity
          if (intrinsicWidth != null && intrinsicWidth > minWidth) {
            width = intrinsicWidth;
          }
        } else if (width < minWidth) {
          width = minWidth;
        }
      }

      if (maxWidth != null) {
        if (width == null) {
          if (intrinsicWidth == null || intrinsicWidth > maxWidth) {
            // When intrinsicWidth is null, use max-width as max constraints,
            // real width should be compared with its children width when performLayout
            width = maxWidth;
          } else {
            width = intrinsicWidth;
          }
        } else if (width > maxWidth) {
          width = maxWidth;
        }
      }
    }

    if (width != null) {
      return math.max(0, width - cropWidth);
    } else {
      return null;
    }
  }

  static double getContentHeight(RenderBoxModel renderBoxModel) {
    CSSDisplay display = CSSSizing.getElementRealDisplayValue(renderBoxModel.targetId, renderBoxModel.elementManager);

    double height = renderBoxModel.height;
    double cropHeight = 0;

    double maxHeight = renderBoxModel.maxHeight;
    double minHeight = renderBoxModel.minHeight;
    double intrinsicHeight = renderBoxModel.intrinsicHeight;
    double intrinsicRatio = renderBoxModel.intrinsicRatio;
    BoxSizeType widthSizeType = renderBoxModel.widthSizeType;

    void cropMargin(RenderBoxModel renderBoxModel) {
      if (renderBoxModel.margin != null) {
        cropHeight += renderBoxModel.margin.vertical;
      }
    }

    void cropPaddingBorder(RenderBoxModel renderBoxModel) {
      if (renderBoxModel.borderEdge != null) {
        cropHeight += renderBoxModel.borderEdge.vertical;
      }
      if (renderBoxModel.padding != null) {
        cropHeight += renderBoxModel.padding.vertical;
      }
    }

    // Inline element has no height
    if (display == CSSDisplay.inline) {
      return null;
    } else if (renderBoxModel.height != null) {
      cropPaddingBorder(renderBoxModel);
    } else {
      while (true) {
        RenderBoxModel current;
        if (renderBoxModel.parent != null && renderBoxModel.parent is RenderBoxModel) {
          cropMargin(renderBoxModel);
          cropPaddingBorder(renderBoxModel);
          current = renderBoxModel;
          renderBoxModel = renderBoxModel.parent;
        } else {
          break;
        }
        if (CSSSizing.isStretchChildHeight(renderBoxModel, current)) {
          if (renderBoxModel.height != null) {
            height = renderBoxModel.height;
            cropPaddingBorder(renderBoxModel);
            break;
          }
        } else {
          break;
        }
      }
    }

    if (height == null && intrinsicRatio != null && widthSizeType == BoxSizeType.specified) {
      double width = getContentWidth(renderBoxModel);
      if (width != null) {
        height = width * intrinsicRatio;
      }
    }

    CSSStyleDeclaration style = renderBoxModel.style;
    bool isInline = style[DISPLAY] == INLINE;

    // max-height and min-height doesn't work on inline element
    if (!isInline) {
      if (minHeight != null) {
        if (height == null) {
          // When intrinsicWidth is null and only min-width exists, max constraints should be infinity
          if (intrinsicHeight != null && intrinsicHeight > minHeight) {
            height = intrinsicHeight;
          }
        } else if (height < minHeight) {
          height = minHeight;
        }
      }

      if (maxHeight != null) {
        if (height == null) {
          // When intrinsicHeight is null, use max-height as max constraints,
          // real height should be compared with its children height when performLayout
          if (intrinsicHeight == null || intrinsicHeight > maxHeight) {
            height = maxHeight;
          } else {
            height = intrinsicHeight;
          }
        } else if (height > maxHeight) {
          height = maxHeight;
        }
      }

    }

    if (height != null) {
      return math.max(0, height - cropHeight);
    } else {
      return null;
    }
  }

  void setMaxScrollableSize(double width, double height) {
    assert(width != null);
    assert(height != null);

    maxScrollableSize = Size(
      width + paddingLeft + paddingRight,
      height + paddingTop + paddingBottom
    );
  }

  // Box size equals to RenderBox.size to avoid flutter complain when read size property.
  Size _boxSize;
  Size get boxSize {
    assert(_boxSize != null, 'box does not have laid out.');
    return _boxSize;
  }

  set size(Size value) {
    _boxSize = value;
    super.size = value;
  }

  Size getBoxSize(Size contentSize) {
    Size boxSize = _contentSize = contentConstraints.constrain(contentSize);

    scrollableViewportSize = Size(
      _contentSize.width + paddingLeft + paddingRight,
      _contentSize.height + paddingTop + paddingBottom
    );

    if (padding != null) {
      boxSize = wrapPaddingSize(boxSize);
    }
    if (borderEdge != null) {
      boxSize = wrapBorderSize(boxSize);
    }
    return constraints.constrain(boxSize);
  }

  // The contentSize of layout box
  Size _contentSize;
  Size get contentSize {
    if (_contentSize == null) {
      return Size(0, 0);
    }
    return _contentSize;
  }

  double get clientWidth {
    double width = contentSize.width;
    if (padding != null) {
      width += padding.horizontal;
    }
    return width;
  }

  double get clientHeight {
    double height = contentSize.height;
    if (padding != null) {
      height += padding.vertical;
    }
    return height;
  }

  // Base layout methods to compute content constraints before content box layout.
  // Call this method before content box layout.
  BoxConstraints beforeLayout() {
    _debugHasBoxLayout = true;
    BoxConstraints boxConstraints = constraints;
    // Deflate border constraints.
    boxConstraints = deflateBorderConstraints(boxConstraints);

    // Deflate padding constraints.
    boxConstraints = deflatePaddingConstraints(boxConstraints);

    final double contentWidth = getContentWidth(this);
    final double contentHeight = getContentHeight(this);

    if (contentWidth != null || contentHeight != null) {
      double minWidth;
      double maxWidth;
      double minHeight;
      double maxHeight;

      if (boxConstraints.hasTightWidth) {
        minWidth = maxWidth = boxConstraints.maxWidth;
      } else if (contentWidth != null) {
        minWidth = 0.0;
        maxWidth = contentWidth;
      } else {
        minWidth = 0.0;
        maxWidth = constraints.maxWidth;
      }

      if (boxConstraints.hasTightHeight) {
        minHeight = maxHeight = boxConstraints.maxHeight;
      } else if (contentHeight != null) {
        minHeight = 0.0;
        maxHeight = contentHeight;
      } else {
        minHeight = 0.0;
        maxHeight = boxConstraints.maxHeight;
      }

      // max and min size of intrinsc element should respect intrinsc ratio of each other
      if (intrinsicRatio != null) {
        if (this.minWidth != null && this.minHeight == null) {
          minHeight = minWidth * intrinsicRatio;
        }
        if (this.maxWidth != null && this.maxHeight == null) {
          maxHeight = maxWidth * intrinsicRatio;
        }
        if (this.minWidth == null && this.minHeight != null) {
          minWidth = minHeight / intrinsicRatio;
        }
        if (this.maxWidth == null && this.maxHeight != null) {
          maxWidth = maxHeight / intrinsicRatio;
        }
      }

      _contentConstraints = BoxConstraints(
          minWidth: minWidth,
          maxWidth: maxWidth,
          minHeight: minHeight,
          maxHeight: maxHeight
      );
    } else {
      _contentConstraints = boxConstraints;
    }

    return _contentConstraints;
  }

  @override
  void applyPaintTransform(RenderBox child, Matrix4 transform) {
    super.applyPaintTransform(child, transform);
    applyOverflowPaintTransform(child, transform);
    applyEffectiveTransform(child, transform);
  }

  // The max scrollable size.
  Size _maxScrollableSize = Size.zero;
  Size get maxScrollableSize => _maxScrollableSize;
  set maxScrollableSize(Size value) {
    assert(value != null);
    _maxScrollableSize = value;
  }

  Size _scrollableViewportSize;
  Size get scrollableViewportSize => _scrollableViewportSize;
  set scrollableViewportSize(Size value) {
    assert(value != null);
    _scrollableViewportSize = value;
  }

  // hooks when content box had layout.
  void didLayout() {
    if (clipX || clipY) {
      setUpOverflowScroller(maxScrollableSize, scrollableViewportSize);
    }

    if (positionedHolder != null) {
      // Make position holder preferred size equal to current element boundary size.
      positionedHolder.preferredSize = Size.copy(size);
    }

    // Positioned renderBoxModel will not trigger parent to relayout. Needs to update it's offset for itself.
    if (parentData is RenderLayoutParentData) {
      RenderLayoutParentData selfParentData = parentData;
      RenderBoxModel parentBox = parent;
      if (selfParentData.isPositioned && parentBox.hasSize) {
        CSSPositionedLayout.applyPositionedChildOffset(parentBox, this, parentBox.boxSize, parentBox.borderEdge);
      }
    }
  }

  void setMaximumScrollableSizeForPositionedChild(RenderLayoutParentData childParentData, Size childSize) {
    double maxScrollableX = maxScrollableSize.width;
    double maxScrollableY = maxScrollableSize.height;
    if (childParentData.left != null) {
      maxScrollableX = math.max(maxScrollableX, childParentData.left + childSize.width);
    }

    if (childParentData.right != null) {
      maxScrollableX = math.max(maxScrollableX, -childParentData.right + _contentSize.width);
    }

    if (childParentData.top != null) {
      maxScrollableY = math.max(maxScrollableY, childParentData.top + childSize.height);
    }
    if (childParentData.bottom != null) {
      maxScrollableY = math.max(maxScrollableY, -childParentData.bottom + _contentSize.height);
    }

    maxScrollableSize = Size(maxScrollableX, maxScrollableY);
  }

  void basePaint(PaintingContext context, Offset offset, PaintingContextCallback callback) {
    if (display != null && display == CSSDisplay.none) return;

    paintVisibility(context, offset, (context, offset) {
      paintIntersectionObserver(context, offset, (PaintingContext context, Offset offset) {
        paintTransform(context, offset, (PaintingContext context, Offset offset) {
          paintOpacity(context, offset, (context, offset) {
            EdgeInsets resolvedPadding = padding != null ? padding.resolve(TextDirection.ltr) : null;
            paintDecoration(context, offset, resolvedPadding);
            paintOverflow(
                context,
                offset,
                EdgeInsets.fromLTRB(borderLeft, borderTop, borderRight, borderLeft),
                decoration, (context, offset) {
                  paintContentVisibility(context, offset, callback);
                }
            );
          });
        });
      });
    });
  }

  @override
  void detach() {
    disposePainter();
    super.detach();
  }

  Offset getTotalScrollOffset() {
    double top = scrollTop;
    double left = scrollLeft;
    AbstractNode parentNode = parent;
    while (parentNode is RenderBoxModel) {
      top += (parentNode as RenderBoxModel).scrollTop;
      left += (parentNode as RenderBoxModel).scrollLeft;

      parentNode = parentNode.parent;
    }
    return Offset(left, top);
  }

  @override
  bool hitTest(BoxHitTestResult result, { @required Offset position }) {
    if (!contentVisibilityHitTest(result, position: position)) {
      return false;
    }
    if (!visibilityHitTest(result, position: position)) {
      return false;
    }

    assert(() {
      if (!hasSize) {
        if (debugNeedsLayout) {
          throw FlutterError.fromParts(<DiagnosticsNode>[
            ErrorSummary('Cannot hit test a render box that has never been laid out.'),
            describeForError('The hitTest() method was called on this RenderBox'),
            ErrorDescription("Unfortunately, this object's geometry is not known at this time, "
              'probably because it has never been laid out. '
              'This means it cannot be accurately hit-tested.'),
            ErrorHint('If you are trying '
              'to perform a hit test during the layout phase itself, make sure '
              "you only hit test nodes that have completed layout (e.g. the node's "
              'children, after their layout() method has been called).'),
          ]);
        }
        throw FlutterError.fromParts(<DiagnosticsNode>[
          ErrorSummary('Cannot hit test a render box with no size.'),
          describeForError('The hitTest() method was called on this RenderBox'),
          ErrorDescription('Although this node is not marked as needing layout, '
            'its size is not set.'),
          ErrorHint('A RenderBox object must have an '
            'explicit size before it can be hit-tested. Make sure '
            'that the RenderBox in question sets its size during layout.'),
        ]);
      }
      return true;
    }());

    bool isHit = result.addWithPaintOffset(
<<<<<<< HEAD
        offset: Offset(-scrollLeft, -scrollTop),
        position: position,
        hitTest: (BoxHitTestResult result, Offset position) {
          CSSPositionType positionType = CSSPositionedLayout.parsePositionType(style[POSITION]);
          if (positionType == CSSPositionType.fixed) {
            position -= getTotalScrollOffset();
          }
=======
      offset: Offset(-scrollLeft, -scrollTop),
      position: position,
      hitTest: (BoxHitTestResult result, Offset position) {
        CSSPositionType positionType = resolveCSSPosition(style[POSITION]);
        if (positionType == CSSPositionType.fixed) {
          position -= getTotalScrollOffset();
        }
>>>>>>> 32c7d779

        if (hitTestChildren(result, position: position) || hitTestSelf(position)) {
          result.add(BoxHitTestEntry(this, position));
          return true;
        }
        return false;
      }
    );

    return isHit;
  }

  @override
  bool hitTestSelf(Offset position) {
    return size.contains(position);
  }

  Future<Image> toImage({ double pixelRatio = 1.0 }) {
    assert(!debugNeedsPaint);
    assert(isRepaintBoundary);
    final OffsetLayer offsetLayer = layer as OffsetLayer;
    return offsetLayer.toImage(Offset.zero & size, pixelRatio: pixelRatio);
  }

  @override
  void debugFillProperties(DiagnosticPropertiesBuilder properties) {
    super.debugFillProperties(properties);
    properties.add(DiagnosticsProperty('targetId', targetId, missingIfNull: true));
    properties.add(DiagnosticsProperty('style', style, tooltip: style.toString(), missingIfNull: true));
    properties.add(DiagnosticsProperty('display', display, missingIfNull: true));
    properties.add(DiagnosticsProperty('contentSize', _contentSize));
    properties.add(DiagnosticsProperty('contentConstraints', _contentConstraints, missingIfNull: true));
    properties.add(DiagnosticsProperty('widthSizeType', widthSizeType, missingIfNull: true));
    properties.add(DiagnosticsProperty('heightSizeType', heightSizeType, missingIfNull: true));
    properties.add(DiagnosticsProperty('maxScrollableSize', maxScrollableSize, missingIfNull: true));

    if (renderPositionHolder != null) properties.add(DiagnosticsProperty('renderPositionHolder', renderPositionHolder));
    if (padding != null) properties.add(DiagnosticsProperty('padding', padding));
    if (width != null) properties.add(DiagnosticsProperty('width', width));
    if (height != null) properties.add(DiagnosticsProperty('height', height));
    if (intrinsicWidth != null) properties.add(DiagnosticsProperty('intrinsicWidth', intrinsicWidth));
    if (intrinsicHeight != null) properties.add(DiagnosticsProperty('intrinsicHeight', intrinsicHeight));
    if (intrinsicRatio != null) properties.add(DiagnosticsProperty('intrinsicRatio', intrinsicRatio));
    if (maxWidth != null) properties.add(DiagnosticsProperty('maxWidth', maxWidth));
    if (minWidth != null) properties.add(DiagnosticsProperty('minWidth', minWidth));
    if (maxHeight != null) properties.add(DiagnosticsProperty('maxHeight', maxHeight));
    if (minHeight != null) properties.add(DiagnosticsProperty('minHeight', minHeight));

    debugPaddingProperties(properties);
    debugBoxDecorationProperties(properties);
    debugVisibilityProperties(properties);
    debugOverflowProperties(properties);
    debugMarginProperties(properties);
    debugTransformProperties(properties);
    debugOpacityProperties(properties);
  }
}<|MERGE_RESOLUTION|>--- conflicted
+++ resolved
@@ -937,23 +937,13 @@
     }());
 
     bool isHit = result.addWithPaintOffset(
-<<<<<<< HEAD
-        offset: Offset(-scrollLeft, -scrollTop),
-        position: position,
-        hitTest: (BoxHitTestResult result, Offset position) {
-          CSSPositionType positionType = CSSPositionedLayout.parsePositionType(style[POSITION]);
-          if (positionType == CSSPositionType.fixed) {
-            position -= getTotalScrollOffset();
-          }
-=======
       offset: Offset(-scrollLeft, -scrollTop),
       position: position,
       hitTest: (BoxHitTestResult result, Offset position) {
-        CSSPositionType positionType = resolveCSSPosition(style[POSITION]);
+        CSSPositionType positionType = CSSPositionedLayout.parsePositionType(style[POSITION]);
         if (positionType == CSSPositionType.fixed) {
           position -= getTotalScrollOffset();
         }
->>>>>>> 32c7d779
 
         if (hitTestChildren(result, position: position) || hitTestSelf(position)) {
           result.add(BoxHitTestEntry(this, position));
