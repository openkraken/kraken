/*
 * Copyright (C) 2019-present Alibaba Inc. All rights reserved.
 * Author: Kraken Team.
 */
import 'dart:math' as math;
import 'dart:ui';

import 'package:flutter/rendering.dart';
import 'package:flutter/foundation.dart';

import 'package:kraken/css.dart';
import 'package:kraken/dom.dart';
import 'package:kraken/kraken.dart';
import 'package:kraken/module.dart';
import 'package:kraken/rendering.dart';
import 'package:kraken/inspector.dart';

import 'padding.dart';

class RenderLayoutParentData extends ContainerBoxParentData<RenderBox> {
  /// The distance by which the child's top edge is inset from the top of the stack.
  double top;

  /// The distance by which the child's right edge is inset from the right of the stack.
  double right;

  /// The distance by which the child's bottom edge is inset from the bottom of the stack.
  double bottom;

  /// The distance by which the child's left edge is inset from the left of the stack.
  double left;

  /// The child's width.
  ///
  /// Ignored if both left and right are non-null.
  double width;

  /// The child's height.
  ///
  /// Ignored if both top and bottom are non-null.
  double height;

  bool isPositioned = false;

  /// Row index of child when wrapping
  int runIndex = 0;

  int zIndex = 0;
  CSSPositionType position = CSSPositionType.static;

  // Whether offset is already set
  bool isOffsetSet = false;

  @override
  String toString() {
    return 'zIndex=$zIndex; position=$position; isPositioned=$isPositioned; top=$top; left=$left; bottom=$bottom; right=$right; ${super.toString()}; runIndex: $runIndex;';
  }
}

class RenderLayoutBox extends RenderBoxModel
    with
        ContainerRenderObjectMixin<RenderBox, ContainerBoxParentData<RenderBox>>,
        RenderBoxContainerDefaultsMixin<RenderBox, ContainerBoxParentData<RenderBox>> {
  RenderLayoutBox({int targetId, CSSStyleDeclaration style, ElementManager elementManager})
      : super(targetId: targetId, style: style, elementManager: elementManager);

  @override
  void markNeedsLayout() {
    super.markNeedsLayout();

    // FlexItem layout must trigger flex container to layout.
    if (parent != null && parent is RenderFlexLayout) {
      markParentNeedsLayout();
    }
  }

  bool _needsSortChildren = true;

  bool get needsSortChildren {
    return _needsSortChildren;
  }

  // Mark this container to sort children by zIndex properties.
  // When children have positioned elements, which needs to reorder and paint earlier than flow layout renderObjects.
  void markNeedsSortChildren() {
    _needsSortChildren = true;
  }

  bool _isChildrenSorted = false;

  bool get isChildrenSorted => _isChildrenSorted;

  List<RenderObject> _sortedChildren;

  List<RenderObject> get sortedChildren {
    if (_sortedChildren == null) return [];
    return _sortedChildren;
  }

  set sortedChildren(List<RenderObject> value) {
    assert(value != null);
    _isChildrenSorted = true;
    _sortedChildren = value;
  }

  @override
  void insert(RenderBox child, {RenderBox after}) {
    super.insert(child, after: after);
    _isChildrenSorted = false;
  }

  @override
  void add(RenderBox child) {
    super.add(child);
    _isChildrenSorted = false;
  }

  @override
  void addAll(List<RenderBox> children) {
    super.addAll(children);
    _isChildrenSorted = false;
  }

  @override
  void remove(RenderBox child) {
    if (child is RenderBoxModel) {
      if (child.renderPositionHolder != null) {
        (child.renderPositionHolder.parent as ContainerRenderObjectMixin)?.remove(child.renderPositionHolder);
      }
    }
    super.remove(child);
    _isChildrenSorted = false;
  }

  @override
  void removeAll() {
    super.removeAll();
    _isChildrenSorted = false;
  }

  void move(RenderBox child, {RenderBox after}) {
    super.move(child, after: after);
    _isChildrenSorted = false;
  }

  void sortChildrenByZIndex() {
    List<RenderObject> children = getChildrenAsList();
    children.sort((RenderObject prev, RenderObject next) {
      RenderLayoutParentData prevParentData = prev.parentData;
      RenderLayoutParentData nextParentData = next.parentData;
      // Place positioned element after non positioned element
      if (prevParentData.position == CSSPositionType.static && nextParentData.position != CSSPositionType.static) {
        return -1;
      }
      if (prevParentData.position != CSSPositionType.static && nextParentData.position == CSSPositionType.static) {
        return 1;
      }
      // z-index applies to flex-item ignoring position property
      int prevZIndex = prevParentData.zIndex ?? 0;
      int nextZIndex = nextParentData.zIndex ?? 0;
      return prevZIndex - nextZIndex;
    });
    sortedChildren = children;
  }

  // Get all children as a list and detach them all.
  List<RenderObject> getDetachedChildrenAsList() {
    List<RenderObject> children = getChildrenAsList();
    removeAll();
    return children;
  }

  @override
  double computeDistanceToActualBaseline(TextBaseline baseline) {
    return computeDistanceToHighestActualBaseline(baseline);
  }

  /// Baseline rule is as follows:
  /// 1. Loop children to find baseline, if child is block-level find the nearest non block-level children's height
  /// as baseline
  /// 2. If child is text-box, use text's baseline
  double computeDistanceToHighestActualBaseline(TextBaseline baseline) {
    double result;
    RenderBox child = firstChild;
    while (child != null) {
      final RenderLayoutParentData childParentData = child.parentData;

      // Whether child is inline-level including text box
      bool isChildInline = true;
      if (child is RenderBoxModel) {
        CSSDisplay childDisplay = CSSSizing.getElementRealDisplayValue(child.targetId, elementManager);
        if (childDisplay == CSSDisplay.block || childDisplay == CSSDisplay.flex) {
          isChildInline = false;
        }
      }

      // Block level and positioned element doesn't involve in baseline alignment
      if (childParentData.isPositioned) {
        child = childParentData.nextSibling;
        continue;
      }

      double childDistance = child.getDistanceToActualBaseline(baseline);
      // Use child's height if child has no baseline and not block-level
      // Text box always has baseline
      if (childDistance == null && isChildInline && child is RenderBoxModel && child.contentSize != null) {
        // Flutter only allow access size of direct children, so cannot use child.size
        Size childSize = child.getBoxSize(child.contentSize);
        childDistance = childSize.height;
      }

      if (childDistance != null) {
        childDistance += childParentData.offset.dy;
        if (result != null)
          result = math.min(result, childDistance);
        else
          result = childDistance;
      }
      child = childParentData.nextSibling;
    }
    return result;
  }
}

mixin RenderBoxModelBase on RenderBox {
  // id of current element
  int targetId;
  int contextId;
}

class RenderBoxModel extends RenderBox
    with
        RenderBoxModelBase,
        RenderPaddingMixin,
        RenderMarginMixin,
        RenderBoxDecorationMixin,
        RenderTransformMixin,
        RenderOverflowMixin,
        RenderOpacityMixin,
        RenderIntersectionObserverMixin,
        RenderContentVisibility,
        RenderVisibilityMixin,
        RenderPointerListenerMixin,
        RenderColorFilter,
        RenderImageFilter,
        RenderObjectWithControllerMixin {
  RenderBoxModel({
    int targetId,
    this.style,
    this.elementManager,
  })  : assert(targetId != null),
        super() {
    this.targetId = targetId;
    contextId = elementManager.contextId;
  }

  @override
  bool get alwaysNeedsCompositing => intersectionAlwaysNeedsCompositing() || opacityAlwaysNeedsCompositing();

  RenderPositionHolder renderPositionHolder;

  bool _debugShouldPaintOverlay = false;

  bool get debugShouldPaintOverlay => _debugShouldPaintOverlay;

  set debugShouldPaintOverlay(bool value) {
    if (value != null && _debugShouldPaintOverlay != value) {
      _debugShouldPaintOverlay = value;
      markNeedsPaint();
    }
  }

  bool _debugHasBoxLayout = false;

  int childPaintDuration = 0;
  int childLayoutDuration = 0;

  BoxConstraints _contentConstraints;

  BoxConstraints get contentConstraints {
    assert(_debugHasBoxLayout, 'can not access contentConstraints, RenderBoxModel has not layout: ${toString()}');
    assert(_contentConstraints != null);
    return _contentConstraints;
  }

  CSSDisplay _display;

  CSSDisplay get display => _display;

  set display(CSSDisplay value) {
    if (value == null) return;
    if (_display != value) {
      markNeedsLayout();
      _display = value;
    }
  }

  /// Whether need to recalculate gradient when setting style used in cases
  /// when linear-gradient has length specified and layout has no size in gradient direction
  /// such as 'linear-gradient(to right, red 0px, red 50px, orange 50px, orange 80px)' and style has no width set
  bool _recalGradient = false;

  bool get recalGradient => _recalGradient;

  set recalGradient(bool value) {
    if (value == null) return;
    if (_recalGradient != value) {
      _recalGradient = value;
    }
  }

  // Element style;
  CSSStyleDeclaration style;

  ElementManager elementManager;

  BoxSizeType get widthSizeType {
    bool widthDefined = width != null;
    return widthDefined ? BoxSizeType.specified : BoxSizeType.automatic;
  }

  BoxSizeType get heightSizeType {
    bool heightDefined = height != null;
    return heightDefined ? BoxSizeType.specified : BoxSizeType.automatic;
  }

  // Positioned holder box ref.
  RenderPositionHolder positionedHolder;

  T copyWith<T extends RenderBoxModel>(T copiedRenderBoxModel) {
    if (renderPositionHolder != null) {
      renderPositionHolder.realDisplayedBox = copiedRenderBoxModel;
    }

    return copiedRenderBoxModel

      // Copy Sizing
      ..width = width
      ..height = height
      ..minWidth = minWidth
      ..minHeight = minHeight
      ..maxWidth = maxWidth
      ..maxHeight = maxHeight

      // Copy padding
      ..padding = padding

      // Copy margin
      ..margin = margin

      // Copy Border
      ..borderEdge = borderEdge
      ..decoration = decoration
      ..cssBoxDecoration = cssBoxDecoration
      ..position = position
      ..configuration = configuration
      ..boxPainter = boxPainter

      // Copy background
      ..backgroundClip = backgroundClip
      ..backgroundOrigin = backgroundOrigin

      // Copy overflow
      ..scrollListener = scrollListener
      ..clipX = clipX
      ..clipY = clipY
      ..enableScrollX = enableScrollX
      ..enableScrollY = enableScrollY
      ..scrollOffsetX = scrollOffsetX
      ..scrollOffsetY = scrollOffsetY

      // Copy pointer listener
      ..onPointerDown = onPointerDown
      ..onPointerCancel = onPointerCancel
      ..onPointerUp = onPointerUp
      ..onPointerMove = onPointerMove
      ..onPointerSignal = onPointerSignal

      // Copy transform
      ..transform = transform
      ..origin = origin
      ..alignment = alignment

      // Copy display
      ..display = display

      // Copy ContentVisibility
      ..contentVisibility = contentVisibility

      // Copy renderPositionHolder
      ..renderPositionHolder = renderPositionHolder
      // Copy parentData
      ..parentData = parentData;
  }

  double _width;

  double get width {
    return _width;
  }

  set width(double value) {
    if (_width == value) return;
    _width = value;

    markNeedsLayout();
  }

  double _height;

  double get height {
    return _height;
  }

  set height(double value) {
    if (_height == value) return;
    _height = value;
    markNeedsLayout();
  }

  // Boxes which have intrinsic ratio
  double _intrinsicWidth;

  double get intrinsicWidth {
    return _intrinsicWidth;
  }

  set intrinsicWidth(double value) {
    if (_intrinsicWidth == value) return;
    _intrinsicWidth = value;
    markNeedsLayout();
  }

  // Boxes which have intrinsic ratio
  double _intrinsicHeight;

  double get intrinsicHeight {
    return _intrinsicHeight;
  }

  set intrinsicHeight(double value) {
    if (_intrinsicHeight == value) return;
    _intrinsicHeight = value;
    markNeedsLayout();
  }

  double _intrinsicRatio;

  double get intrinsicRatio {
    return _intrinsicRatio;
  }

  set intrinsicRatio(double value) {
    if (_intrinsicRatio == value) return;
    _intrinsicRatio = value;
    markNeedsLayout();
  }

  double _minWidth;

  double get minWidth {
    return _minWidth;
  }

  set minWidth(double value) {
    if (_minWidth == value) return;
    _minWidth = value;
    markNeedsLayout();
  }

  double _maxWidth;

  double get maxWidth {
    return _maxWidth;
  }

  set maxWidth(double value) {
    if (_maxWidth == value) return;
    _maxWidth = value;
    markNeedsLayout();
  }

  double _minHeight;

  double get minHeight {
    return _minHeight;
  }

  set minHeight(double value) {
    if (_minHeight == value) return;
    _minHeight = value;
    markNeedsLayout();
  }

  double _maxHeight;

  double get maxHeight {
    return _maxHeight;
  }

  set maxHeight(double value) {
    if (_maxHeight == value) return;
    _maxHeight = value;
    markNeedsLayout();
  }

  // Auto value for min-width
  double autoMinWidth = 0;

  // Auto value for min-height
  double autoMinHeight = 0;

  bool needsLayout = false;

  @override
  void markNeedsLayout() {
    super.markNeedsLayout();
    needsLayout = true;
  }

  @override
  void dropChild(RenderBox child) {
    super.dropChild(child);
    // Loop to mark all the children to needsLayout as flutter did
    if (child is RenderBoxModel) {
      child.cleanRelayoutBoundary();
    }
  }

  void cleanRelayoutBoundary() {
    needsLayout = true;
    visitChildren(_cleanChildRelayoutBoundary);
  }

  static void _cleanChildRelayoutBoundary(RenderObject child) {
    if (child is RenderBoxModel) {
      child.cleanRelayoutBoundary();
    }
  }

  /// Width of render box model calcaluted from style
  static double getContentWidth(RenderBoxModel renderBoxModel) {
    double cropWidth = 0;
    CSSDisplay display = CSSSizing.getElementRealDisplayValue(renderBoxModel.targetId, renderBoxModel.elementManager);
    double width = renderBoxModel.width;
    double minWidth = renderBoxModel.minWidth;
    double maxWidth = renderBoxModel.maxWidth;
    double intrinsicWidth = renderBoxModel.intrinsicWidth;
    double intrinsicRatio = renderBoxModel.intrinsicRatio;
    BoxSizeType heightSizeType = renderBoxModel.heightSizeType;

    void cropMargin(RenderBoxModel renderBoxModel) {
      if (renderBoxModel.margin != null) {
        cropWidth += renderBoxModel.margin.horizontal;
      }
    }

    void cropPaddingBorder(RenderBoxModel renderBoxModel) {
      if (renderBoxModel.borderEdge != null) {
        cropWidth += renderBoxModel.borderEdge.horizontal;
      }
      if (renderBoxModel.padding != null) {
        cropWidth += renderBoxModel.padding.horizontal;
      }
    }

    switch (display) {
      case CSSDisplay.block:
      case CSSDisplay.flex:
      case CSSDisplay.sliver:
        // Get own width if exists else get the width of nearest ancestor width width
        if (renderBoxModel.width != null) {
          cropPaddingBorder(renderBoxModel);
        } else {
          while (true) {
            if (renderBoxModel.parent != null && renderBoxModel.parent is RenderBoxModel) {
              cropMargin(renderBoxModel);
              cropPaddingBorder(renderBoxModel);
              renderBoxModel = renderBoxModel.parent;
            } else {
              break;
            }

            CSSDisplay display =
                CSSSizing.getElementRealDisplayValue(renderBoxModel.targetId, renderBoxModel.elementManager);

            // Set width of element according to parent display
            if (display != CSSDisplay.inline) {
              // Skip to find upper parent
              if (renderBoxModel.width != null) {
                // Use style width
                width = renderBoxModel.width;
                cropPaddingBorder(renderBoxModel);
                break;
              } else if (display == CSSDisplay.inlineBlock ||
                  display == CSSDisplay.inlineFlex ||
                  display == CSSDisplay.sliver) {
                // Collapse width to children
                width = null;
                break;
              }
            }
          }
        }
        break;
      case CSSDisplay.inlineBlock:
      case CSSDisplay.inlineFlex:
        if (renderBoxModel.width != null) {
          width = renderBoxModel.width;
          cropPaddingBorder(renderBoxModel);
        } else {
          width = null;
        }
        break;
      case CSSDisplay.inline:
        width = null;
        break;
      default:
        break;
    }

    if (width == null && intrinsicRatio != null && heightSizeType == BoxSizeType.specified) {
      double height = getContentHeight(renderBoxModel);
      if (height != null) {
        width = height / intrinsicRatio;
      }
    }

    CSSStyleDeclaration style = renderBoxModel.style;
    bool isInline = style[DISPLAY] == INLINE;

    // min-width and max-width doesn't work on inline element
    if (!isInline) {
      if (minWidth != null) {
        if (width == null) {
          // When intrinsicWidth is null and only min-width exists, max constraints should be infinity
          if (intrinsicWidth != null && intrinsicWidth > minWidth) {
            width = intrinsicWidth;
          }
        } else if (width < minWidth) {
          width = minWidth;
        }
      }

      if (maxWidth != null) {
        if (width == null) {
          if (intrinsicWidth == null || intrinsicWidth > maxWidth) {
            // When intrinsicWidth is null, use max-width as max constraints,
            // real width should be compared with its children width when performLayout
            width = maxWidth;
          } else {
            width = intrinsicWidth;
          }
        } else if (width > maxWidth) {
          width = maxWidth;
        }
      }
    }

    if (width != null) {
      return math.max(0, width - cropWidth);
    } else {
      return null;
    }
  }

  /// Height of render box model calcaluted from style
  static double getContentHeight(RenderBoxModel renderBoxModel) {
    CSSDisplay display = CSSSizing.getElementRealDisplayValue(renderBoxModel.targetId, renderBoxModel.elementManager);

    double height = renderBoxModel.height;
    double cropHeight = 0;

    double maxHeight = renderBoxModel.maxHeight;
    double minHeight = renderBoxModel.minHeight;
    double intrinsicHeight = renderBoxModel.intrinsicHeight;
    double intrinsicRatio = renderBoxModel.intrinsicRatio;
    BoxSizeType widthSizeType = renderBoxModel.widthSizeType;

    void cropMargin(RenderBoxModel renderBoxModel) {
      if (renderBoxModel.margin != null) {
        cropHeight += renderBoxModel.margin.vertical;
      }
    }

    void cropPaddingBorder(RenderBoxModel renderBoxModel) {
      if (renderBoxModel.borderEdge != null) {
        cropHeight += renderBoxModel.borderEdge.vertical;
      }
      if (renderBoxModel.padding != null) {
        cropHeight += renderBoxModel.padding.vertical;
      }
    }

    // Inline element has no height
    if (display == CSSDisplay.inline) {
      return null;
    } else if (renderBoxModel.height != null) {
      cropPaddingBorder(renderBoxModel);
    } else {
      while (true) {
        RenderBoxModel current;
        if (renderBoxModel.parent != null && renderBoxModel.parent is RenderBoxModel) {
          cropMargin(renderBoxModel);
          cropPaddingBorder(renderBoxModel);
          current = renderBoxModel;
          renderBoxModel = renderBoxModel.parent;
        } else {
          break;
        }
        if (CSSSizing.isStretchChildHeight(renderBoxModel, current)) {
          if (renderBoxModel.height != null) {
            height = renderBoxModel.height;
            cropPaddingBorder(renderBoxModel);
            break;
          }
        } else {
          break;
        }
      }
    }

    if (height == null && intrinsicRatio != null && widthSizeType == BoxSizeType.specified) {
      double width = getContentWidth(renderBoxModel);
      if (width != null) {
        height = width * intrinsicRatio;
      }
    }

    CSSStyleDeclaration style = renderBoxModel.style;
    bool isInline = style[DISPLAY] == INLINE;

    // max-height and min-height doesn't work on inline element
    if (!isInline) {
      if (minHeight != null) {
        if (height == null) {
          // When intrinsicWidth is null and only min-width exists, max constraints should be infinity
          if (intrinsicHeight != null && intrinsicHeight > minHeight) {
            height = intrinsicHeight;
          }
        } else if (height < minHeight) {
          height = minHeight;
        }
      }

      if (maxHeight != null) {
        if (height == null) {
          // When intrinsicHeight is null, use max-height as max constraints,
          // real height should be compared with its children height when performLayout
          if (intrinsicHeight == null || intrinsicHeight > maxHeight) {
            height = maxHeight;
          } else {
            height = intrinsicHeight;
          }
        } else if (height > maxHeight) {
          height = maxHeight;
        }
      }
    }

    if (height != null) {
      return math.max(0, height - cropHeight);
    } else {
      return null;
    }
  }

  /// Get max constraint width from style, use width or max-width exists if exists,
  /// otherwise calculated from its ancestors
  static double getMaxConstraintWidth(RenderBoxModel renderBoxModel) {
    double maxConstraintWidth = double.infinity;
    double cropWidth = 0;

    void cropMargin(RenderBoxModel renderBoxModel) {
      if (renderBoxModel.margin != null) {
        cropWidth += renderBoxModel.margin.horizontal;
      }
    }

    void cropPaddingBorder(RenderBoxModel renderBoxModel) {
      if (renderBoxModel.borderEdge != null) {
        cropWidth += renderBoxModel.borderEdge.horizontal;
      }
      if (renderBoxModel.padding != null) {
        cropWidth += renderBoxModel.padding.horizontal;
      }
    }

    // Get the nearest width of ancestor with width
    while (true) {
      if (renderBoxModel is RenderBoxModel) {
        CSSDisplay display =
            CSSSizing.getElementRealDisplayValue(renderBoxModel.targetId, renderBoxModel.elementManager);

        // Flex item with flex-shrink 0 and no width/max-width will have infinity constraints
        // even if parents have width
        if (renderBoxModel.parent is RenderFlexLayout) {
          RenderFlexParentData parentData = renderBoxModel.parentData;
          if (parentData.flexShrink == 0 && renderBoxModel.width == null && renderBoxModel.maxWidth == null) {
            break;
          }
        }

        // Get width if width exists and element is not inline
        if (display != CSSDisplay.inline && (renderBoxModel.width != null || renderBoxModel.maxWidth != null)) {
          // Get the min width between width and max-width
          maxConstraintWidth =
              math.min(renderBoxModel.width ?? double.infinity, renderBoxModel.maxWidth ?? double.infinity);
          cropPaddingBorder(renderBoxModel);
          break;
        }
      }

      if (renderBoxModel.parent != null && renderBoxModel.parent is RenderBoxModel) {
        cropMargin(renderBoxModel);
        cropPaddingBorder(renderBoxModel);
        renderBoxModel = renderBoxModel.parent;
      } else {
        break;
      }
    }

    if (maxConstraintWidth != double.infinity) {
      maxConstraintWidth = maxConstraintWidth - cropWidth;
    }

    return maxConstraintWidth;
  }

  void setMaxScrollableSize(double width, double height) {
    assert(width != null);
    assert(height != null);

    maxScrollableSize = Size(width + paddingLeft + paddingRight, height + paddingTop + paddingBottom);
  }

  // Box size equals to RenderBox.size to avoid flutter complain when read size property.
  Size _boxSize;

  Size get boxSize {
    assert(_boxSize != null, 'box does not have laid out.');
    return _boxSize;
  }

  set size(Size value) {
    _boxSize = value;
    super.size = value;
  }

  Size getBoxSize(Size contentSize) {
    Size boxSize = _contentSize = contentConstraints.constrain(contentSize);

    scrollableViewportSize =
        Size(_contentSize.width + paddingLeft + paddingRight, _contentSize.height + paddingTop + paddingBottom);

    if (padding != null) {
      boxSize = wrapPaddingSize(boxSize);
    }
    if (borderEdge != null) {
      boxSize = wrapBorderSize(boxSize);
    }
    return constraints.constrain(boxSize);
  }

  // The contentSize of layout box
  Size _contentSize;

  Size get contentSize {
    if (_contentSize == null) {
      return Size(0, 0);
    }
    return _contentSize;
  }

  double get clientWidth {
    double width = contentSize.width;
    if (padding != null) {
      width += padding.horizontal;
    }
    return width;
  }

  double get clientHeight {
    double height = contentSize.height;
    if (padding != null) {
      height += padding.vertical;
    }
    return height;
  }

  // Base layout methods to compute content constraints before content box layout.
  // Call this method before content box layout.
  BoxConstraints beforeLayout() {
    _debugHasBoxLayout = true;
    BoxConstraints boxConstraints = constraints;
    // Deflate border constraints.
    boxConstraints = deflateBorderConstraints(boxConstraints);

    // Deflate padding constraints.
    boxConstraints = deflatePaddingConstraints(boxConstraints);

    final double contentWidth = getContentWidth(this);
    final double contentHeight = getContentHeight(this);

    if (contentWidth != null || contentHeight != null) {
      double minWidth;
      double maxWidth;
      double minHeight;
      double maxHeight;

      if (boxConstraints.hasTightWidth) {
        minWidth = maxWidth = boxConstraints.maxWidth;
      } else if (contentWidth != null) {
        minWidth = 0.0;
        maxWidth = contentWidth;
      } else {
        minWidth = 0.0;
        maxWidth = constraints.maxWidth;
      }

      if (boxConstraints.hasTightHeight) {
        minHeight = maxHeight = boxConstraints.maxHeight;
      } else if (contentHeight != null) {
        minHeight = 0.0;
        maxHeight = contentHeight;
      } else {
        minHeight = 0.0;
        maxHeight = boxConstraints.maxHeight;
      }

      // max and min size of intrinsc element should respect intrinsc ratio of each other
      if (intrinsicRatio != null) {
        if (this.minWidth != null && this.minHeight == null) {
          minHeight = minWidth * intrinsicRatio;
        }
        if (this.maxWidth != null && this.maxHeight == null) {
          maxHeight = maxWidth * intrinsicRatio;
        }
        if (this.minWidth == null && this.minHeight != null) {
          minWidth = minHeight / intrinsicRatio;
        }
        if (this.maxWidth == null && this.maxHeight != null) {
          maxWidth = maxHeight / intrinsicRatio;
        }
      }

      _contentConstraints =
          BoxConstraints(minWidth: minWidth, maxWidth: maxWidth, minHeight: minHeight, maxHeight: maxHeight);
    } else {
      _contentConstraints = boxConstraints;
    }

    return _contentConstraints;
  }

  @override
  void applyPaintTransform(RenderBox child, Matrix4 transform) {
    super.applyPaintTransform(child, transform);
    applyOverflowPaintTransform(child, transform);
    applyEffectiveTransform(child, transform);
  }

  // The max scrollable size.
  Size _maxScrollableSize = Size.zero;

  Size get maxScrollableSize => _maxScrollableSize;

  set maxScrollableSize(Size value) {
    assert(value != null);
    _maxScrollableSize = value;
  }

  Size _scrollableViewportSize;

  Size get scrollableViewportSize => _scrollableViewportSize;

  set scrollableViewportSize(Size value) {
    assert(value != null);
    _scrollableViewportSize = value;
  }

  // hooks when content box had layout.
  void didLayout() {
    if (clipX || clipY) {
      setUpOverflowScroller(maxScrollableSize, scrollableViewportSize);
    }

    if (positionedHolder != null) {
      // Make position holder preferred size equal to current element boundary size.
      positionedHolder.preferredSize = Size.copy(size);
    }

    // Positioned renderBoxModel will not trigger parent to relayout. Needs to update it's offset for itself.
    if (parentData is RenderLayoutParentData) {
      RenderLayoutParentData selfParentData = parentData;
      RenderBoxModel parentBox = parent;
      if (selfParentData.isPositioned && parentBox.hasSize) {
        CSSPositionedLayout.applyPositionedChildOffset(parentBox, this, parentBox.boxSize, parentBox.borderEdge);
      }
    }

    needsLayout = false;
  }

  void setMaximumScrollableSizeForPositionedChild(RenderLayoutParentData childParentData, Size childSize) {
    double maxScrollableX = maxScrollableSize.width;
    double maxScrollableY = maxScrollableSize.height;
    if (childParentData.left != null) {
      maxScrollableX = math.max(maxScrollableX, childParentData.left + childSize.width);
    }

    if (childParentData.right != null) {
      maxScrollableX = math.max(maxScrollableX, -childParentData.right + _contentSize.width);
    }

    if (childParentData.top != null) {
      maxScrollableY = math.max(maxScrollableY, childParentData.top + childSize.height);
    }
    if (childParentData.bottom != null) {
      maxScrollableY = math.max(maxScrollableY, -childParentData.bottom + _contentSize.height);
    }

    maxScrollableSize = Size(maxScrollableX, maxScrollableY);
  }

  bool get isCSSDisplayNone {
    return display != null && display == CSSDisplay.none;
  }

  /// [RenderLayoutBox] real paint things after basiclly paint box model.
  /// Override which to paint layout or intrinsic things.
  /// Used by [RenderIntrinsic], [RenderFlowLayout], [RenderFlexLayout].
  void performPaint(PaintingContext context, Offset offset) {
    throw FlutterError('Please impl performPaint of $runtimeType.');
  }

  @override
  void paint(PaintingContext context, Offset offset) {
    if (kProfileMode) {
      childPaintDuration = 0;
      PerformanceTiming.instance(contextId).mark(PERF_PAINT_START, uniqueId: targetId);
    }
    if (isCSSDisplayNone || isCSSVisibilityHidden) {
      PerformanceTiming.instance(contextId).mark(PERF_PAINT_END, uniqueId: targetId);
      return;
    };
    paintBoxModel(context, offset);
    if (kProfileMode) {
      int amendEndTime = DateTime.now().microsecondsSinceEpoch - childPaintDuration;
      PerformanceTiming.instance(contextId).mark(PERF_PAINT_END, uniqueId: targetId, startTime: amendEndTime);
    }
  }

  void debugPaintOverlay(PaintingContext context, Offset offset) {
    Rect overlayRect = Rect.fromLTWH(offset.dx, offset.dy, size.width, size.height);
    context.addLayer(InspectorOverlayLayer(
      overlayRect: overlayRect,
    ));
  }

  void paintBoxModel(PaintingContext context, Offset offset) {
    paintColorFilter(context, offset, _chainPaintImageFilter);
  }

  void _chainPaintImageFilter(PaintingContext context, Offset offset) {
    paintImageFilter(context, offset, _chainPaintIntersectionObserver);
  }

  void _chainPaintIntersectionObserver(PaintingContext context, Offset offset) {
    paintIntersectionObserver(context, offset, _chainPaintTransform);
  }

  void _chainPaintTransform(PaintingContext context, Offset offset) {
    paintTransform(context, offset, _chainPaintOpacity);
  }

  void _chainPaintOpacity(PaintingContext context, Offset offset) {
    paintOpacity(context, offset, _chainPaintDecoration);
  }

  void _chainPaintDecoration(PaintingContext context, Offset offset) {
    if (kProfileMode) {
      PerformanceTiming.instance(contextId).mark(PERF_PAINT_DECORATION_START, uniqueId: targetId);
    }

    EdgeInsets resolvedPadding = padding != null ? padding.resolve(TextDirection.ltr) : null;
    paintDecoration(context, offset, resolvedPadding, style);

    if (kProfileMode) {
      PerformanceTiming.instance(contextId).mark(PERF_PAINT_DECORATION_END, uniqueId: targetId);
    }

    _chainPaintOverflow(context, offset);
  }

  void _chainPaintOverflow(PaintingContext context, Offset offset) {
    EdgeInsets borderEdge = EdgeInsets.fromLTRB(borderLeft, borderTop, borderRight, borderLeft);

    bool hasLocalAttachment = CSSBackground.hasLocalBackgroundImage(style);
    if (hasLocalAttachment) {
      paintOverflow(context, offset, borderEdge, decoration, _chainPaintBackground);
    } else {
      paintOverflow(context, offset, borderEdge, decoration, _chainPaintContentVisibility);
    }
  }

  void _chainPaintBackground(PaintingContext context, Offset offset) {
    if (kProfileMode) {
      PerformanceTiming.instance(contextId).mark(PERF_PAINT_BACKGROUND_START, uniqueId: targetId);
    }
    EdgeInsets resolvedPadding = padding != null ? padding.resolve(TextDirection.ltr) : null;
    paintBackground(context, offset, resolvedPadding, style);

    if (kProfileMode) {
      PerformanceTiming.instance(contextId).mark(PERF_PAINT_BACKGROUND_END, uniqueId: targetId);
    }

    _chainPaintContentVisibility(context, offset);
  }

  void _chainPaintContentVisibility(PaintingContext context, Offset offset) {
    paintContentVisibility(context, offset, _chainPaintOverlay);
  }

  void _chainPaintOverlay(PaintingContext context, Offset offset) {
    if (kProfileMode) {
      PerformanceTiming.instance(contextId).mark(PERF_PERFORM_PAINT_START, uniqueId: targetId);
    }

    performPaint(context, offset);

    if (kProfileMode) {
      PerformanceTiming.instance(contextId).mark(PERF_PERFORM_PAINT_END,
          uniqueId: targetId, startTime: DateTime.now().microsecondsSinceEpoch - childPaintDuration);
    }

    if (_debugShouldPaintOverlay) {
      debugPaintOverlay(context, offset);
    }
  }

  @override
  void detach() {
    disposePainter();
    super.detach();
  }

  Offset getTotalScrollOffset() {
    double top = scrollTop;
    double left = scrollLeft;
    AbstractNode parentNode = parent;
    while (parentNode is RenderBoxModel) {
      top += (parentNode as RenderBoxModel).scrollTop;
      left += (parentNode as RenderBoxModel).scrollLeft;

      parentNode = parentNode.parent;
    }
    return Offset(left, top);
  }

  @override
  bool hitTest(BoxHitTestResult result, {@required Offset position}) {
    if (!hasSize ||
        !contentVisibilityHitTest(result, position: position) ||
        !visibilityHitTest(result, position: position)) {
      return false;
    }

    assert(() {
      if (!hasSize) {
        if (debugNeedsLayout) {
          throw FlutterError.fromParts(<DiagnosticsNode>[
            ErrorSummary('Cannot hit test a render box that has never been laid out.'),
            describeForError('The hitTest() method was called on this RenderBox'),
            ErrorDescription("Unfortunately, this object's geometry is not known at this time, "
                'probably because it has never been laid out. '
                'This means it cannot be accurately hit-tested.'),
            ErrorHint('If you are trying '
                'to perform a hit test during the layout phase itself, make sure '
                "you only hit test nodes that have completed layout (e.g. the node's "
                'children, after their layout() method has been called).'),
          ]);
        }
        throw FlutterError.fromParts(<DiagnosticsNode>[
          ErrorSummary('Cannot hit test a render box with no size.'),
          describeForError('The hitTest() method was called on this RenderBox'),
          ErrorDescription('Although this node is not marked as needing layout, '
              'its size is not set.'),
          ErrorHint('A RenderBox object must have an '
              'explicit size before it can be hit-tested. Make sure '
              'that the RenderBox in question sets its size during layout.'),
        ]);
      }
      return true;
    }());

    bool isHit = result.addWithPaintTransform(
      transform: transform != null ? getEffectiveTransform() : Matrix4.identity(),
      position: position,
      hitTest: (BoxHitTestResult result, Offset trasformPosition) {
        return result.addWithPaintOffset(
<<<<<<< HEAD
            offset: Offset(-scrollLeft, -scrollTop),
            position: position,
            hitTest: (BoxHitTestResult result, Offset position) {
              CSSPositionType positionType = CSSPositionedLayout.parsePositionType(style[POSITION]);
              if (positionType == CSSPositionType.fixed) {
                position -= getTotalScrollOffset();
              }

              if (hitTestChildren(result, position: position) || hitTestSelf(position)) {
                result.add(BoxHitTestEntry(this, position));
                return true;
              }
              return false;
            });
=======
          offset: Offset(-scrollLeft, -scrollTop),
          position: trasformPosition,
          hitTest: (BoxHitTestResult result, Offset position) {
            CSSPositionType positionType = CSSPositionedLayout.parsePositionType(style[POSITION]);
            if (positionType == CSSPositionType.fixed) {
              position -= getTotalScrollOffset();
            }

            // addWithPaintOffset is to add an offset to the child node, the calculation itself does not need to bring an offset.
            if (hitTestChildren(result, position: position) || hitTestSelf(trasformPosition)) {
              result.add(BoxHitTestEntry(this, position));
              return true;
            }
            return false;
          }
        );
>>>>>>> 29101491
      },
    );

    return isHit;
  }

  // Determine whether the hittest position is within the visible area of the parent node in scroll.
  bool isParentViewContainsPosition (Offset position) {
    AbstractNode parentNode = parent;
    final globalPosition = localToGlobal(position);
    bool isContainsPosition = true;
    while (parentNode is RenderBoxModel) {
      final node =(parentNode as RenderBoxModel);
      if (node.clipX || node.clipY) {
        isContainsPosition &= node.size.contains(node.globalToLocal(globalPosition));
      }
      parentNode = parentNode.parent;
    }
    return isContainsPosition;
  }

  @override
  bool hitTestSelf(Offset position) {
    // Prioritize whether position belongs to the current size, so that each node does not need to traverse all its superiors.
    return size.contains(position) && isParentViewContainsPosition(position);
  }

  Future<Image> toImage({double pixelRatio = 1.0}) {
    assert(layer != null);
    assert(isRepaintBoundary);
    final OffsetLayer offsetLayer = layer as OffsetLayer;
    return offsetLayer.toImage(Offset.zero & size, pixelRatio: pixelRatio);
  }

  @override
  void handleEvent(PointerEvent event, HitTestEntry entry) {
    super.handleEvent(event, entry);
    if (pointerListener != null) {
      pointerListener(event);
    }
  }

  @override
  void debugFillProperties(DiagnosticPropertiesBuilder properties) {
    super.debugFillProperties(properties);
    properties.add(DiagnosticsProperty('targetId', targetId, missingIfNull: true));
    properties.add(DiagnosticsProperty('style', style, tooltip: style.toString(), missingIfNull: true));
    properties.add(DiagnosticsProperty('display', display, missingIfNull: true));
    properties.add(DiagnosticsProperty('contentSize', _contentSize));
    properties.add(DiagnosticsProperty('contentConstraints', _contentConstraints, missingIfNull: true));
    properties.add(DiagnosticsProperty('widthSizeType', widthSizeType, missingIfNull: true));
    properties.add(DiagnosticsProperty('heightSizeType', heightSizeType, missingIfNull: true));
    properties.add(DiagnosticsProperty('maxScrollableSize', maxScrollableSize, missingIfNull: true));

    if (renderPositionHolder != null) properties.add(DiagnosticsProperty('renderPositionHolder', renderPositionHolder));
    if (padding != null) properties.add(DiagnosticsProperty('padding', padding));
    if (width != null) properties.add(DiagnosticsProperty('width', width));
    if (height != null) properties.add(DiagnosticsProperty('height', height));
    if (intrinsicWidth != null) properties.add(DiagnosticsProperty('intrinsicWidth', intrinsicWidth));
    if (intrinsicHeight != null) properties.add(DiagnosticsProperty('intrinsicHeight', intrinsicHeight));
    if (intrinsicRatio != null) properties.add(DiagnosticsProperty('intrinsicRatio', intrinsicRatio));
    if (maxWidth != null) properties.add(DiagnosticsProperty('maxWidth', maxWidth));
    if (minWidth != null) properties.add(DiagnosticsProperty('minWidth', minWidth));
    if (maxHeight != null) properties.add(DiagnosticsProperty('maxHeight', maxHeight));
    if (minHeight != null) properties.add(DiagnosticsProperty('minHeight', minHeight));

    debugPaddingProperties(properties);
    debugBoxDecorationProperties(properties);
    debugVisibilityProperties(properties);
    debugOverflowProperties(properties);
    debugMarginProperties(properties);
    debugTransformProperties(properties);
    debugOpacityProperties(properties);
  }
}<|MERGE_RESOLUTION|>--- conflicted
+++ resolved
@@ -1199,22 +1199,6 @@
       position: position,
       hitTest: (BoxHitTestResult result, Offset trasformPosition) {
         return result.addWithPaintOffset(
-<<<<<<< HEAD
-            offset: Offset(-scrollLeft, -scrollTop),
-            position: position,
-            hitTest: (BoxHitTestResult result, Offset position) {
-              CSSPositionType positionType = CSSPositionedLayout.parsePositionType(style[POSITION]);
-              if (positionType == CSSPositionType.fixed) {
-                position -= getTotalScrollOffset();
-              }
-
-              if (hitTestChildren(result, position: position) || hitTestSelf(position)) {
-                result.add(BoxHitTestEntry(this, position));
-                return true;
-              }
-              return false;
-            });
-=======
           offset: Offset(-scrollLeft, -scrollTop),
           position: trasformPosition,
           hitTest: (BoxHitTestResult result, Offset position) {
@@ -1231,7 +1215,6 @@
             return false;
           }
         );
->>>>>>> 29101491
       },
     );
 
