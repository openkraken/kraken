--- conflicted
+++ resolved
@@ -17,14 +17,9 @@
       result.translate(transformOffset.dx, transformOffset.dy);
     }
     Offset translation;
-<<<<<<< HEAD
     if (transformAlignment != null && transformAlignment != Alignment.topLeft) {
-      translation = hasSize ? transformAlignment.alongSize(size) : Offset.zero;
-=======
-    if (alignment != null && alignment != Alignment.topLeft) {
       // Use boxSize instead of size to avoid Flutter cannot access size beyond parent access warning
-      translation = hasSize ? alignment.alongSize(boxSize) : Offset.zero;
->>>>>>> 756f7699
+      translation = hasSize ? transformAlignment.alongSize(boxSize) : Offset.zero;
       result.translate(translation.dx, translation.dy);
     }
 
