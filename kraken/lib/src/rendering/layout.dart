/*
 * Copyright (C) 2019-present Alibaba Inc. All rights reserved.
 * Author: Kraken Team.
 */
import 'dart:ui';
import 'dart:math' as math;

import 'package:flutter/foundation.dart';
import 'package:flutter/rendering.dart';
import 'package:kraken/rendering.dart';
import 'package:kraken/element.dart';
import 'package:kraken/style.dart';

class _RunMetrics {
  _RunMetrics(this.mainAxisExtent, this.crossAxisExtent, this.childCount);

  final double mainAxisExtent;
  final double crossAxisExtent;
  final int childCount;
}

class RenderLayoutParentData extends ContainerBoxParentData<RenderBox> {
  /// Row index of child when wrapping
  int runIndex = 0;

  @override
  String toString() => '${super.toString()}; runIndex: $runIndex;';
}

/// Impl flow layout algorithm.
class RenderFlowLayout extends RenderBox
    with
        ContainerRenderObjectMixin<RenderBox, RenderLayoutParentData>,
        RenderBoxContainerDefaultsMixin<RenderBox, RenderLayoutParentData>,
        ElementStyleMixin,
        RelativeStyleMixin {
  RenderFlowLayout({
    List<RenderBox> children,
    MainAxisAlignment mainAxisAlignment = MainAxisAlignment.start,
    TextDirection textDirection = TextDirection.ltr,
    Axis direction = Axis.horizontal,
    double spacing = 0.0,
    MainAxisAlignment runAlignment = MainAxisAlignment.start,
    double runSpacing = 0.0,
    CrossAxisAlignment crossAxisAlignment = CrossAxisAlignment.start,
    VerticalDirection verticalDirection = VerticalDirection.down,
    this.style,
    this.nodeId,
  })  : assert(direction != null),
        assert(mainAxisAlignment != null),
        assert(spacing != null),
        assert(runAlignment != null),
        assert(runSpacing != null),
        assert(crossAxisAlignment != null),
        _direction = direction,
        _mainAxisAlignment = mainAxisAlignment,
        _spacing = spacing,
        _runAlignment = runAlignment,
        _runSpacing = runSpacing,
        _crossAxisAlignment = crossAxisAlignment,
        _textDirection = textDirection,
        _verticalDirection = verticalDirection {
    addAll(children);
  }

  // Element style;
  CSSStyleDeclaration style;

  // id of current element
  int nodeId;

  /// The direction to use as the main axis.
  ///
  /// For example, if [direction] is [Axis.horizontal], the default, the
  /// children are placed adjacent to one another in a horizontal run until the
  /// available horizontal space is consumed, at which point a subsequent
  /// children are placed in a new run vertically adjacent to the previous run.
  Axis get direction => _direction;
  Axis _direction;
  set direction(Axis value) {
    assert(value != null);
    if (_direction == value) return;
    _direction = value;
    markNeedsLayout();
  }

  /// How the children within a run should be placed in the main axis.
  ///
  /// For example, if [mainAxisAlignment] is [MainAxisAlignment.center], the children in
  /// each run are grouped together in the center of their run in the main axis.
  ///
  /// Defaults to [MainAxisAlignment.start].
  ///
  /// See also:
  ///
  ///  * [runAlignment], which controls how the runs are placed relative to each
  ///    other in the cross axis.
  ///  * [crossAxisAlignment], which controls how the children within each run
  ///    are placed relative to each other in the cross axis.
  MainAxisAlignment get mainAxisAlignment => _mainAxisAlignment;
  MainAxisAlignment _mainAxisAlignment;
  set mainAxisAlignment(MainAxisAlignment value) {
    assert(value != null);
    if (_mainAxisAlignment == value) return;
    _mainAxisAlignment = value;
    markNeedsLayout();
  }

  /// How much space to place between children in a run in the main axis.
  ///
  /// For example, if [spacing] is 10.0, the children will be spaced at least
  /// 10.0 logical pixels apart in the main axis.
  ///
  /// If there is additional free space in a run (e.g., because the wrap has a
  /// minimum size that is not filled or because some runs are longer than
  /// others), the additional free space will be allocated according to the
  /// [mainAxisAlignment].
  ///
  /// Defaults to 0.0.
  double get spacing => _spacing;
  double _spacing;
  set spacing(double value) {
    assert(value != null);
    if (_spacing == value) return;
    _spacing = value;
    markNeedsLayout();
  }

  /// How the runs themselves should be placed in the cross axis.
  ///
  /// For example, if [runAlignment] is [MainAxisAlignment.center], the runs are
  /// grouped together in the center of the overall [RenderWrap] in the cross
  /// axis.
  ///
  /// Defaults to [MainAxisAlignment.start].
  ///
  /// See also:
  ///
  ///  * [mainAxisAlignment], which controls how the children within each run are placed
  ///    relative to each other in the main axis.
  ///  * [crossAxisAlignment], which controls how the children within each run
  ///    are placed relative to each other in the cross axis.
  MainAxisAlignment get runAlignment => _runAlignment;
  MainAxisAlignment _runAlignment;
  set runAlignment(MainAxisAlignment value) {
    assert(value != null);
    if (_runAlignment == value) return;
    _runAlignment = value;
    markNeedsLayout();
  }

  /// How much space to place between the runs themselves in the cross axis.
  ///
  /// For example, if [runSpacing] is 10.0, the runs will be spaced at least
  /// 10.0 logical pixels apart in the cross axis.
  ///
  /// If there is additional free space in the overall [RenderWrap] (e.g.,
  /// because the wrap has a minimum size that is not filled), the additional
  /// free space will be allocated according to the [runAlignment].
  ///
  /// Defaults to 0.0.
  double get runSpacing => _runSpacing;
  double _runSpacing;
  set runSpacing(double value) {
    assert(value != null);
    if (_runSpacing == value) return;
    _runSpacing = value;
    markNeedsLayout();
  }

  /// How the children within a run should be aligned relative to each other in
  /// the cross axis.
  ///
  /// For example, if this is set to [CrossAxisAlignment.end], and the
  /// [direction] is [Axis.horizontal], then the children within each
  /// run will have their bottom edges aligned to the bottom edge of the run.
  ///
  /// Defaults to [CrossAxisAlignment.start].
  ///
  /// See also:
  ///
  ///  * [mainAxisAlignment], which controls how the children within each run are placed
  ///    relative to each other in the main axis.
  ///  * [runAlignment], which controls how the runs are placed relative to each
  ///    other in the cross axis.
  CrossAxisAlignment get crossAxisAlignment => _crossAxisAlignment;
  CrossAxisAlignment _crossAxisAlignment;
  set crossAxisAlignment(CrossAxisAlignment value) {
    assert(value != null);
    if (_crossAxisAlignment == value) return;
    _crossAxisAlignment = value;
    markNeedsLayout();
  }

  /// Determines the order to lay children out horizontally and how to interpret
  /// `start` and `end` in the horizontal direction.
  ///
  /// If the [direction] is [Axis.horizontal], this controls the order in which
  /// children are positioned (left-to-right or right-to-left), and the meaning
  /// of the [mainAxisAlignment] property's [MainAxisAlignment.start] and
  /// [MainAxisAlignment.end] values.
  ///
  /// If the [direction] is [Axis.horizontal], and either the
  /// [mainAxisAlignment] is either [MainAxisAlignment.start] or [MainAxisAlignment.end], or
  /// there's more than one child, then the [textDirection] must not be null.
  ///
  /// If the [direction] is [Axis.vertical], this controls the order in
  /// which runs are positioned, the meaning of the [runAlignment] property's
  /// [MainAxisAlignment.start] and [MainAxisAlignment.end] values, as well as the
  /// [crossAxisAlignment] property's [CrossAxisAlignment.start] and
  /// [CrossAxisAlignment.end] values.
  ///
  /// If the [direction] is [Axis.vertical], and either the
  /// [runAlignment] is either [MainAxisAlignment.start] or [MainAxisAlignment.end], the
  /// [crossAxisAlignment] is either [CrossAxisAlignment.start] or
  /// [CrossAxisAlignment.end], or there's more than one child, then the
  /// [textDirection] must not be null.
  TextDirection get textDirection => _textDirection;
  TextDirection _textDirection;
  set textDirection(TextDirection value) {
    if (_textDirection != value) {
      _textDirection = value;
      markNeedsLayout();
    }
  }

  /// Determines the order to lay children out vertically and how to interpret
  /// `start` and `end` in the vertical direction.
  ///
  /// If the [direction] is [Axis.vertical], this controls which order children
  /// are painted in (down or up), the meaning of the [mainAxisAlignment] property's
  /// [MainAxisAlignment.start] and [MainAxisAlignment.end] values.
  ///
  /// If the [direction] is [Axis.vertical], and either the [mainAxisAlignment]
  /// is either [MainAxisAlignment.start] or [MainAxisAlignment.end], or there's
  /// more than one child, then the [verticalDirection] must not be null.
  ///
  /// If the [direction] is [Axis.horizontal], this controls the order in which
  /// runs are positioned, the meaning of the [runAlignment] property's
  /// [MainAxisAlignment.start] and [MainAxisAlignment.end] values, as well as the
  /// [crossAxisAlignment] property's [CrossAxisAlignment.start] and
  /// [CrossAxisAlignment.end] values.
  ///
  /// If the [direction] is [Axis.horizontal], and either the
  /// [runAlignment] is either [MainAxisAlignment.start] or [MainAxisAlignment.end], the
  /// [crossAxisAlignment] is either [CrossAxisAlignment.start] or
  /// [CrossAxisAlignment.end], or there's more than one child, then the
  /// [verticalDirection] must not be null.
  VerticalDirection get verticalDirection => _verticalDirection;
  VerticalDirection _verticalDirection;
  set verticalDirection(VerticalDirection value) {
    if (_verticalDirection != value) {
      _verticalDirection = value;
      markNeedsLayout();
    }
  }

  bool get _debugHasNecessaryDirections {
    assert(direction != null);
    assert(mainAxisAlignment != null);
    assert(runAlignment != null);
    assert(crossAxisAlignment != null);
    if (firstChild != null && lastChild != firstChild) {
      // i.e. there's more than one child
      switch (direction) {
        case Axis.horizontal:
          assert(textDirection != null,
              'Horizontal $runtimeType with multiple children has a null textDirection, so the layout order is undefined.');
          break;
        case Axis.vertical:
          assert(verticalDirection != null,
              'Vertical $runtimeType with multiple children has a null verticalDirection, so the layout order is undefined.');
          break;
      }
    }
    if (mainAxisAlignment == MainAxisAlignment.start || mainAxisAlignment == MainAxisAlignment.end) {
      switch (direction) {
        case Axis.horizontal:
          assert(textDirection != null,
              'Horizontal $runtimeType with mainAxisAlignment $mainAxisAlignment has a null textDirection, so the mainAxisAlignment cannot be resolved.');
          break;
        case Axis.vertical:
          assert(verticalDirection != null,
              'Vertical $runtimeType with mainAxisAlignment $mainAxisAlignment has a null verticalDirection, so the mainAxisAlignment cannot be resolved.');
          break;
      }
    }
    if (runAlignment == MainAxisAlignment.start ||
        runAlignment == MainAxisAlignment.end) {
      switch (direction) {
        case Axis.horizontal:
          assert(verticalDirection != null,
              'Horizontal $runtimeType with runAlignment $runAlignment has a null verticalDirection, so the mainAxisAlignment cannot be resolved.');
          break;
        case Axis.vertical:
          assert(textDirection != null,
              'Vertical $runtimeType with runAlignment $runAlignment has a null textDirection, so the mainAxisAlignment cannot be resolved.');
          break;
      }
    }
    if (crossAxisAlignment == CrossAxisAlignment.start ||
        crossAxisAlignment == CrossAxisAlignment.end) {
      switch (direction) {
        case Axis.horizontal:
          assert(verticalDirection != null,
              'Horizontal $runtimeType with crossAxisAlignment $crossAxisAlignment has a null verticalDirection, so the mainAxisAlignment cannot be resolved.');
          break;
        case Axis.vertical:
          assert(textDirection != null,
              'Vertical $runtimeType with crossAxisAlignment $crossAxisAlignment has a null textDirection, so the mainAxisAlignment cannot be resolved.');
          break;
      }
    }
    return true;
  }

  @override
  void setupParentData(RenderBox child) {
    if (child.parentData is! RenderLayoutParentData) {
      child.parentData = RenderLayoutParentData();
    }
  }

  double _computeIntrinsicHeightForWidth(double width) {
    assert(direction == Axis.horizontal);
    int runCount = 0;
    double height = 0.0;
    double runWidth = 0.0;
    double runHeight = 0.0;
    int childCount = 0;
    RenderBox child = firstChild;
    while (child != null) {
      final double childWidth = child.getMaxIntrinsicWidth(double.infinity);
      final double childHeight = child.getMaxIntrinsicHeight(childWidth);
      if (runWidth + childWidth > width) {
        height += runHeight;
        if (runCount > 0) height += runSpacing;
        runCount += 1;
        runWidth = 0.0;
        runHeight = 0.0;
        childCount = 0;
      }
      runWidth += childWidth;
      runHeight = math.max(runHeight, childHeight);
      if (childCount > 0) runWidth += spacing;
      childCount += 1;
      child = childAfter(child);
    }
    if (childCount > 0) height += runHeight + runSpacing;
    return height;
  }

  double _computeIntrinsicWidthForHeight(double height) {
    assert(direction == Axis.vertical);
    int runCount = 0;
    double width = 0.0;
    double runHeight = 0.0;
    double runWidth = 0.0;
    int childCount = 0;
    RenderBox child = firstChild;
    while (child != null) {
      final double childHeight = child.getMaxIntrinsicHeight(double.infinity);
      final double childWidth = child.getMaxIntrinsicWidth(childHeight);
      if (runHeight + childHeight > height) {
        width += runWidth;
        if (runCount > 0) width += runSpacing;
        runCount += 1;
        runHeight = 0.0;
        runWidth = 0.0;
        childCount = 0;
      }
      runHeight += childHeight;
      runWidth = math.max(runWidth, childWidth);
      if (childCount > 0) runHeight += spacing;
      childCount += 1;
      child = childAfter(child);
    }
    if (childCount > 0) width += runWidth + runSpacing;
    return width;
  }

  @override
  double computeMinIntrinsicWidth(double height) {
    switch (direction) {
      case Axis.horizontal:
        double width = 0.0;
        RenderBox child = firstChild;
        while (child != null) {
          width = math.max(width, child.getMinIntrinsicWidth(double.infinity));
          child = childAfter(child);
        }
        return width;
      case Axis.vertical:
        return _computeIntrinsicWidthForHeight(height);
    }
    return null;
  }

  @override
  double computeMaxIntrinsicWidth(double height) {
    switch (direction) {
      case Axis.horizontal:
        double width = 0.0;
        RenderBox child = firstChild;
        while (child != null) {
          width += child.getMaxIntrinsicWidth(double.infinity);
          child = childAfter(child);
        }
        return width;
      case Axis.vertical:
        return _computeIntrinsicWidthForHeight(height);
    }
    return null;
  }

  @override
  double computeMinIntrinsicHeight(double width) {
    switch (direction) {
      case Axis.horizontal:
        return _computeIntrinsicHeightForWidth(width);
      case Axis.vertical:
        double height = 0.0;
        RenderBox child = firstChild;
        while (child != null) {
          height =
              math.max(height, child.getMinIntrinsicHeight(double.infinity));
          child = childAfter(child);
        }
        return height;
    }
    return null;
  }

  @override
  double computeMaxIntrinsicHeight(double width) {
    switch (direction) {
      case Axis.horizontal:
        return _computeIntrinsicHeightForWidth(width);
      case Axis.vertical:
        double height = 0.0;
        RenderBox child = firstChild;
        while (child != null) {
          height += child.getMaxIntrinsicHeight(double.infinity);
          child = childAfter(child);
        }
        return height;
    }
    return null;
  }

  @override
  double computeDistanceToActualBaseline(TextBaseline baseline) {
    return defaultComputeDistanceToHighestActualBaseline(baseline);
  }

  double _getMainAxisExtent(RenderBox child) {
    switch (direction) {
      case Axis.horizontal:
        return child.size.width;
      case Axis.vertical:
        return child.size.height;
    }
    return 0.0;
  }

  double _getCrossAxisExtent(RenderBox child) {
    switch (direction) {
      case Axis.horizontal:
        return child.size.height;
      case Axis.vertical:
        return child.size.width;
    }
    return 0.0;
  }

  Offset _getOffset(double mainAxisOffset, double crossAxisOffset) {
    switch (direction) {
      case Axis.horizontal:
        return Offset(mainAxisOffset, crossAxisOffset);
      case Axis.vertical:
        return Offset(crossAxisOffset, mainAxisOffset);
    }
    return Offset.zero;
  }

  double _getChildCrossAxisOffset(bool flipCrossAxis, double runCrossAxisExtent,
      double childCrossAxisExtent) {
    final double freeSpace = runCrossAxisExtent - childCrossAxisExtent;
    switch (crossAxisAlignment) {
      case CrossAxisAlignment.start:
        return flipCrossAxis ? freeSpace : 0.0;
      case CrossAxisAlignment.end:
        return flipCrossAxis ? 0.0 : freeSpace;
      case CrossAxisAlignment.center:
        return freeSpace / 2.0;
      case CrossAxisAlignment.baseline:
        return 0.0;
      case CrossAxisAlignment.stretch:
        return 0.0;
    }
    return 0.0;
  }


  @override
  void performLayout() {
    assert(_debugHasNecessaryDirections);
    RenderBox child = firstChild;
<<<<<<< HEAD
    if (child == null) {
      double constraintWidth = 0;
      String display = style['display'];
      bool isInline = isElementInline(display, nodeId);
      if (!isInline) {
        if (constraints.maxWidth != double.infinity) {
          constraintWidth = constraints.maxWidth;
        } else {
          constraintWidth = getParentWidth(nodeId);
        }
      }

      double constraintHeight = 0;
      double parentHeight = getStretchParentHeight(nodeId);
      if (parentHeight != null) {
        constraintHeight = parentHeight;
      } else if (!isInline) {
        if (style.contains('height')) {
          double height = getCurrentHeight(style);
          if (height != null) {
            constraintHeight = height;
          }
        }
      }

      // calculate size according to element size
      size = constraints.constrain(Size(constraintWidth, constraintHeight));
=======
>>>>>>> 60a612d5

    // If no child exists, stop layout.
    if (child == null) {
      size = Size.zero;
      return;
    }

    BoxConstraints childConstraints;
    double mainAxisLimit = 0.0;
    bool flipMainAxis = false;
    bool flipCrossAxis = false;
    switch (direction) {
      case Axis.horizontal:
        childConstraints = BoxConstraints(maxWidth: constraints.maxWidth);
        if (constraints.maxWidth != double.infinity) {
          mainAxisLimit = constraints.maxWidth;
        } else {
          // calculate max width limit according to element width
          mainAxisLimit = getParentWidth(nodeId);
        }
        if (textDirection == TextDirection.rtl) flipMainAxis = true;
        if (verticalDirection == VerticalDirection.up) flipCrossAxis = true;
        break;
      case Axis.vertical:
        childConstraints = BoxConstraints(maxHeight: constraints.maxHeight);
        mainAxisLimit = constraints.maxHeight;
        if (verticalDirection == VerticalDirection.up) flipMainAxis = true;
        if (textDirection == TextDirection.rtl) flipCrossAxis = true;
        break;
    }
    assert(childConstraints != null);
    assert(mainAxisLimit != null);
    final double spacing = this.spacing;
    final double runSpacing = this.runSpacing;
    final List<_RunMetrics> runMetrics = <_RunMetrics>[];
    double mainAxisExtent = 0.0;
    double crossAxisExtent = 0.0;
    double runMainAxisExtent = 0.0;
    double runCrossAxisExtent = 0.0;
    int childCount = 0;

    RenderBox preChild = null;

    while (child != null) {
      child.layout(childConstraints, parentUsesSize: true);
      final RenderLayoutParentData childParentData = child.parentData;
      final double childMainAxisExtent = _getMainAxisExtent(child);
      final double childCrossAxisExtent = _getCrossAxisExtent(child);
      if (childCount > 0 &&
          (_isBlockElement(child) ||
              _isBlockElement(preChild) ||
              (runMainAxisExtent + spacing + childMainAxisExtent >
                  mainAxisLimit))) {
        mainAxisExtent = math.max(mainAxisExtent, runMainAxisExtent);
        crossAxisExtent += runCrossAxisExtent;
        if (runMetrics.isNotEmpty) crossAxisExtent += runSpacing;
        runMetrics.add(
            _RunMetrics(runMainAxisExtent, runCrossAxisExtent, childCount));
        runMainAxisExtent = 0.0;
        runCrossAxisExtent = 0.0;
        childCount = 0;
      }
      runMainAxisExtent += childMainAxisExtent;
      if (childCount > 0) runMainAxisExtent += spacing;
      runCrossAxisExtent = math.max(runCrossAxisExtent, childCrossAxisExtent);
      childCount += 1;
      childParentData.runIndex = runMetrics.length;
      preChild = child;
      child = childParentData.nextSibling;
    }

    if (childCount > 0) {
      mainAxisExtent = math.max(mainAxisExtent, runMainAxisExtent);
      crossAxisExtent += runCrossAxisExtent;
      if (runMetrics.isNotEmpty) crossAxisExtent += runSpacing;
      runMetrics
          .add(_RunMetrics(runMainAxisExtent, runCrossAxisExtent, childCount));
    }

    final int runCount = runMetrics.length;

    assert(runCount > 0);

    double containerMainAxisExtent = 0.0;
    double containerCrossAxisExtent = 0.0;

    double constraintWidth = mainAxisExtent;
    String display = style['display'];
    bool isInline = isElementInline(display, nodeId);
    if (!isInline) {
      if (constraints.maxWidth != double.infinity) {
        constraintWidth = constraints.maxWidth;
      } else {
        constraintWidth = getParentWidth(nodeId);
      }
      constraintWidth = math.max(mainAxisExtent, constraintWidth);
    }


    double constraintHeight = crossAxisExtent;
    // stretch height to container height if alignItems is stretch
    double parentHeight = getStretchParentHeight(nodeId);
    if (parentHeight != null) {
      constraintHeight = math.max(parentHeight, constraintHeight);
    } else if (!isInline) {
      // Use container height as constraints if exists
      if (style.contains('height')) {
        double height = getCurrentHeight(style);
        if (height != null) {
          constraintHeight = math.max(height, constraintHeight);
        }
      }
    }

    // get container height
    double containerHeight = crossAxisExtent;
    double containerParentHeight = Length.toDisplayPortValue(style['height']);
    if (containerParentHeight != null) {
      containerHeight = containerParentHeight;
    }

    switch (direction) {
      case Axis.horizontal:
        size = constraints.constrain(Size(constraintWidth, constraintHeight));
        containerMainAxisExtent = constraintWidth;
        containerCrossAxisExtent = containerHeight;
        break;
      case Axis.vertical:
        size = constraints.constrain(Size(crossAxisExtent, mainAxisExtent));
        containerMainAxisExtent = containerHeight;
        containerCrossAxisExtent = constraintWidth;
        break;
    }


    final double crossAxisFreeSpace =
        math.max(0.0, containerCrossAxisExtent - crossAxisExtent);
    double runLeadingSpace = 0.0;
    double runBetweenSpace = 0.0;
    switch (runAlignment) {
      case MainAxisAlignment.start:
        break;
      case MainAxisAlignment.end:
        runLeadingSpace = crossAxisFreeSpace;
        break;
      case MainAxisAlignment.center:
        runLeadingSpace = crossAxisFreeSpace / 2.0;
        break;
      case MainAxisAlignment.spaceBetween:
        runBetweenSpace =
            runCount > 1 ? crossAxisFreeSpace / (runCount - 1) : 0.0;
        break;
      case MainAxisAlignment.spaceAround:
        runBetweenSpace = crossAxisFreeSpace / runCount;
        runLeadingSpace = runBetweenSpace / 2.0;
        break;
      case MainAxisAlignment.spaceEvenly:
        runBetweenSpace = crossAxisFreeSpace / (runCount + 1);
        runLeadingSpace = runBetweenSpace;
        break;
    }

    runBetweenSpace += runSpacing;
    double crossAxisOffset = flipCrossAxis
        ? containerCrossAxisExtent - runLeadingSpace
        : runLeadingSpace;

    child = firstChild;
    for (int i = 0; i < runCount; ++i) {
      final _RunMetrics metrics = runMetrics[i];
      final double runMainAxisExtent = metrics.mainAxisExtent;
      final double runCrossAxisExtent = metrics.crossAxisExtent;
      final int childCount = metrics.childCount;

      final double mainAxisFreeSpace =
          math.max(0.0, containerMainAxisExtent - runMainAxisExtent);
      double childLeadingSpace = 0.0;
      double childBetweenSpace = 0.0;

      switch (mainAxisAlignment) {
        case MainAxisAlignment.start:
          break;
        case MainAxisAlignment.end:
          childLeadingSpace = mainAxisFreeSpace;
          break;
        case MainAxisAlignment.center:
          childLeadingSpace = mainAxisFreeSpace / 2.0;
          break;
        case MainAxisAlignment.spaceBetween:
          childBetweenSpace =
              childCount > 1 ? mainAxisFreeSpace / (childCount - 1) : 0.0;
          break;
        case MainAxisAlignment.spaceAround:
          childBetweenSpace = mainAxisFreeSpace / childCount;
          childLeadingSpace = childBetweenSpace / 2.0;
          break;
        case MainAxisAlignment.spaceEvenly:
          childBetweenSpace = mainAxisFreeSpace / (childCount + 1);
          childLeadingSpace = childBetweenSpace;
          break;
      }

      childBetweenSpace += spacing;
      double childMainPosition = flipMainAxis
          ? containerMainAxisExtent - childLeadingSpace
          : childLeadingSpace;

      if (flipCrossAxis) crossAxisOffset -= runCrossAxisExtent;

      while (child != null) {
        final RenderLayoutParentData childParentData = child.parentData;

        if (childParentData.runIndex != i) break;
        final double childMainAxisExtent = _getMainAxisExtent(child);
        final double childCrossAxisExtent = _getCrossAxisExtent(child);
        final double childCrossAxisOffset = _getChildCrossAxisOffset(
            flipCrossAxis, runCrossAxisExtent, childCrossAxisExtent);
        if (flipMainAxis) childMainPosition -= childMainAxisExtent;
        Offset relativeOffset = _getOffset(
            childMainPosition, crossAxisOffset + childCrossAxisOffset);

        CSSStyleDeclaration childStyle;
        if (child is RenderTextBox) {
          childStyle = nodeMap[nodeId].style;
        } else if (child is RenderElementBoundary) {
          int childNodeId = child.nodeId;
          childStyle = nodeMap[childNodeId].style;
        }
        ///apply position relative offset change
        applyRelativeOffset(relativeOffset, child, childStyle);

        if (flipMainAxis)
          childMainPosition -= childBetweenSpace;
        else
          childMainPosition += childMainAxisExtent + childBetweenSpace;
        child = childParentData.nextSibling;
      }

      if (flipCrossAxis)
        crossAxisOffset -= runBetweenSpace;
      else
        crossAxisOffset += runCrossAxisExtent + runBetweenSpace;
    }
  }

  String _getDisplayType(child) {
    String displayType;
    if (child is RenderFlowLayout || child is RenderElementBoundary) {
      displayType = child.style['display'];

      String display = style['display'];
      String flexWrap = style['flexWrap'];
      if ((display == 'flex' || display == 'inline-flex') && flexWrap == 'wrap') {
        displayType = 'inline';
      }
    } else {
      displayType = 'inline';
    }
    return displayType;
  }

  bool _isBlockElement(child) {
    List blockTypes = [
      'block',
      'flex',
    ];
    if (blockTypes.indexOf(_getDisplayType(child)) != -1) {
      return true;
    }
    return false;
  }

  @override
  bool hitTestChildren(BoxHitTestResult result, {Offset position}) {
    return defaultHitTestChildren(result, position: position);
  }

  @override
  void paint(PaintingContext context, Offset offset) {
    // TODO(ianh): move the debug flex overflow paint logic somewhere common so
    // it can be reused here
    defaultPaint(context, offset);
  }

  @override
  void debugFillProperties(DiagnosticPropertiesBuilder properties) {
    super.debugFillProperties(properties);
    properties.add(EnumProperty<Axis>('direction', direction));
    properties.add(EnumProperty<MainAxisAlignment>('mainAxisAlignment', mainAxisAlignment));
    properties.add(DoubleProperty('spacing', spacing));
    properties.add(EnumProperty<MainAxisAlignment>('runAlignment', runAlignment));
    properties.add(DoubleProperty('runSpacing', runSpacing));
    properties.add(DoubleProperty('crossAxisAlignment', runSpacing));
    properties.add(EnumProperty<TextDirection>('textDirection', textDirection,
        defaultValue: null));
    properties.add(EnumProperty<VerticalDirection>(
        'verticalDirection', verticalDirection,
        defaultValue: VerticalDirection.down));
  }
}<|MERGE_RESOLUTION|>--- conflicted
+++ resolved
@@ -506,36 +506,6 @@
   void performLayout() {
     assert(_debugHasNecessaryDirections);
     RenderBox child = firstChild;
-<<<<<<< HEAD
-    if (child == null) {
-      double constraintWidth = 0;
-      String display = style['display'];
-      bool isInline = isElementInline(display, nodeId);
-      if (!isInline) {
-        if (constraints.maxWidth != double.infinity) {
-          constraintWidth = constraints.maxWidth;
-        } else {
-          constraintWidth = getParentWidth(nodeId);
-        }
-      }
-
-      double constraintHeight = 0;
-      double parentHeight = getStretchParentHeight(nodeId);
-      if (parentHeight != null) {
-        constraintHeight = parentHeight;
-      } else if (!isInline) {
-        if (style.contains('height')) {
-          double height = getCurrentHeight(style);
-          if (height != null) {
-            constraintHeight = height;
-          }
-        }
-      }
-
-      // calculate size according to element size
-      size = constraints.constrain(Size(constraintWidth, constraintHeight));
-=======
->>>>>>> 60a612d5
 
     // If no child exists, stop layout.
     if (child == null) {
