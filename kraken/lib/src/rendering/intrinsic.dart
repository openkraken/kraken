--- conflicted
+++ resolved
@@ -56,17 +56,6 @@
 
     beforeLayout();
 
-<<<<<<< HEAD
-    double? width = renderStyle.width.isAuto ? null : renderStyle.width.computedValue;
-    double? height = renderStyle.height.isAuto ? null : renderStyle.height.computedValue;
-    double? minWidth = renderStyle.minWidth.isAuto ? null : renderStyle.minWidth.computedValue;
-    double? maxWidth = renderStyle.maxWidth.isNone ? null : renderStyle.maxWidth.computedValue;
-    double? minHeight = renderStyle.minHeight.isAuto ? null : renderStyle.minHeight.computedValue;
-    double? maxHeight = renderStyle.maxHeight.isNone ? null : renderStyle.maxHeight.computedValue;
-    double? intrinsicRatio = renderStyle.intrinsicRatio;
-
-=======
->>>>>>> 53df9fb4
     if (child != null) {
       late DateTime childLayoutStart;
       if (kProfileMode && PerformanceTiming.enabled()) {
@@ -81,56 +70,7 @@
             childLayoutStart.microsecondsSinceEpoch;
       }
 
-<<<<<<< HEAD
-      setMaxScrollableSize(child!.size);
-
-      CSSDisplay? effectiveDisplay = renderStyle.effectiveDisplay;
-      bool isInlineLevel = effectiveDisplay == CSSDisplay.inlineBlock ||
-          effectiveDisplay == CSSDisplay.inlineFlex;
-
-      double constraintWidth = child!.size.width;
-      double constraintHeight = child!.size.height;
-
-      // Constrain to min-width or max-width if width not exists
-      if (isInlineLevel && maxWidth != null && width == null) {
-        constraintWidth =
-            constraintWidth > maxWidth ? maxWidth : constraintWidth;
-
-        // max-height should respect intrinsic ratio with max-width
-        if (intrinsicRatio != null && maxHeight == null) {
-          constraintHeight = constraintWidth * intrinsicRatio;
-        }
-      } else if (isInlineLevel && minWidth != null && width == null) {
-        constraintWidth =
-            constraintWidth < minWidth ? minWidth : constraintWidth;
-
-        // max-height should respect intrinsic ratio with max-width
-        if (intrinsicRatio != null && minHeight == null) {
-          constraintHeight = constraintWidth * intrinsicRatio;
-        }
-      }
-
-      // Constrain to min-height or max-height if width not exists
-      if (isInlineLevel && maxHeight != null && height == null) {
-        constraintHeight =
-            constraintHeight > maxHeight ? maxHeight : constraintHeight;
-
-        // max-width should respect intrinsic ratio with max-height
-        if (intrinsicRatio != null && maxWidth == null) {
-          constraintWidth = constraintHeight / intrinsicRatio;
-        }
-      } else if (isInlineLevel && minHeight != null && height == null) {
-        constraintHeight =
-            constraintHeight < minHeight ? minHeight : constraintHeight;
-
-        // max-width should respect intrinsic ratio with max-height
-        if (intrinsicRatio != null && minWidth == null) {
-          constraintWidth = constraintHeight / intrinsicRatio;
-        }
-      }
-=======
       Size childSize = child!.size;
->>>>>>> 53df9fb4
 
       setMaxScrollableSize(childSize);
       size = getBoxSize(childSize);
