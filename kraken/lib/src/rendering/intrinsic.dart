/*
 * Copyright (C) 2020-present Alibaba Inc. All rights reserved.
 * Author: Kraken Team.
 */

import 'package:flutter/foundation.dart';
import 'package:kraken/css.dart';
import 'package:flutter/rendering.dart';
import 'package:kraken/dom.dart';
import 'package:kraken/module.dart';
import 'package:kraken/rendering.dart';

class RenderIntrinsic extends RenderBoxModel
    with RenderObjectWithChildMixin<RenderBox>, RenderProxyBoxMixin<RenderBox> {
  RenderIntrinsic(
      int targetId, RenderStyle renderStyle, ElementManager? elementManager)
      : super(
            targetId: targetId,
            renderStyle: renderStyle,
            elementManager: elementManager);

  BoxSizeType get widthSizeType {
    bool widthDefined =
        renderStyle.width != null || (renderStyle.minWidth != null);
    return widthDefined ? BoxSizeType.specified : BoxSizeType.intrinsic;
  }

  BoxSizeType get heightSizeType {
    bool heightDefined =
        renderStyle.height != null || (renderStyle.minHeight != null);
    return heightDefined ? BoxSizeType.specified : BoxSizeType.intrinsic;
  }

  // Set clipX and clipY to true for background cannot overflow beyond the boundary of replaced element
  @override
  bool get clipX => true;

  @override
  bool get clipY => true;

  @override
  void setupParentData(RenderBox child) {
    if (child.parentData is! RenderLayoutParentData) {
      if (child is RenderBoxModel) {
        RenderLayoutParentData parentData = RenderLayoutParentData();
        child.parentData =
            CSSPositionedLayout.getPositionParentData(child, parentData);
        ;
      } else {
        child.parentData = RenderLayoutParentData();
      }
    }
  }

  @override
  void performLayout() {
    if (kProfileMode) {
      childLayoutDuration = 0;
      PerformanceTiming.instance()
          .mark(PERF_INTRINSIC_LAYOUT_START, uniqueId: targetId);
    }

<<<<<<< HEAD
=======
    CSSDisplay? display = renderStyle.display;
    if (display == CSSDisplay.none) {
      size = constraints.smallest;
      if (kProfileMode) {
        PerformanceTiming.instance()
            .mark(PERF_INTRINSIC_LAYOUT_END, uniqueId: targetId);
      }
      return;
    }

>>>>>>> 82620822
    beforeLayout();

    double? width = renderStyle.width;
    double? height = renderStyle.height;
    double? minWidth = renderStyle.minWidth;
    double? minHeight = renderStyle.minHeight;
    double? maxWidth = renderStyle.maxWidth;
    double? maxHeight = renderStyle.maxHeight;

    if (child != null) {
      late DateTime childLayoutStart;
      if (kProfileMode) {
        childLayoutStart = DateTime.now();
      }

      child!.layout(contentConstraints!, parentUsesSize: true);

      if (kProfileMode) {
        DateTime childLayoutEnd = DateTime.now();
        childLayoutDuration += (childLayoutEnd.microsecondsSinceEpoch) -
            childLayoutStart.microsecondsSinceEpoch;
      }

      setMaxScrollableSize(child!.size.width, child!.size.height);

      CSSDisplay? transformedDisplay = renderStyle.transformedDisplay;
      bool isInlineLevel = transformedDisplay == CSSDisplay.inlineBlock ||
          transformedDisplay == CSSDisplay.inlineFlex;

      double constraintWidth = child!.size.width;
      double constraintHeight = child!.size.height;

      // Constrain to min-width or max-width if width not exists
      if (isInlineLevel && maxWidth != null && width == null) {
        constraintWidth =
            constraintWidth > maxWidth ? maxWidth : constraintWidth;

        // max-height should respect intrinsic ratio with max-width
        if (intrinsicRatio != null && maxHeight == null) {
          constraintHeight = constraintWidth * intrinsicRatio!;
        }
      } else if (isInlineLevel && minWidth != null && width == null) {
        constraintWidth =
            constraintWidth < minWidth ? minWidth : constraintWidth;

        // max-height should respect intrinsic ratio with max-width
        if (intrinsicRatio != null && minHeight == null) {
          constraintHeight = constraintWidth * intrinsicRatio!;
        }
      }

      // Constrain to min-height or max-height if width not exists
      if (isInlineLevel && maxHeight != null && height == null) {
        constraintHeight =
            constraintHeight > maxHeight ? maxHeight : constraintHeight;

        // max-width should respect intrinsic ratio with max-height
        if (intrinsicRatio != null && maxWidth == null) {
          constraintWidth = constraintHeight / intrinsicRatio!;
        }
      } else if (isInlineLevel && minHeight != null && height == null) {
        constraintHeight =
            constraintHeight < minHeight ? minHeight : constraintHeight;

        // max-width should respect intrinsic ratio with max-height
        if (intrinsicRatio != null && minWidth == null) {
          constraintWidth = constraintHeight / intrinsicRatio!;
        }
      }

      Size contentSize = Size(constraintWidth, constraintHeight);
      size = getBoxSize(contentSize);

      autoMinWidth = size.width;
      autoMinHeight = size.height;

      didLayout();
    } else {
      performResize();
    }

    if (kProfileMode) {
      PerformanceTiming.instance()
          .mark(PERF_INTRINSIC_LAYOUT_END, uniqueId: targetId);
    }
  }

  @override
  void performResize() {
    double width = 0, height = 0;
    final Size attempingSize = constraints.biggest;
    if (attempingSize.width.isFinite) {
      width = attempingSize.width;
    }
    if (attempingSize.height.isFinite) {
      height = attempingSize.height;
    }

    size = Size(width, height);
    assert(size.isFinite);
  }

  @override
  double computeDistanceToActualBaseline(TextBaseline baseline) {
    return computeDistanceToBaseline();
  }

  /// Compute distance to baseline of replaced element
  @override
  double computeDistanceToBaseline() {
    double marginTop = renderStyle.marginTop.length ?? 0;
    double marginBottom = renderStyle.marginBottom.length ?? 0;

    // Use margin-bottom as baseline if layout has no children
    return marginTop + boxSize!.height + marginBottom;
  }

  /// This class mixin [RenderProxyBoxMixin], which has its' own paint method,
  /// override it to layout box model paint.
  @override
  void paint(PaintingContext context, Offset offset) {
    if (isCSSVisibilityHidden) return;
    paintBoxModel(context, offset);
  }

  @override
  void performPaint(PaintingContext context, Offset offset) {
    if (renderStyle.padding != null) {
      offset += Offset(renderStyle.paddingLeft, renderStyle.paddingTop);
    }

    if (renderStyle.borderEdge != null) {
      offset += Offset(renderStyle.borderLeft, renderStyle.borderTop);
    }

    if (child != null) {
      late DateTime childPaintStart;
      if (kProfileMode) {
        childPaintStart = DateTime.now();
      }
      context.paintChild(child!, offset);
      if (kProfileMode) {
        DateTime childPaintEnd = DateTime.now();
        childPaintDuration += (childPaintEnd.microsecondsSinceEpoch -
            childPaintStart.microsecondsSinceEpoch);
      }
    }
  }

  RenderSelfRepaintIntrinsic toSelfRepaint() {
    RenderObject? childRenderObject = child;
    child = null;
    RenderSelfRepaintIntrinsic newChild =
        RenderSelfRepaintIntrinsic(targetId, renderStyle, elementManager);
    newChild.child = childRenderObject as RenderBox?;
    return copyWith(newChild);
  }

  @override
  bool hitTestChildren(BoxHitTestResult result, {Offset? position}) {
    if (renderStyle.transform != null) {
      return hitTestIntrinsicChild(result, child, position!);
    }
    return super.hitTestChildren(result, position: position!);
  }
}

class RenderSelfRepaintIntrinsic extends RenderIntrinsic {
  RenderSelfRepaintIntrinsic(
      int targetId, RenderStyle renderStyle, ElementManager? elementManager)
      : super(targetId, renderStyle, elementManager);

  @override
  bool get isRepaintBoundary => true;

  RenderIntrinsic toParentRepaint() {
    RenderObject? childRenderObject = child;
    child = null;
    RenderIntrinsic newChild =
        RenderIntrinsic(targetId, renderStyle, elementManager);
    newChild.child = childRenderObject as RenderBox?;
    return copyWith(newChild);
  }
}<|MERGE_RESOLUTION|>--- conflicted
+++ resolved
@@ -60,19 +60,6 @@
           .mark(PERF_INTRINSIC_LAYOUT_START, uniqueId: targetId);
     }
 
-<<<<<<< HEAD
-=======
-    CSSDisplay? display = renderStyle.display;
-    if (display == CSSDisplay.none) {
-      size = constraints.smallest;
-      if (kProfileMode) {
-        PerformanceTiming.instance()
-            .mark(PERF_INTRINSIC_LAYOUT_END, uniqueId: targetId);
-      }
-      return;
-    }
-
->>>>>>> 82620822
     beforeLayout();
 
     double? width = renderStyle.width;
