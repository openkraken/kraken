/*
 * Copyright (C) 2019-present Alibaba Inc. All rights reserved.
 * Author: Kraken Team.
 */
import 'package:flutter/rendering.dart';
import 'package:flutter/foundation.dart';
import 'package:kraken/css.dart';
import 'package:kraken/painting.dart';

mixin RenderBoxDecorationMixin on RenderBox {

  TransitionDecoration oldDecoration;
  DecorationPosition position = DecorationPosition.background;
  ImageConfiguration configuration = ImageConfiguration.empty;
  BoxPainter _painter;

  /// BorderSize to deflate.
  EdgeInsets _borderEdge;
  EdgeInsets get borderEdge => _borderEdge;
  set borderEdge(EdgeInsets newValue) {
    _borderEdge = newValue;
    if (_decoration != null && _decoration is BoxDecoration) {
      Gradient gradient = (_decoration as BoxDecoration).gradient;
      if (gradient is BorderGradientMixin) {
        gradient.borderEdge = newValue;
      }
    }
    markNeedsLayout();
  }

  /// What decoration to paint.
  ///
  /// Commonly a [BoxDecoration].
  Decoration get decoration => _decoration;
  Decoration _decoration;
  set decoration(Decoration value) {
    assert(value != null);
    if (value == _decoration) return;
    _painter?.dispose();
    _painter = null;
    _decoration = value;
    markNeedsPaint();
  }
  
  BoxConstraints deflateBorderConstraints(BoxConstraints constraints) {
    if (borderEdge != null) {
      return constraints.deflate(borderEdge);
    }
    return constraints;
  }

  /// Returns new box constraints that are bigger by the given edge dimensions.
  BoxConstraints inflateConstraints(BoxConstraints constraints, EdgeInsets edges) {
    final double horizontal = edges.horizontal;
    final double vertical = edges.vertical;
    return BoxConstraints(
      minWidth: constraints.minWidth,
      maxWidth: constraints.maxWidth + horizontal,
      minHeight: constraints.minHeight,
      maxHeight: constraints.maxHeight + vertical,
    );
  }

  double get borderTop {
    if (borderEdge == null) return 0;
    return borderEdge.top;
  }

  double get borderBottom {
    if (borderEdge == null) return 0;
    return borderEdge.bottom;
  }

  double get borderLeft {
    if (borderEdge == null) return 0;
    return borderEdge.left;
  }

<<<<<<< HEAD
  double get borderRight {
    if (borderEdge == null) return 0;
    return borderEdge.right;
=======
  @override
  bool hitTest(BoxHitTestResult result, {@required Offset position}) {
    assert(() {
      if (!hasSize) {
        if (debugNeedsLayout) {
          throw FlutterError.fromParts(<DiagnosticsNode>[
            ErrorSummary('Cannot hit test a render box that has never been laid out.'),
            describeForError('The hitTest() method was called on this RenderBox'),
            ErrorDescription("Unfortunately, this object's geometry is not known at this time, "
                'probably because it has never been laid out. '
                'This means it cannot be accurately hit-tested.'),
            ErrorHint('If you are trying '
                'to perform a hit test during the layout phase itself, make sure '
                "you only hit test nodes that have completed layout (e.g. the node's "
                'children, after their layout() method has been called).'),
          ]);
        }
        throw FlutterError.fromParts(<DiagnosticsNode>[
          ErrorSummary('Cannot hit test a render box with no size.'),
          describeForError('The hitTest() method was called on this RenderBox'),
          ErrorDescription('Although this node is not marked as needing layout, '
              'its size is not set.'),
          ErrorHint('A RenderBox object must have an '
              'explicit size before it can be hit-tested. Make sure '
              'that the RenderBox in question sets its size during layout.'),
        ]);
      }
      return true;
    }());
    if (hitTestChildren(result, position: position)) {
      result.add(BoxHitTestEntry(this, position));
      return true;
    }
    return false;
>>>>>>> aaca70be
  }

  Size wrapBorderSize(Size innerSize) {
    return Size(borderLeft + innerSize.width + borderRight,
      borderTop + innerSize.height + borderBottom);
  }

  void paintDecoration(PaintingContext context, Offset offset) {
    _painter ??= decoration.createBoxPainter(markNeedsPaint);
    final ImageConfiguration filledConfiguration = configuration.copyWith(size: size);
    if (position == DecorationPosition.background) {
      int debugSaveCount;
      assert(() {
        debugSaveCount = context.canvas.getSaveCount();
        return true;
      }());
      _painter.paint(context.canvas, offset, filledConfiguration);
      assert(() {
        if (debugSaveCount != context.canvas.getSaveCount()) {
          throw FlutterError.fromParts(<DiagnosticsNode>[
            ErrorSummary('${decoration.runtimeType} painter had mismatching save and restore calls.'),
            ErrorDescription('Before painting the decoration, the canvas save count was $debugSaveCount. '
              'After painting it, the canvas save count was ${context.canvas.getSaveCount()}. '
              'Every call to save() or saveLayer() must be matched by a call to restore().'),
            DiagnosticsProperty<Decoration>('The decoration was', decoration,
              style: DiagnosticsTreeStyle.errorProperty),
            DiagnosticsProperty<BoxPainter>('The painter was', _painter, style: DiagnosticsTreeStyle.errorProperty),
          ]);
        }
        return true;
      }());
      if (decoration.isComplex) context.setIsComplexHint();
    }
    Offset contentOffset = offset.translate(borderEdge.left, borderEdge.top);
    super.paint(context, contentOffset);
    if (position == DecorationPosition.foreground) {
      _painter.paint(context.canvas, offset, filledConfiguration);
      if (decoration.isComplex) context.setIsComplexHint();
    }
  }
}<|MERGE_RESOLUTION|>--- conflicted
+++ resolved
@@ -9,7 +9,7 @@
 
 mixin RenderBoxDecorationMixin on RenderBox {
 
-  TransitionDecoration oldDecoration;
+  CSSBoxDecoration oldDecoration;
   DecorationPosition position = DecorationPosition.background;
   ImageConfiguration configuration = ImageConfiguration.empty;
   BoxPainter _painter;
@@ -76,46 +76,9 @@
     return borderEdge.left;
   }
 
-<<<<<<< HEAD
   double get borderRight {
     if (borderEdge == null) return 0;
     return borderEdge.right;
-=======
-  @override
-  bool hitTest(BoxHitTestResult result, {@required Offset position}) {
-    assert(() {
-      if (!hasSize) {
-        if (debugNeedsLayout) {
-          throw FlutterError.fromParts(<DiagnosticsNode>[
-            ErrorSummary('Cannot hit test a render box that has never been laid out.'),
-            describeForError('The hitTest() method was called on this RenderBox'),
-            ErrorDescription("Unfortunately, this object's geometry is not known at this time, "
-                'probably because it has never been laid out. '
-                'This means it cannot be accurately hit-tested.'),
-            ErrorHint('If you are trying '
-                'to perform a hit test during the layout phase itself, make sure '
-                "you only hit test nodes that have completed layout (e.g. the node's "
-                'children, after their layout() method has been called).'),
-          ]);
-        }
-        throw FlutterError.fromParts(<DiagnosticsNode>[
-          ErrorSummary('Cannot hit test a render box with no size.'),
-          describeForError('The hitTest() method was called on this RenderBox'),
-          ErrorDescription('Although this node is not marked as needing layout, '
-              'its size is not set.'),
-          ErrorHint('A RenderBox object must have an '
-              'explicit size before it can be hit-tested. Make sure '
-              'that the RenderBox in question sets its size during layout.'),
-        ]);
-      }
-      return true;
-    }());
-    if (hitTestChildren(result, position: position)) {
-      result.add(BoxHitTestEntry(this, position));
-      return true;
-    }
-    return false;
->>>>>>> aaca70be
   }
 
   Size wrapBorderSize(Size innerSize) {
