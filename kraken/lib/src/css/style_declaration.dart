/*
 * Copyright (C) 2019-present Alibaba Inc. All rights reserved.
 * Author: Kraken Team.
 */
import 'package:kraken/css.dart';
import 'package:kraken/element.dart';
import 'package:kraken/src/css/animation.dart';

typedef StyleChangeListener = void Function(
  String property,
  String original,
  String present,
  bool inAnimation
);

// https://github.com/WebKit/webkit/blob/master/Source/WebCore/css/CSSProperties.json

Map CSSInitialValues = {
  BACKGROUND_COLOR: TRANSPARENT,
  BACKGROUND_POSITION: '0% 0%',
  BORDER_BOTTOM_COLOR: CURRENT_COLOR,
  BORDER_LEFT_COLOR: CURRENT_COLOR,
  BORDER_RIGHT_COLOR: CURRENT_COLOR,
  BORDER_TOP_COLOR: CURRENT_COLOR,
  BORDER_BOTTOM_LEFT_RADIUS: ZERO,
  BORDER_BOTTOM_RIGHT_RADIUS: ZERO,
  BORDER_TOP_LEFT_RADIUS: ZERO,
  BORDER_TOP_RIGHT_RADIUS: ZERO,
  BORDER_BOTTOM_WIDTH: '3px',
  BORDER_RIGHT_WIDTH: '3px',
  BORDER_LEFT_WIDTH: '3px',
  BORDER_TOP_WIDTH: '3px',
  // Depends on user agent.
  COLOR: CSSColor.INITIAL_COLOR,
  FONT_SIZE: '100%',
  FONT_WEIGHT: '400',
  LINE_HEIGHT: '120%',
  LETTER_SPACING: NORMAL,
  PADDING_BOTTOM: ZERO,
  PADDING_LEFT: ZERO,
  PADDING_RIGHT: ZERO,
  PADDING_TOP: ZERO,
  MARGIN_BOTTOM: ZERO,
  MARGIN_LEFT: ZERO,
  MARGIN_RIGHT: ZERO,
  MARGIN_TOP: ZERO,
  HEIGHT: AUTO,
  WIDTH: AUTO,
  MAX_HEIGHT: NONE,
  MAX_WIDTH: NONE,
  MIN_HEIGHT: ZERO,
  MIN_WIDTH: ZERO,
  OPACITY: '1.0',
  LEFT: AUTO,
  BOTTOM: AUTO,
  RIGHT: AUTO,
  TOP: AUTO,
  TEXT_SHADOW: '0px 0px 0px transparent',
  TRANSFORM: 'matrix3d(${CSSTransform.initial.storage.join(',')})',
  VERTICAL_ALIGN: ZERO,
  VISIBILITY: VISIBLE,
  WORD_SPACING: NORMAL,
  Z_INDEX: AUTO
};

const Map<String, bool> CSSShorthandProperty = {
  MARGIN: true,
  PADDING: true,
  BACKGROUND: true,
  BORDER_RADIUS: true,
  BORDER: true,
  BORDER_COLOR: true,
  BORDER_WIDTH: true,
  BORDER_STYLE: true,
  BORDER_LEFT: true,
  BORDER_RIGHT: true,
  BORDER_TOP: true,
  BORDER_BOTTOM: true,
  FONT: true,
  FLEX: true,
  FLEX_FLOW: true,
  OVERFLOW: true,
  TRANSITION: true,
  TEXT_DECORATION: true,
};

// CSS Object Model: https://drafts.csswg.org/cssom/#the-cssstyledeclaration-interface

/// The [CSSStyleDeclaration] interface represents an object that is a CSS
/// declaration block, and exposes style information and various style-related
/// methods and properties.
///
/// A [CSSStyleDeclaration] object can be exposed using three different APIs:
/// 1. Via [HTMLElement.style], which deals with the inline styles of a single
///    element (e.g., <div style="...">).
/// 2. Via the [CSSStyleSheet] API. For example,
///    document.styleSheets[0].cssRules[0].style returns a [CSSStyleDeclaration]
///    object on the first CSS rule in the document's first stylesheet.
/// 3. Via [Window.getComputedStyle()], which exposes the [CSSStyleDeclaration]
///    object as a read-only interface.
class CSSStyleDeclaration {
  Element target;

  CSSStyleDeclaration(this.target);
  /// When some property changed, corresponding [StyleChangeListener] will be
  /// invoked in synchronous.
  List<StyleChangeListener> _styleChangeListeners = [];

  Map<String, String> _properties = {};
  Map<String, String> _animationProperties = {};

  Map<String, List> _transitions = {};

  String getCurrentColor() {
    String currentColor = _properties[COLOR];
    return currentColor ?? CSSColor.INITIAL_COLOR;
  }

  set transitions(Map<String, List> value) {
    _transitions = value;
  }

  bool _shouldTransition(String property, String prevValue, String nextValue) {
    // When begin propertyValue is AUTO, skip animation and trigger style update directly.
    if ((prevValue == null && CSSLength.isAuto(CSSInitialValues[property])) || CSSLength.isAuto(prevValue) || CSSLength.isAuto(nextValue)) {
      return false;
    }

    return CSSTransformHandlers[property] != null &&
      (_transitions.containsKey(property) || _transitions.containsKey(ALL));
  }

  EffectTiming _getTransitionEffectTiming(String property) {

    List transitionOptions = _transitions[property] ?? _transitions[ALL];
    // [duration, function, delay]
    if (transitionOptions != null) {

      return EffectTiming(
        duration: CSSTime.parseTime(transitionOptions[0]).toDouble(),
        easing: transitionOptions[1],
        delay: CSSTime.parseTime(transitionOptions[2]).toDouble(),
        // In order for CSS Transitions to be seeked backwards, they need to have their fill mode set to backwards
        // such that the original CSS value applied prior to the transition is used for a negative current time.
        fill: FillMode.backwards,
      );
    }

    return null;
  }

  Map<String, Animation> _propertyRunningTransition = {};

  bool _hasRunningTransition(String property) {
    return _propertyRunningTransition[property] != null;
  }

  void _transition(String propertyName, begin, end) {
    if (_hasRunningTransition(propertyName)) {
      Animation animation = _propertyRunningTransition[propertyName];
      animation.cancel();
      CSSTransition.dispatchTransitionEvent(target, CSSTransitionEvent.cancel);
      // Maybe set transition twice in a same frame. should check animationProperties has contains propertyName.
      if (_animationProperties.containsKey(propertyName)) {
        begin = _animationProperties[propertyName];
      }
    }

    if (begin == null) {
      begin = CSSInitialValues[propertyName];

      if (begin == CURRENT_COLOR) {
        begin = getCurrentColor();
      }

      // When begin propertyValue is AUTO, skip animation and trigger style update directly.
      if (begin == AUTO) {
        _properties[propertyName] = end;
        _invokePropertyChangedListener(propertyName, begin, end);
        return;
      }
    }

    EffectTiming options = _getTransitionEffectTiming(propertyName);

    List<Keyframe> keyframes = [
      Keyframe(propertyName, begin, 0, LINEAR),
      Keyframe(propertyName, end, 1, LINEAR),
    ];
    KeyframeEffect effect = KeyframeEffect(this, keyframes, options);
    Animation animation = Animation(effect);
    _propertyRunningTransition[propertyName] = animation;

    animation.onstart = () {
      CSSTransition.dispatchTransitionEvent(target, CSSTransitionEvent.start);
    };

    animation.onfinish = (AnimationPlaybackEvent event) {
      _setTransitionEndProperty(propertyName, end);
      _propertyRunningTransition[propertyName] = null;
      CSSTransition.dispatchTransitionEvent(target, CSSTransitionEvent.end);
    };

    CSSTransition.dispatchTransitionEvent(target, CSSTransitionEvent.run);
    animation.play();
  }

  _setTransitionEndProperty(String propertyName, value) {
    String prevValue = _properties[propertyName];
    if (value == prevValue) return;
    _properties[propertyName] = value;
    _invokePropertyChangedListener(propertyName, prevValue, value);
  }

  /// Textual representation of the declaration block.
  /// Setting this attribute changes the style.
  String get cssText {
    String css = EMPTY_STRING;
    _properties.forEach((property, value) {
      if (css.isNotEmpty) css += ' ';
      css += '$property: $value;';
    });
    return css;
  }

  // @TODO: Impl the cssText setter.

  /// The number of properties.
  int get length => _properties.length;

  /// Returns a property name.
  String item(int index) {
    return _properties.keys.elementAt(index);
  }

  /// Returns the property value given a property name.
  /// value is a String containing the value of the property.
  /// If not set, returns the empty string.
  String getPropertyValue(String propertyName) {
    String value = _animationProperties[propertyName] ?? _properties[propertyName] ?? EMPTY_STRING;
    return value == CURRENT_COLOR ? getCurrentColor() : value;
  }

  String getStylePropertyValue(String propertyName) {
    return _properties[propertyName] ?? EMPTY_STRING;
  }

  String removeAnimationProperty(String propertyName) {
    String prevValue = EMPTY_STRING;

    if (_animationProperties.containsKey(propertyName)) {
       prevValue = _animationProperties[propertyName];
      _animationProperties.remove(propertyName);
    }

    return prevValue;
  }

  /// Removes a property from the CSS declaration block.
  String removeProperty(String propertyName) {

    switch (propertyName) {
      case PADDING:
        CSSStyleProperty.removeShorthandPadding(this);
        break;
      case MARGIN:
        CSSStyleProperty.removeShorthandMargin(this);
        break;
      case BACKGROUND:
        CSSStyleProperty.removeShorthandBackground(this);
        break;
      case BORDER_RADIUS:
        CSSStyleProperty.removeShorthandBorderRadius(this);
        break;
      case OVERFLOW:
        CSSStyleProperty.removeShorthandOverflow(this);
        break;
      case FONT:
        CSSStyleProperty.removeShorthandFont(this);
        break;
      case FLEX:
        CSSStyleProperty.removeShorthandFlex(this);
        break;
      case FLEX_FLOW:
        CSSStyleProperty.removeShorthandFlexFlow(this);
        break;
      case BORDER:
      case BORDER_TOP:
      case BORDER_RIGHT:
      case BORDER_BOTTOM:
      case BORDER_LEFT:
      case BORDER_COLOR:
      case BORDER_STYLE:
      case BORDER_WIDTH:
        CSSStyleProperty.removeShorthandBorder(this, propertyName);
        break;
      case TRANSITION:
        CSSStyleProperty.removeShorthandTransition(this);
        break;
      case TEXT_DECORATION:
        CSSStyleProperty.removeShorthandTextDecoration(this);
        break;
    }

    String prevValue = EMPTY_STRING;

    if (_properties.containsKey(propertyName)) {
       prevValue = _properties[propertyName];
      _properties.remove(propertyName);
    }

    _invokePropertyChangedListener(propertyName, prevValue, EMPTY_STRING);

    return prevValue;
  }

  void _expandShorthand(String propertyName, String normalizedValue) {
    Map<String, String> longhandProperties = {};
    switch(propertyName) {
      case PADDING:
        CSSStyleProperty.setShorthandPadding(longhandProperties, normalizedValue);
        break;
      case MARGIN:
        CSSStyleProperty.setShorthandMargin(longhandProperties, normalizedValue);
        break;
      case BACKGROUND:
        CSSStyleProperty.setShorthandBackground(longhandProperties, normalizedValue);
        break;
      case BORDER_RADIUS:
        CSSStyleProperty.setShorthandBorderRadius(longhandProperties, normalizedValue);
        break;
      case OVERFLOW:
        CSSStyleProperty.setShorthandOverflow(longhandProperties, normalizedValue);
        break;
      case FONT:
        CSSStyleProperty.setShorthandFont(longhandProperties, normalizedValue);
        break;
      case FLEX:
        CSSStyleProperty.setShorthandFlex(longhandProperties, normalizedValue);
        break;
      case FLEX_FLOW:
        CSSStyleProperty.setShorthandFlexFlow(longhandProperties, normalizedValue);
        break;
      case BORDER:
      case BORDER_TOP:
      case BORDER_RIGHT:
      case BORDER_BOTTOM:
      case BORDER_LEFT:
      case BORDER_COLOR:
      case BORDER_STYLE:
      case BORDER_WIDTH:
        CSSStyleProperty.setShorthandBorder(longhandProperties, propertyName, normalizedValue);
        break;
      case TRANSITION:
        CSSStyleProperty.setShorthandTransition(longhandProperties, normalizedValue);
        break;
      case TEXT_DECORATION:
        CSSStyleProperty.setShorthandTextDecoration(longhandProperties, normalizedValue);
        break;
    }

    if (longhandProperties.isNotEmpty) {
      longhandProperties.forEach(setProperty);
    }
  }

  String _replacePattern(String string, String lowerCase, String startString, String endString, [int start = 0]) {
    int startIndex = lowerCase.indexOf(startString, start);
    if (startIndex >= 0) {
      int endIndex;
      int startStringLength = startString.length;
      startIndex  = startIndex + startStringLength;
      for (int i = startIndex; i < string.length; i++) {
        if (string[i] == endString) endIndex = i;
      }
      if (endIndex != null) {
        var replacement = string.substring(startIndex, endIndex);
        lowerCase = lowerCase.replaceRange(startIndex, endIndex, replacement);
        if (endIndex < string.length - 1) {
          lowerCase = _replacePattern(string, lowerCase, startString, endString, endIndex);
        }
      }
    }
    return lowerCase;
  }

  String _toLowerCase(String string, [int start = 0]) {
    // Like url("http://path") declared with quotation marks and
    // custom property names are case sensitive.
    String lowerCase = string.toLowerCase();
    lowerCase = _replacePattern(string, lowerCase, 'url(', ')');
     // var(--my-color) will be treated as a separate custom property to var(--My-color).
    lowerCase = _replacePattern(string, lowerCase, 'var(', ')');
    return lowerCase;
  }

  /// Modifies an existing CSS property or creates a new CSS property in
  /// the declaration block.
  void setProperty(String propertyName, value, [bool fromAnimation = false]) {
    // Null or empty value means should be removed.
    if (isNullOrEmptyValue(value)) {
      removeProperty(propertyName);
      return;
    }

    String normalizedValue = _toLowerCase(value.toString().trim());

    // Illegal value like '   ' after trim is '' shoud do nothing.
    if (normalizedValue.isEmpty) return;

    String prevValue = _properties[propertyName];
    if (normalizedValue == prevValue) return;

    if (CSSShorthandProperty[propertyName] != null) {
      return _expandShorthand(propertyName, normalizedValue);
    }

    switch (propertyName) {
      case WIDTH:
      case HEIGHT:
      case TOP:
      case LEFT:
      case RIGHT:
      case BOTTOM:
      case MARGIN_TOP:
      case MARGIN_LEFT:
      case MARGIN_RIGHT:
      case MARGIN_BOTTOM:
        // Validation length type
        if (!CSSLength.isLength(normalizedValue) && !CSSLength.isAuto(normalizedValue)) return;
        break;
      case MIN_WIDTH:
      case MIN_HEIGHT:
      case MAX_WIDTH:
      case MAX_HEIGHT:
      case BORDER_BOTTOM_WIDTH:
      case BORDER_TOP_WIDTH:
      case BORDER_LEFT_WIDTH:
      case BORDER_RIGHT_WIDTH:
      case PADDING_TOP:
      case PADDING_LEFT:
      case PADDING_BOTTOM:
      case PADDING_RIGHT:
        if (!CSSLength.isLength(normalizedValue)) return;
        break;
      case COLOR:
      case BACKGROUND_COLOR:
      case BORDER_BOTTOM_COLOR:
      case BORDER_TOP_COLOR:
      case BORDER_LEFT_COLOR:
      case BORDER_RIGHT_COLOR:
      case TEXT_DECORATION_COLOR:
        // Validation color type
        if (!CSSColor.isColor(normalizedValue)) return;
        break;
      case BACKGROUND_IMAGE:
        if (!CSSBackground.isValidBackgroundImageValue(normalizedValue)) return;
        break;
      case BACKGROUND_REPEAT:
        if (!CSSBackground.isValidBackgroundRepeatValue(normalizedValue)) return;
        break;
      case TRANSFORM:
        if (CSSTransform.parseTransform(normalizedValue) == null) {
          return;
        }
        break;
    }

    // https://github.com/WebKit/webkit/blob/master/Source/WebCore/animation/AnimationTimeline.cpp#L257
    // Any animation found in previousAnimations but not found in newAnimations is not longer current and should be canceled.
    // @HACK: There are no way to get animationList from styles(Webkit will create an new Style object when style changes, but Kraken not).
    // Therefore we should cancel all running transition to get thing works.
    if (propertyName == TRANSITION_PROPERTY && _propertyRunningTransition.length > 0) {
      for (String property in _propertyRunningTransition.keys) {
        _propertyRunningTransition[property].finish();
      }
      _propertyRunningTransition.clear();
    }

    if (!fromAnimation && _shouldTransition(propertyName, prevValue, normalizedValue)) {
      return _transition(propertyName, prevValue, normalizedValue);
    }

    if (fromAnimation) {
      _animationProperties[propertyName] = normalizedValue;
    } else {
      _properties[propertyName] = normalizedValue;
    }

    _invokePropertyChangedListener(propertyName, prevValue, normalizedValue);
  }

  /// Override [] and []= operator to get/set style properties.
  operator [](String property) => getPropertyValue(property);
  operator []=(String property, value) {
    setProperty(property, value);
  }

  /// Check a css property is valid.
  bool contains(String property) {
    return _properties.containsKey(property) && _properties[property] != null;
  }

  void addStyleChangeListener(StyleChangeListener listener) {
    _styleChangeListeners.add(listener);
  }

  void removeStyleChangeListener(StyleChangeListener listener) {
    if (listener != null) {
      _styleChangeListeners.remove(listener);
    } else {
      _styleChangeListeners.clear();
    }
  }

  void _invokePropertyChangedListener(String property, String original, String present, [bool inAnimation]) {
    assert(property != null);

    for (StyleChangeListener listener in _styleChangeListeners) {
      listener(property, original, present, inAnimation);
    }
  }

  void applyTargetProperties() {
    _properties.forEach((key, value) {
      _invokePropertyChangedListener(key, null, value);
    });
  }

<<<<<<< HEAD
  void applyTargetProperties() {
    _properties.forEach((key, value) {
      _invokePropertyChangedListener(key, null, value);
    });
  }

=======
>>>>>>> 7d87c18b
  double getLengthByPropertyName(propertyName) {
    return CSSLength.toDisplayPortValue(getPropertyValue(propertyName));
  }

  static bool isNullOrEmptyValue(value) {
    return value == null || value == '';
  }

  @override
  String toString() => 'CSSStyleDeclaration($cssText)';
}<|MERGE_RESOLUTION|>--- conflicted
+++ resolved
@@ -527,15 +527,6 @@
     });
   }
 
-<<<<<<< HEAD
-  void applyTargetProperties() {
-    _properties.forEach((key, value) {
-      _invokePropertyChangedListener(key, null, value);
-    });
-  }
-
-=======
->>>>>>> 7d87c18b
   double getLengthByPropertyName(propertyName) {
     return CSSLength.toDisplayPortValue(getPropertyValue(propertyName));
   }
