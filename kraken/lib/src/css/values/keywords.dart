--- conflicted
+++ resolved
@@ -1,14 +1,9 @@
-<<<<<<< HEAD
-// CSS Values keywords
-
-=======
 /*
  * Copyright (C) 2021-present Alibaba Inc. All rights reserved.
  * Author: Kraken Team.
  */
 
 // CSS Values keywords
->>>>>>> ef962846
 const String INITIAL = 'initial';
 const String NORMAL = 'normal';
 const String NONE = 'none';
