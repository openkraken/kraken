--- conflicted
+++ resolved
@@ -6,13 +6,9 @@
 
 const String PERCENTAGE = '%';
 
-<<<<<<< HEAD
-// https://drafts.csswg.org/css-values-3/#integers
+// CSS Values and Units: https://drafts.csswg.org/css-values-3/#integers
 class CSSInteger implements CSSValue<int> {
-=======
-// CSS Values and Units: https://drafts.csswg.org/css-values-3/#integers
-class CSSInteger {
->>>>>>> f37a30a1
+
   int _value = 0;
 
   final String _rawInput;
@@ -34,40 +30,21 @@
   String get serializedValue => _value.toString();
 }
 
-<<<<<<< HEAD
-// https://drafts.csswg.org/css-values-3/#numbers
+// CSS Values and Units: https://drafts.csswg.org/css-values-3/#numbers
 class CSSNumber implements CSSValue<double>  {
   double _value = 0.0;
 
   final String _rawInput;
   CSSNumber(this._rawInput) {
     parse();
-=======
-// CSS Values and Units: https://drafts.csswg.org/css-values-3/#numbers
-class CSSNumber {
-  double _value;
-
-  CSSNumber(String numericValue) {
-    try {
-      _value = double.parse(numericValue);
-    } catch (exception) {
-      _value = 0.0;
-    }
->>>>>>> f37a30a1
   }
 
   double toDouble() => computedValue;
 
   int toInt() => _value.toInt();
 
-<<<<<<< HEAD
   @override
   double get computedValue => _value;
-=======
-// CSS Values and Units: https://drafts.csswg.org/css-values-3/#percentages
-class CSSPercentage {
-  double _value = 0.0;
->>>>>>> f37a30a1
 
   @override
   void parse() {
@@ -78,7 +55,7 @@
   String get serializedValue => _value.toString();
 }
 
-// https://drafts.csswg.org/css-values-3/#percentages
+// CSS Values and Units: https://drafts.csswg.org/css-values-3/#percentages
 class CSSPercentage implements CSSValue<double> {
   static bool isPercentage(String percentageValue) {
     return percentageValue != null && percentageValue.endsWith(PERCENTAGE);
