--- conflicted
+++ resolved
@@ -9,17 +9,7 @@
 
 // CSS Values and Units: https://drafts.csswg.org/css-values-3/#urls
 class CSSUrl {
-<<<<<<< HEAD
-
-  static ImageProvider? parseUrl(String rawInput, { cache = 'auto', int? contextId }) {
-    // Support input string enclosed in quotation marks.
-    if ((rawInput.startsWith('\'') && rawInput.endsWith('\'')) ||
-        (rawInput.startsWith('"') && rawInput.endsWith('"'))) {
-      rawInput = rawInput.substring(1, rawInput.length - 1);
-    }
-=======
   static ImageProvider? parseUrl(Uri resolvedUri, { cache = 'auto', int? contextId }) {
->>>>>>> 6f659558
 
     ImageProvider? imageProvider;
     if (resolvedUri.isScheme('HTTP') || resolvedUri.isScheme('HTTPS')) {
