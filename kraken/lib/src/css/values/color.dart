/*
 * Copyright (C) 2019-present Alibaba Inc. All rights reserved.
 * Author: Kraken Team.
 */

import 'dart:math';
import 'dart:ui' show Color;
import 'value.dart';

// CSS Values and Units: https://drafts.csswg.org/css-values-3/#colors
// CSS Color: https://drafts.csswg.org/css-color-4/
// ignore: public_member_api_docs
final RegExp rgbaRexExp = RegExp(
  r'rgba?\(\s*(\d+)\s*,\s*(\d+)\s*,\s*(\d+)\s*,?(\s*\d*\.?\d+\s*)?\)',
  caseSensitive: false,
  multiLine: false,
);

<<<<<<< HEAD
/// A color in the CIELAB color space.
///
/// The CIELAB color space contains channels for lightness [l],
/// [a] (red and green opponent values), and [b] (blue and
/// yellow opponent values.)
class LabColor {
  /// Lightness represents the black to white value.
  ///
  /// The value ranges from black at `0` to white at `100`.
  final num l;
  /// The red to green opponent color value.
  ///
  /// Green is represented in the negative value range (`-128` to `0`)
  ///
  /// Red is represented in the positive value range (`0` to `127`)
  final num a;
  /// The yellow to blue opponent color value.
  ///
  /// Yellow is represented int he negative value range (`-128` to `0`)
  ///
  /// Blue is represented in the positive value range (`0` to `127`)
  final num b;

  /// A color in the CIELAB color space.
  ///
  /// [l] must be `>= 0` and `<= 100`.
  ///
  /// [a] and [b] must both be `>= -128` and `<= 127`.
  const LabColor(num this.l, num this.a, num this.b);

  num _toXyz(num value, num referenceWhiteValue) {
    num cube = pow(value, 3);
    if (cube > 0.008856) {
      value = cube;
    } else {
      value = (value - 16 / 116) / 7.787;
    }
    return value *= referenceWhiteValue;
  }

  num _toRgb(value) {
    if (value > 0.0031308) {
      value = 1.055 * pow(value, 1 / 2.4) - 0.055;
    } else {
      value = value * 12.92;
    }
    return value *= 255;
  }

  RgbColor toRgbColor() {
    // To xyz color
    num x = _toXyz(a / 500 + (l + 16) / 116, 95.047) / 100;
    num y = _toXyz((l + 16) / 116, 100) / 100;
    num z = _toXyz((l + 16) / 116 - b / 200, 108.883) / 100;

    // To rgb color
    num rgbR = _toRgb(x * 3.2406 + y * -1.5372 + z * -0.4986);
    num rgbG = _toRgb(x * -0.9689 + y * 1.8758 + z * 0.0415);
    num rgbB = _toRgb(x * 0.0557 + y * -0.2040 + z * 1.0570);

    return RgbColor(rgbR, rgbG, rgbB);
  }
}

class RgbColor {
  final int r;
  final int g;
  final int b;

  /**
   * Creates a [Color] using a vector describing its red, green, and blue
   * values.
   *
   * The value for [r], [g], and [b] should be in the range between 0 and
   * 255 (inclusive).  Values above this range will be assumed to be a value
   * of 255, and values below this range will be assumed to be a value of 0.
   */
  const RgbColor(int this.r, int this.g, int this.b);

  num _toLab(num value, num referenceWhiteValue) {
    value /= referenceWhiteValue;
    if (value > 0.008856) {
      value = pow(value, 1 / 3);
    } else {
      value = (7.787 * value) + 16 / 116;
    }
    return value;
  }

  num _toXyz(value) {
    if (value > 0.04045) {
      value = pow((value + 0.055) / 1.055, 2.4);
    } else {
      value = value / 12.92;
    }
    return value *= 100;
  }

  LabColor toLabColor() {
    // To xyz color
    num xyzR = _toXyz(r / 255);
    num xyzG = _toXyz(g / 255);
    num xyzB = _toXyz(b / 255);

    num x = xyzR * 0.4124 + xyzG * 0.3576 + xyzB * 0.1805;
    num y = xyzR * 0.2126 + xyzG * 0.7152 + xyzB * 0.0722;
    num z = xyzR * 0.0193 + xyzG * 0.1192 + xyzB * 0.9505;

    // To lab color
    num labX = _toLab(x, 95.047);
    num labY = _toLab(y, 100);
    num labZ = _toLab(z, 108.883);

    num labL = (116 * labY) - 16;
    num labA = 500 * (labX - labY);
    num labB = 200 * (labY - labZ);

    return LabColor(labL, labA, labB);
  }
}

/// 
=======
>>>>>>> a4a85a3a
/// #123
/// #123456
/// rgb(r,g,b)
/// rgba(r,g,b,a)
class CSSColor implements CSSValue<Color> {
  // Use a preprocessed color to cache.
  // Example:
  //   Input = '0 2rpx 4rpx 0 rgba(0,0,0,0.1), 0 25rpx 50rpx 0 rgba(0,0,0,0.15)'
  //   Output = '0 2rpx 4rpx 0 rgba0, 0 25rpx 50rpx 0 rgba1', with color cached:
  //     'rgba0' -> Color(0x19000000), 'rgba1' -> Color(0x26000000)
  // Cache will be terminated after used once.
  static final Map<String, Color> _cachedColor = {};
  static int _cacheCount = 0;

  // ignore: public_member_api_docs
  static String preprocessCSSPropertyWithRGBAColor(String input) {
    var ret = input;
    var match = rgbaRexExp.firstMatch(ret);
    while (match != null) {
      var cacheId = 'rgba$_cacheCount';
      _cachedColor[cacheId] =
          generateRGBAColor(ret.substring(match.start, match.end));
      ret = ret.replaceRange(match.start, match.end, cacheId);
      _cacheCount++;

      match = rgbaRexExp.firstMatch(ret);
    }
    return ret;
  }

  static String convertToHex(Color color) {
    String red = color.red.toRadixString(16).padLeft(2);
    String green = color.green.toRadixString(16).padLeft(2);
    String blue = color.blue.toRadixString(16).padLeft(2);
    return '#${red}${green}${blue}';
  }

  static Color tranformToDarkColor(Color color) {
    // Convert to lab color
    LabColor lab = RgbColor(color.red, color.green, color.blue).toLabColor();
    num invertedL = min(110 - lab.l, 100);
    if (invertedL < lab.l) {
      RgbColor rgb = LabColor(invertedL, lab.a, lab.b).toRgbColor();
      return Color.fromARGB(color.alpha, rgb.r, rgb.g, rgb.b);
    } else {
      return color;
    }
  }

  static Color transformToLightColor(Color color) {
    // Convert to lab color
    LabColor lab = RgbColor(color.red, color.green, color.blue).toLabColor();
    num invertedL = min(110 - lab.l, 100);
    if (invertedL > lab.l) {
      RgbColor rgb = LabColor(invertedL, lab.a, lab.b).toRgbColor();
      return Color.fromARGB(color.alpha, rgb.r, rgb.g, rgb.b);
    } else {
      return color;
    }
  }

  static Color generateRGBAColor(String input) {
    if (_cachedColor.containsKey(input)) {
      Color ret = _cachedColor[input];
      _cachedColor.remove(input);
      return ret;
    }

    int red = 0;
    int green = 0;
    int blue = 0;
    double alpha = 1.0;
    Iterable<RegExpMatch> matches = rgbaRexExp.allMatches(input);
    if (matches.length == 1) {
      RegExpMatch match = matches.first;
      red = int.tryParse(match[1]) ?? 0;
      green = int.tryParse(match[2]) ?? 0;
      blue = int.tryParse(match[3]) ?? 0;
      if (match[4] != null) {
        alpha = double.tryParse(match[4]) ?? 1.0;
        if (alpha > 1.0) alpha = 1.0;
        if (alpha < 0.0) alpha = 0.0;
      }
    }
    return Color.fromRGBO(red, green, blue, alpha);
  }

  static Color generateHexColor(String hex) {
    int _r = 0;
    int _g = 0;
    int _b = 0;
    int _a = 0xFF;

    if (hex.length == 4) {
      String r = hex.substring(1, 2);
      String g = hex.substring(2, 3);
      String b = hex.substring(3, 4);

      _r = int.parse(r + r, radix: 16);
      _g = int.parse(g + g, radix: 16);
      _b = int.parse(b + b, radix: 16);
    } else if (hex.length == 7) {
      String r = hex.substring(1, 3);
      String g = hex.substring(3, 5);
      String b = hex.substring(5, 7);

      _r = int.parse(r, radix: 16);
      _g = int.parse(g, radix: 16);
      _b = int.parse(b, radix: 16);
    }
    //  255 r
    //  0 g
    //  0 b
    //  255 a
    //  ->
    //  0xFF FF 00 00
    return Color((_a << 24) + (_r << 16) + (_g << 8) + _b);
  }

  static Color generate(String color) {
    if (color == null) return CSSColor.transparent;
    color = color.trim();

    switch (color) {
      case 'black':
        return CSSColor.black;
      case 'silver':
        return CSSColor.silver;
      case 'gray':
        return CSSColor.gray;
      case 'white':
        return CSSColor.white;
      case 'maroon':
        return CSSColor.maroon;
      case 'red':
        return CSSColor.red;
      case 'purple':
        return CSSColor.purple;
      case 'fuchsia':
        return CSSColor.fuchsia;
      case 'green':
        return CSSColor.green;
      case 'lime':
        return CSSColor.lime;
      case 'olive':
        return CSSColor.olive;
      case 'yellow':
        return CSSColor.yellow;
      case 'navy':
        return CSSColor.navy;
      case 'blue':
        return CSSColor.blue;
      case 'teal':
        return CSSColor.teal;
      case 'aqua':
        return CSSColor.aqua;
      case 'aliceblue':
        return CSSColor.aliceblue;
      case 'antiquewhite':
        return CSSColor.antiquewhite;
      case 'aquamarine':
        return CSSColor.aquamarine;
      case 'azure':
        return CSSColor.azure;
      case 'beige':
        return CSSColor.beige;
      case 'bisque':
        return CSSColor.bisque;
      case 'blanchedalmond':
        return CSSColor.blanchedalmond;
      case 'blueviolet':
        return CSSColor.blueviolet;
      case 'brown':
        return CSSColor.brown;
      case 'burlywood':
        return CSSColor.burlywood;
      case 'cadetblue':
        return CSSColor.cadetblue;
      case 'chartreuse':
        return CSSColor.chartreuse;
      case 'chocolate':
        return CSSColor.chocolate;
      case 'coral':
        return CSSColor.coral;
      case 'cornflowerblue':
        return CSSColor.cornflowerblue;
      case 'cornsilk':
        return CSSColor.cornsilk;
      case 'crimson':
        return CSSColor.crimson;
      case 'cyan':
        return CSSColor.cyan;
      case 'darkblue':
        return CSSColor.darkblue;
      case 'darkcyan':
        return CSSColor.darkcyan;
      case 'darkgoldenrod':
        return CSSColor.darkgoldenrod;
      case 'darkgray':
        return CSSColor.darkgray;
      case 'darkgreen':
        return CSSColor.darkgreen;
      case 'darkgrey':
        return CSSColor.darkgrey;
      case 'darkkhaki':
        return CSSColor.darkkhaki;
      case 'darkmagenta':
        return CSSColor.darkmagenta;
      case 'darkolivegreen':
        return CSSColor.darkolivegreen;
      case 'darkorange':
        return CSSColor.darkorange;
      case 'darkorchid':
        return CSSColor.darkorchid;
      case 'darkred':
        return CSSColor.darkred;
      case 'darksalmon':
        return CSSColor.darksalmon;
      case 'darkseagreen':
        return CSSColor.darkseagreen;
      case 'darkslateblue':
        return CSSColor.darkslateblue;
      case 'darkslategray':
        return CSSColor.darkslategray;
      case 'darkslategrey':
        return CSSColor.darkslategrey;
      case 'darkturquoise':
        return CSSColor.darkturquoise;
      case 'darkviolet':
        return CSSColor.darkviolet;
      case 'deeppink':
        return CSSColor.deeppink;
      case 'deepskyblue':
        return CSSColor.deepskyblue;
      case 'dimgray':
        return CSSColor.dimgray;
      case 'dimgrey':
        return CSSColor.dimgrey;
      case 'dodgerblue':
        return CSSColor.dodgerblue;
      case 'firebrick':
        return CSSColor.firebrick;
      case 'floralwhite':
        return CSSColor.floralwhite;
      case 'forestgreen':
        return CSSColor.forestgreen;
      case 'gainsboro':
        return CSSColor.gainsboro;
      case 'ghostwhite':
        return CSSColor.ghostwhite;
      case 'gold':
        return CSSColor.gold;
      case 'goldenrod':
        return CSSColor.goldenrod;
      case 'greenyellow':
        return CSSColor.greenyellow;
      case 'grey':
        return CSSColor.grey;
      case 'honeydew':
        return CSSColor.honeydew;
      case 'hotpink':
        return CSSColor.hotpink;
      case 'indianred':
        return CSSColor.indianred;
      case 'indigo':
        return CSSColor.indigo;
      case 'ivory':
        return CSSColor.ivory;
      case 'khaki':
        return CSSColor.khaki;
      case 'lavender':
        return CSSColor.lavender;
      case 'lavenderblush':
        return CSSColor.lavenderblush;
      case 'lawngreen':
        return CSSColor.lawngreen;
      case 'lemonchiffon':
        return CSSColor.lemonchiffon;
      case 'lightblue':
        return CSSColor.lightblue;
      case 'lightcoral':
        return CSSColor.lightcoral;
      case 'lightcyan':
        return CSSColor.lightcyan;
      case 'lightgoldenrodyellow':
        return CSSColor.lightgoldenrodyellow;
      case 'lightgray':
        return CSSColor.lightgray;
      case 'lightgreen':
        return CSSColor.lightgreen;
      case 'lightgrey':
        return CSSColor.lightgrey;
      case 'lightpink':
        return CSSColor.lightpink;
      case 'lightsalmon':
        return CSSColor.lightsalmon;
      case 'lightseagreen':
        return CSSColor.lightseagreen;
      case 'lightskyblue':
        return CSSColor.lightskyblue;
      case 'lightslategray':
        return CSSColor.lightslategray;
      case 'lightslategrey':
        return CSSColor.lightslategrey;
      case 'lightsteelblue':
        return CSSColor.lightsteelblue;
      case 'lightyellow':
        return CSSColor.lightyellow;
      case 'limegreen':
        return CSSColor.limegreen;
      case 'linen':
        return CSSColor.linen;
      case 'magenta':
        return CSSColor.magenta;
      case 'mediumaquamarine':
        return CSSColor.mediumaquamarine;
      case 'mediumblue':
        return CSSColor.mediumblue;
      case 'mediumorchid':
        return CSSColor.mediumorchid;
      case 'mediumpurple':
        return CSSColor.mediumpurple;
      case 'mediumseagreen':
        return CSSColor.mediumseagreen;
      case 'mediumslateblue':
        return CSSColor.mediumslateblue;
      case 'mediumspringgreen':
        return CSSColor.mediumspringgreen;
      case 'mediumturquoise':
        return CSSColor.mediumturquoise;
      case 'mediumvioletred':
        return CSSColor.mediumvioletred;
      case 'midnightblue':
        return CSSColor.midnightblue;
      case 'mintcream':
        return CSSColor.mintcream;
      case 'mistyrose':
        return CSSColor.mistyrose;
      case 'moccasin':
        return CSSColor.moccasin;
      case 'navajowhite':
        return CSSColor.navajowhite;
      case 'oldlace':
        return CSSColor.oldlace;
      case 'olivedrab':
        return CSSColor.olivedrab;
      case 'orange':
        return CSSColor.orange;
      case 'orangered':
        return CSSColor.orangered;
      case 'orchid':
        return CSSColor.orchid;
      case 'palegoldenrod':
        return CSSColor.palegoldenrod;
      case 'palegreen':
        return CSSColor.palegreen;
      case 'paleturquoise':
        return CSSColor.paleturquoise;
      case 'palevioletred':
        return CSSColor.palevioletred;
      case 'papayawhip':
        return CSSColor.papayawhip;
      case 'peachpuff':
        return CSSColor.peachpuff;
      case 'peru':
        return CSSColor.peru;
      case 'pink':
        return CSSColor.pink;
      case 'plum':
        return CSSColor.plum;
      case 'powderblue':
        return CSSColor.powderblue;
      case 'rosybrown':
        return CSSColor.rosybrown;
      case 'royalblue':
        return CSSColor.royalblue;
      case 'saddlebrown':
        return CSSColor.saddlebrown;
      case 'salmon':
        return CSSColor.salmon;
      case 'sandybrown':
        return CSSColor.sandybrown;
      case 'seagreen':
        return CSSColor.seagreen;
      case 'seashell':
        return CSSColor.seashell;
      case 'sienna':
        return CSSColor.sienna;
      case 'skyblue':
        return CSSColor.skyblue;
      case 'slateblue':
        return CSSColor.slateblue;
      case 'slategray':
        return CSSColor.slategray;
      case 'slategrey':
        return CSSColor.slategrey;
      case 'snow':
        return CSSColor.snow;
      case 'springgreen':
        return CSSColor.springgreen;
      case 'steelblue':
        return CSSColor.steelblue;
      case 'tan':
        return CSSColor.tan;
      case 'thistle':
        return CSSColor.thistle;
      case 'tomato':
        return CSSColor.tomato;
      case 'turquoise':
        return CSSColor.turquoise;
      case 'violet':
        return CSSColor.violet;
      case 'wheat':
        return CSSColor.wheat;
      case 'whitesmoke':
        return CSSColor.whitesmoke;
      case 'yellowgreen':
        return CSSColor.yellowgreen;
      case 'transparent':
        return CSSColor.transparent;
    }

    if (color.startsWith('#')) {
      return generateHexColor(color);
    } else if (color.startsWith('rgb')) {
      return generateRGBAColor(color);
    } else {
      return CSSColor.transparent;
    }
  }

  final String rawInput;
  Color value;

  CSSColor(this.rawInput);

  /// Only support Basic color keywords and Extended color keywords,
  /// for CSS system colors is not recommended for use after CSS3
  /// https://www.w3.org/TR/css-color-3/#html4
  /// https://www.w3.org/TR/css-color-3/#css-system
  /// https://www.w3.org/TR/css-color-3/#svg-color

  // Basic color keywords
  static const Color black = Color(0xFF000000);
  static const Color silver = Color(0xFFC0C0C0);
  static const Color gray = Color(0xFF808080);
  static const Color white = Color(0xFFFFFFFF);
  static const Color maroon = Color(0xFF800000);
  static const Color red = Color(0xFFFF0000);
  static const Color purple = Color(0xFF800080);
  static const Color fuchsia = Color(0xFFFF00FF);
  static const Color green = Color(0xFF008000);
  static const Color lime = Color(0xFF00FF00);
  static const Color olive = Color(0xFF808000);
  static const Color yellow = Color(0xFFFFFF00);
  static const Color navy = Color(0xFF000080);
  static const Color blue = Color(0xFF0000FF);
  static const Color teal = Color(0xFF008080);
  static const Color aqua = Color(0xFF00FFFF);

  // Extended color keywords
  static const Color aliceblue = Color(0xFFF0F8FF);
  static const Color antiquewhite = Color(0xFFFAEBD7);
  static const Color aquamarine = Color(0xFF7FFFD4);
  static const Color azure = Color(0xFFF0FFFF);
  static const Color beige = Color(0xFFF5F5DC);
  static const Color bisque = Color(0xFFFFE4C4);
  static const Color blanchedalmond = Color(0xFFFFEBCD);
  static const Color blueviolet = Color(0xFF8A2BE2);
  static const Color brown = Color(0xFFA52A2A);
  static const Color burlywood = Color(0xFFDEB887);
  static const Color cadetblue = Color(0xFF5F9EA0);
  static const Color chartreuse = Color(0xFF7FFF00);
  static const Color chocolate = Color(0xFFD2691E);
  static const Color coral = Color(0xFFFF7F50);
  static const Color cornflowerblue = Color(0xFF6495ED);
  static const Color cornsilk = Color(0xFFFFF8DC);
  static const Color crimson = Color(0xFFDC143C);
  static const Color cyan = Color(0xFF00FFFF);
  static const Color darkblue = Color(0xFF00008B);
  static const Color darkcyan = Color(0xFF008B8B);
  static const Color darkgoldenrod = Color(0xFFB8860B);
  static const Color darkgray = Color(0xFFA9A9A9);
  static const Color darkgreen = Color(0xFF006400);
  static const Color darkgrey = Color(0xFFA9A9A9);
  static const Color darkkhaki = Color(0xFFBDB76B);
  static const Color darkmagenta = Color(0xFF8B008B);
  static const Color darkolivegreen = Color(0xFF556B2F);
  static const Color darkorange = Color(0xFFFF8C00);
  static const Color darkorchid = Color(0xFF9932CC);
  static const Color darkred = Color(0xFF8B0000);
  static const Color darksalmon = Color(0xFFE9967A);
  static const Color darkseagreen = Color(0xFF8FBC8F);
  static const Color darkslateblue = Color(0xFF483D8B);
  static const Color darkslategray = Color(0xFF2F4F4F);
  static const Color darkslategrey = Color(0xFF2F4F4F);
  static const Color darkturquoise = Color(0xFF00CED1);
  static const Color darkviolet = Color(0xFF9400D3);
  static const Color deeppink = Color(0xFFFF1493);
  static const Color deepskyblue = Color(0xFF00BFFF);
  static const Color dimgray = Color(0xFF696969);
  static const Color dimgrey = Color(0xFF696969);
  static const Color dodgerblue = Color(0xFF1E90FF);
  static const Color firebrick = Color(0xFFB22222);
  static const Color floralwhite = Color(0xFFFFFAF0);
  static const Color forestgreen = Color(0xFF228B22);
  static const Color gainsboro = Color(0xFFDCDCDC);
  static const Color ghostwhite = Color(0xFFF8F8FF);
  static const Color gold = Color(0xFFFFD700);
  static const Color goldenrod = Color(0xFFDAA520);
  static const Color greenyellow = Color(0xFFADFF2F);
  static const Color grey = Color(0xFF808080);
  static const Color honeydew = Color(0xFFF0FFF0);
  static const Color hotpink = Color(0xFFFF69B4);
  static const Color indianred = Color(0xFFCD5C5C);
  static const Color indigo = Color(0xFF4B0082);
  static const Color ivory = Color(0xFFFFFFF0);
  static const Color khaki = Color(0xFFF0E68C);
  static const Color lavender = Color(0xFFE6E6FA);
  static const Color lavenderblush = Color(0xFFFFF0F5);
  static const Color lawngreen = Color(0xFF7CFC00);
  static const Color lemonchiffon = Color(0xFFFFFACD);
  static const Color lightblue = Color(0xFFADD8E6);
  static const Color lightcoral = Color(0xFFF08080);
  static const Color lightcyan = Color(0xFFE0FFFF);
  static const Color lightgoldenrodyellow = Color(0xFFFAFAD2);
  static const Color lightgray = Color(0xFFD3D3D3);
  static const Color lightgreen = Color(0xFF90EE90);
  static const Color lightgrey = Color(0xFFD3D3D3);
  static const Color lightpink = Color(0xFFFFB6C1);
  static const Color lightsalmon = Color(0xFFFFA07A);
  static const Color lightseagreen = Color(0xFF20B2AA);
  static const Color lightskyblue = Color(0xFF87CEFA);
  static const Color lightslategray = Color(0xFF778899);
  static const Color lightslategrey = Color(0xFF778899);
  static const Color lightsteelblue = Color(0xFFB0C4DE);
  static const Color lightyellow = Color(0xFFFFFFE0);
  static const Color limegreen = Color(0xFF32CD32);
  static const Color linen = Color(0xFFFAF0E6);
  static const Color magenta = Color(0xFFFF00FF);
  static const Color mediumaquamarine = Color(0xFF66CDAA);
  static const Color mediumblue = Color(0xFF0000CD);
  static const Color mediumorchid = Color(0xFFBA55D3);
  static const Color mediumpurple = Color(0xFF9370DB);
  static const Color mediumseagreen = Color(0xFF3CB371);
  static const Color mediumslateblue = Color(0xFF7B68EE);
  static const Color mediumspringgreen = Color(0xFF00FA9A);
  static const Color mediumturquoise = Color(0xFF48D1CC);
  static const Color mediumvioletred = Color(0xFFC71585);
  static const Color midnightblue = Color(0xFF191970);
  static const Color mintcream = Color(0xFFF5FFFA);
  static const Color mistyrose = Color(0xFFFFE4E1);
  static const Color moccasin = Color(0xFFFFE4B5);
  static const Color navajowhite = Color(0xFFFFDEAD);
  static const Color oldlace = Color(0xFFFDF5E6);
  static const Color olivedrab = Color(0xFF6B8E23);
  static const Color orange = Color(0xFFFFA500);
  static const Color orangered = Color(0xFFFF4500);
  static const Color orchid = Color(0xFFDA70D6);
  static const Color palegoldenrod = Color(0xFFEEE8AA);
  static const Color palegreen = Color(0xFF98FB98);
  static const Color paleturquoise = Color(0xFFAFEEEE);
  static const Color palevioletred = Color(0xFFDB7093);
  static const Color papayawhip = Color(0xFFFFEFD5);
  static const Color peachpuff = Color(0xFFFFDAB9);
  static const Color peru = Color(0xFFCD853F);
  static const Color pink = Color(0xFFFFC0CB);
  static const Color plum = Color(0xFFDDA0DD);
  static const Color powderblue = Color(0xFFB0E0E6);
  static const Color rosybrown = Color(0xFFBC8F8F);
  static const Color royalblue = Color(0xFF4169E1);
  static const Color saddlebrown = Color(0xFF8B4513);
  static const Color salmon = Color(0xFFFA8072);
  static const Color sandybrown = Color(0xFFF4A460);
  static const Color seagreen = Color(0xFF2E8B57);
  static const Color seashell = Color(0xFFFFF5EE);
  static const Color sienna = Color(0xFFA0522D);
  static const Color skyblue = Color(0xFF87CEEB);
  static const Color slateblue = Color(0xFF6A5ACD);
  static const Color slategray = Color(0xFF708090);
  static const Color slategrey = Color(0xFF708090);
  static const Color snow = Color(0xFFFFFAFA);
  static const Color springgreen = Color(0xFF00FF7F);
  static const Color steelblue = Color(0xFF4682B4);
  static const Color tan = Color(0xFFD2B48C);
  static const Color thistle = Color(0xFFD8BFD8);
  static const Color tomato = Color(0xFFFF6347);
  static const Color turquoise = Color(0xFF40E0D0);
  static const Color violet = Color(0xFFEE82EE);
  static const Color wheat = Color(0xFFF5DEB3);
  static const Color whitesmoke = Color(0xFFF5F5F5);
  static const Color yellowgreen = Color(0xFF9ACD32);

  static const Color transparent = Color(0x00000000);

  bool _parsed = false;
  @override
  void parse() {
    if (!_parsed) value = CSSColor.generate(rawInput);
    _parsed = true;
  }

  @override
  Color get computedValue {
    // Lazy parse to get performance improved.
    parse();

    return value;
  }

  /// https://drafts.csswg.org/css-color-3/#valuea-def-color
  @override
  String get serializedValue {
    // Lazy parse to get performance improved.
    parse();

    var rgb = '${value.red}, ${value.green}, ${value.blue}';
    if (value.alpha == 255) {
      return 'rgb($rgb)';
    } else {
      return 'rgba($rgb, ${value.opacity})';
    }
  }
}<|MERGE_RESOLUTION|>--- conflicted
+++ resolved
@@ -7,16 +7,6 @@
 import 'dart:ui' show Color;
 import 'value.dart';
 
-// CSS Values and Units: https://drafts.csswg.org/css-values-3/#colors
-// CSS Color: https://drafts.csswg.org/css-color-4/
-// ignore: public_member_api_docs
-final RegExp rgbaRexExp = RegExp(
-  r'rgba?\(\s*(\d+)\s*,\s*(\d+)\s*,\s*(\d+)\s*,?(\s*\d*\.?\d+\s*)?\)',
-  caseSensitive: false,
-  multiLine: false,
-);
-
-<<<<<<< HEAD
 /// A color in the CIELAB color space.
 ///
 /// The CIELAB color space contains channels for lightness [l],
@@ -57,7 +47,7 @@
     return value *= referenceWhiteValue;
   }
 
-  num _toRgb(value) {
+  num _toRgb(num value) {
     if (value > 0.0031308) {
       value = 1.055 * pow(value, 1 / 2.4) - 0.055;
     } else {
@@ -82,9 +72,9 @@
 }
 
 class RgbColor {
-  final int r;
-  final int g;
-  final int b;
+  final num r;
+  final num g;
+  final num b;
 
   /**
    * Creates a [Color] using a vector describing its red, green, and blue
@@ -94,7 +84,7 @@
    * 255 (inclusive).  Values above this range will be assumed to be a value
    * of 255, and values below this range will be assumed to be a value of 0.
    */
-  const RgbColor(int this.r, int this.g, int this.b);
+  const RgbColor(num this.r, num this.g, num this.b);
 
   num _toLab(num value, num referenceWhiteValue) {
     value /= referenceWhiteValue;
@@ -106,7 +96,7 @@
     return value;
   }
 
-  num _toXyz(value) {
+  num _toXyz(num value) {
     if (value > 0.04045) {
       value = pow((value + 0.055) / 1.055, 2.4);
     } else {
@@ -138,9 +128,15 @@
   }
 }
 
-/// 
-=======
->>>>>>> a4a85a3a
+// CSS Values and Units: https://drafts.csswg.org/css-values-3/#colors
+// CSS Color: https://drafts.csswg.org/css-color-4/
+// ignore: public_member_api_docs
+final RegExp rgbaRexExp = RegExp(
+  r'rgba?\(\s*(\d+)\s*,\s*(\d+)\s*,\s*(\d+)\s*,?(\s*\d*\.?\d+\s*)?\)',
+  caseSensitive: false,
+  multiLine: false,
+);
+
 /// #123
 /// #123456
 /// rgb(r,g,b)
@@ -162,7 +158,7 @@
     while (match != null) {
       var cacheId = 'rgba$_cacheCount';
       _cachedColor[cacheId] =
-          generateRGBAColor(ret.substring(match.start, match.end));
+          _generateColorFromRGBA(ret.substring(match.start, match.end));
       ret = ret.replaceRange(match.start, match.end, cacheId);
       _cacheCount++;
 
@@ -184,7 +180,7 @@
     num invertedL = min(110 - lab.l, 100);
     if (invertedL < lab.l) {
       RgbColor rgb = LabColor(invertedL, lab.a, lab.b).toRgbColor();
-      return Color.fromARGB(color.alpha, rgb.r, rgb.g, rgb.b);
+      return Color.fromARGB(color.alpha, rgb.r.toInt(), rgb.g.toInt(), rgb.b.toInt());
     } else {
       return color;
     }
@@ -196,13 +192,13 @@
     num invertedL = min(110 - lab.l, 100);
     if (invertedL > lab.l) {
       RgbColor rgb = LabColor(invertedL, lab.a, lab.b).toRgbColor();
-      return Color.fromARGB(color.alpha, rgb.r, rgb.g, rgb.b);
+      return Color.fromARGB(color.alpha, rgb.r.toInt(), rgb.g.toInt(), rgb.b.toInt());
     } else {
       return color;
     }
   }
 
-  static Color generateRGBAColor(String input) {
+  static Color _generateColorFromRGBA(String input) {
     if (_cachedColor.containsKey(input)) {
       Color ret = _cachedColor[input];
       _cachedColor.remove(input);
@@ -228,7 +224,7 @@
     return Color.fromRGBO(red, green, blue, alpha);
   }
 
-  static Color generateHexColor(String hex) {
+  static Color _generateColorFromHex(String hex) {
     int _r = 0;
     int _g = 0;
     int _b = 0;
@@ -564,9 +560,9 @@
     }
 
     if (color.startsWith('#')) {
-      return generateHexColor(color);
+      return _generateColorFromHex(color);
     } else if (color.startsWith('rgb')) {
-      return generateRGBAColor(color);
+      return _generateColorFromRGBA(color);
     } else {
       return CSSColor.transparent;
     }
