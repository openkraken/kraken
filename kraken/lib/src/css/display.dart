--- conflicted
+++ resolved
@@ -26,16 +26,6 @@
   set display(CSSDisplay value) {
     if (_display != value) {
       _display = value;
-<<<<<<< HEAD
-
-      // Display effect the stacking context.
-      RenderBoxModel? parentRenderer = (this as RenderStyle).parent?.renderBoxModel;
-      if (parentRenderer is RenderLayoutBox) {
-        parentRenderer.markSortedChildrenInvalid();
-      }
-
-=======
->>>>>>> e15f9ef9
       renderBoxModel?.markNeedsLayout();
     }
   }
