/*
 * Copyright (C) 2019-present Alibaba Inc. All rights reserved.
 * Author: Kraken Team.
 */

import 'package:flutter/rendering.dart';
import 'package:kraken/rendering.dart';
import 'package:kraken/css.dart';
import 'package:kraken/element.dart';

// CSS Box Sizing: https://drafts.csswg.org/css-sizing-3/

enum Display {
  inline,
  block,
  inlineBlock,
  flex,
  inlineFlex
}

/// - width
/// - height
/// - max-width
/// - max-height
/// - min-width
/// - min-height

mixin CSSSizingMixin {
<<<<<<< HEAD
  KrakenRenderConstrainedBox renderConstrainedBox;
=======
  RenderMargin renderMargin;
>>>>>>> c5f250ca
  CSSEdgeInsets oldPadding;
  CSSEdgeInsets oldMargin;

  void initRenderBoxSizing(RenderBoxModel renderBoxModel, CSSStyleDeclaration style, Map<String, CSSTransition> transitionMap) {
    updateBoxSize(renderBoxModel, style, transitionMap);
  }

  void updateBoxSize(RenderBoxModel renderBoxModel, CSSStyleDeclaration style, Map<String, CSSTransition> transitionMap) {
    double width = CSSLength.toDisplayPortValue(style[WIDTH]);
    double height = CSSLength.toDisplayPortValue(style[HEIGHT]);
    double minHeight = CSSLength.toDisplayPortValue(style[MIN_HEIGHT]);
    double maxHeight = CSSLength.toDisplayPortValue(style[MAX_HEIGHT]);
    double minWidth = CSSLength.toDisplayPortValue(style[MIN_WIDTH]);
    double maxWidth = CSSLength.toDisplayPortValue(style[MAX_WIDTH]);

    if (transitionMap != null) {
      CSSTransition allTransition,
          widthTransition,
          heightTransition,
          minWidthTransition,
          maxWidthTransition,
          minHeightTransition,
          maxHeightTransition;

      allTransition = transitionMap['all'];
      widthTransition = transitionMap['width'];
      heightTransition = transitionMap['height'];
      minWidthTransition = transitionMap['min-width'];
      maxWidthTransition = transitionMap['max-width'];
      minHeightTransition = transitionMap['min-height'];
      maxHeightTransition = transitionMap['max-height'];

      if (allTransition != null ||
          widthTransition != null ||
          heightTransition != null ||
          minWidthTransition != null ||
          maxWidthTransition != null ||
          minHeightTransition != null ||
          maxHeightTransition != null) {
        double oldWidth = renderBoxModel.width ?? 0.0;
        double oldHeight = renderBoxModel.height ?? 0.0;
        double oldMinWidth = renderBoxModel.minWidth ?? 0.0;
        double oldMaxWidth = renderBoxModel.maxWidth ?? 0.0;
        double oldMinHeight = renderBoxModel.minHeight ?? 0.0;
        double oldMaxHeight = renderBoxModel.maxHeight ?? 0.0;

        double diffWidth = (width ?? 0.0) - oldWidth;
        double diffHeight = (height ?? 0.0) - oldHeight;
        double diffMinWidth = (minWidth ?? 0.0) - oldMinWidth;
        double diffMaxWidth = (maxWidth ?? 0.0) - oldMaxWidth;
        double diffMinHeight = (minHeight ?? 0.0) - oldMinHeight;
        double diffMaxHeight = (maxHeight ?? 0.0) - oldMaxHeight;

        allTransition?.addProgressListener((progress) {
          double newWidth;
          double newHeight;
          double newMinWidth;
          double newMaxWidth;
          double newMinHeight;
          double newMaxHeight;

          if (widthTransition == null) {
            newWidth = diffWidth * progress + oldWidth;
          }
          if (heightTransition == null) {
            newHeight = diffHeight * progress + oldHeight;
          }
          if (minWidthTransition == null) {
            newMinWidth = diffMinWidth * progress + oldMinWidth;
          }
          if (maxWidthTransition == null) {
            newMaxWidth = diffMaxWidth * progress + oldMaxWidth;
          }
          if (minHeightTransition == null) {
            newMinHeight = diffMinHeight * progress + oldMinHeight;
          }
          if (maxHeightTransition == null) {
            newMaxHeight = diffMaxHeight * progress + oldMaxHeight;
          }
          renderBoxModel.width = newWidth;
          renderBoxModel.height = newHeight;
          renderBoxModel.minWidth = newMinWidth;
          renderBoxModel.maxWidth = newMaxWidth;
          renderBoxModel.minHeight = newMinHeight;
          renderBoxModel.maxHeight = newMaxHeight;
        });
        widthTransition?.addProgressListener((progress) {
          double newWidth = diffWidth * progress + oldWidth;
          renderBoxModel.width = newWidth;
        });
        heightTransition?.addProgressListener((progress) {
          double newHeight = diffHeight * progress + oldHeight;
          renderBoxModel.height = newHeight;
        });
        minHeightTransition?.addProgressListener((progress) {
          double newMinHeight = diffWidth * progress + oldMinHeight;
          renderBoxModel.minHeight = newMinHeight;
        });
        minWidthTransition?.addProgressListener((progress) {
          double newMinWidth = diffWidth * progress + oldMinWidth;
          renderBoxModel.minWidth = newMinWidth;
        });
        maxHeightTransition?.addProgressListener((progress) {
          double newMaxHeight = diffWidth * progress + oldMaxHeight;
          renderBoxModel.maxHeight = newMaxHeight;
        });
        maxWidthTransition?.addProgressListener((progress) {
          double newMaxWidth = diffWidth * progress + oldMaxWidth;
          renderBoxModel.maxWidth = newMaxWidth;
        });
      }
    } else {
      renderBoxModel.width = width;
      renderBoxModel.height = height;
      renderBoxModel.maxWidth = maxWidth;
      renderBoxModel.minWidth = minWidth;
      renderBoxModel.maxHeight = maxHeight;
      renderBoxModel.minHeight = minHeight;
    }
  }

  static CSSEdgeInsets _getMarginFromStyle(CSSStyleDeclaration style) {
    double marginLeft;
    double marginTop;
    double marginRight;
    double marginBottom;

    if (style.contains(MARGIN_LEFT)) marginLeft = CSSLength.toDisplayPortValue(style[MARGIN_LEFT]);
    if (style.contains(MARGIN_TOP)) marginTop = CSSLength.toDisplayPortValue(style[MARGIN_TOP]);
    if (style.contains(MARGIN_RIGHT)) marginRight = CSSLength.toDisplayPortValue(style[MARGIN_RIGHT]);
    if (style.contains(MARGIN_BOTTOM)) marginBottom = CSSLength.toDisplayPortValue(style[MARGIN_BOTTOM]);

    return CSSEdgeInsets(marginTop ?? 0.0, marginRight ?? 0.0, marginBottom ?? 0.0, marginLeft ?? 0.0);
  }

  EdgeInsets getMarginInsetsFromStyle(CSSStyleDeclaration style) {
    oldMargin = _getMarginFromStyle(style);
    return EdgeInsets.fromLTRB(oldMargin.left, oldMargin.top, oldMargin.right, oldMargin.bottom);
  }

  void updateRenderMargin(RenderBoxModel renderBoxModel, CSSStyleDeclaration style, [Map<String, CSSTransition> transitionMap]) {
    CSSTransition all, margin, marginLeft, marginRight, marginBottom, marginTop;
    if (transitionMap != null) {
      all = transitionMap['all'];
      margin = transitionMap['margin'];
      marginLeft = transitionMap['margin-left'];
      marginRight = transitionMap['margin-right'];
      marginBottom = transitionMap['margin-bottom'];
      marginTop = transitionMap['margin-top'];
    }
    if (all != null ||
        margin != null ||
        marginBottom != null ||
        marginLeft != null ||
        marginRight != null ||
        marginTop != null) {
      CSSEdgeInsets newMargin = _getMarginFromStyle(style);

      double marginLeftInterval = newMargin.left - oldMargin.left;
      double marginRightInterval = newMargin.right - oldMargin.right;
      double marginTopInterval = newMargin.top - oldMargin.top;
      double marginBottomInterval = newMargin.bottom - oldMargin.bottom;

      CSSEdgeInsets progressMargin = CSSEdgeInsets(oldMargin.top, oldMargin.right, oldMargin.bottom, oldMargin.left);
      CSSEdgeInsets baseMargin = CSSEdgeInsets(oldMargin.top, oldMargin.right, oldMargin.bottom, oldMargin.left);

      all?.addProgressListener((progress) {
        if (margin == null) {
          if (marginTop == null) {
            progressMargin.top = progress * marginTopInterval + baseMargin.top;
          }
          if (marginBottom == null) {
            progressMargin.bottom = progress * marginBottomInterval + baseMargin.bottom;
          }
          if (marginLeft == null) {
            progressMargin.left = progress * marginLeftInterval + baseMargin.left;
          }
          if (marginRight == null) {
            progressMargin.right = progress * marginRightInterval + baseMargin.right;
          }
          _updateMargin(
            renderBoxModel,
            EdgeInsets.fromLTRB(progressMargin.left, progressMargin.top, progressMargin.right, progressMargin.bottom)
          );
        }
      });

      margin?.addProgressListener((progress) {
        if (marginTop == null) {
          progressMargin.top = progress * marginTopInterval + baseMargin.top;
        }
        if (marginBottom == null) {
          progressMargin.bottom = progress * marginBottomInterval + baseMargin.bottom;
        }
        if (marginLeft == null) {
          progressMargin.left = progress * marginLeftInterval + baseMargin.left;
        }
        if (marginRight == null) {
          progressMargin.right = progress * marginRightInterval + baseMargin.right;
        }
        _updateMargin(
          renderBoxModel,
          EdgeInsets.fromLTRB(progressMargin.left, progressMargin.top, progressMargin.right, progressMargin.bottom)
        );
      });
      marginTop?.addProgressListener((progress) {
        progressMargin.top = progress * marginTopInterval + baseMargin.top;
        renderBoxModel.margin =
            EdgeInsets.fromLTRB(progressMargin.left, progressMargin.top, progressMargin.right, progressMargin.bottom);
      });
      marginBottom?.addProgressListener((progress) {
        progressMargin.bottom = progress * marginBottomInterval + baseMargin.bottom;
        _updateMargin(
          renderBoxModel,
          EdgeInsets.fromLTRB(progressMargin.left, progressMargin.top, progressMargin.right, progressMargin.bottom)
        );
      });
      marginLeft?.addProgressListener((progress) {
        progressMargin.left = progress * marginLeftInterval + baseMargin.left;
        _updateMargin(
          renderBoxModel,
          EdgeInsets.fromLTRB(progressMargin.left, progressMargin.top, progressMargin.right, progressMargin.bottom)
        );
      });
      marginRight?.addProgressListener((progress) {
        progressMargin.right = progress * marginRightInterval + baseMargin.right;
        _updateMargin(
          renderBoxModel,
          EdgeInsets.fromLTRB(progressMargin.left, progressMargin.top, progressMargin.right, progressMargin.bottom)
        );
      });
      oldMargin = newMargin;
    } else {
      _updateMargin(renderBoxModel, getMarginInsetsFromStyle(style));
    }
  }

  void _updateMargin(RenderBoxModel renderBoxModel, EdgeInsets margin) {
    renderBoxModel.margin = margin;
  }

  static CSSEdgeInsets _getPaddingFromStyle(CSSStyleDeclaration style) {
    double paddingTop;
    double paddingRight;
    double paddingBottom;
    double paddingLeft;

    if (style.contains(PADDING_TOP)) paddingTop = CSSLength.toDisplayPortValue(style[PADDING_TOP]);
    if (style.contains(PADDING_RIGHT)) paddingRight = CSSLength.toDisplayPortValue(style[PADDING_RIGHT]);
    if (style.contains(PADDING_BOTTOM)) paddingBottom = CSSLength.toDisplayPortValue(style[PADDING_BOTTOM]);
    if (style.contains(PADDING_LEFT)) paddingLeft = CSSLength.toDisplayPortValue(style[PADDING_LEFT]);

    return CSSEdgeInsets(paddingTop ?? 0.0, paddingRight ?? 0.0, paddingBottom ?? 0.0, paddingLeft ?? 0.0);
  }

  EdgeInsets getPaddingInsetsFromStyle(CSSStyleDeclaration style) {
    oldPadding = _getPaddingFromStyle(style);
    return EdgeInsets.fromLTRB(oldPadding.left, oldPadding.top, oldPadding.right, oldPadding.bottom);
  }

  void updateRenderPadding(RenderBoxModel renderBoxModel, CSSStyleDeclaration style,
      [Map<String, CSSTransition> transitionMap]) {
    CSSTransition all, padding, paddingLeft, paddingRight, paddingBottom, paddingTop;
    if (transitionMap != null) {
      all = transitionMap['all'];
      padding = transitionMap['padding'];
      paddingLeft = transitionMap['padding-left'];
      paddingRight = transitionMap['padding-right'];
      paddingBottom = transitionMap['padding-bottom'];
      paddingTop = transitionMap['padding-top'];
    }
    if (all != null ||
        padding != null ||
        paddingBottom != null ||
        paddingLeft != null ||
        paddingRight != null ||
        paddingTop != null) {
      CSSEdgeInsets newPadding = _getPaddingFromStyle(style);

      double paddingLeftInterval = newPadding.left - oldPadding.left;
      double paddingRightInterval = newPadding.right - oldPadding.right;
      double paddingTopInterval = newPadding.top - oldPadding.top;
      double paddingBottomInterval = newPadding.bottom - oldPadding.bottom;

      CSSEdgeInsets progressPadding =
          CSSEdgeInsets(oldPadding.top, oldPadding.right, oldPadding.bottom, oldPadding.left);
      CSSEdgeInsets basePadding = CSSEdgeInsets(oldPadding.top, oldPadding.right, oldPadding.bottom, oldPadding.left);

      all?.addProgressListener((progress) {
        if (padding == null) {
          if (paddingTop == null) {
            progressPadding.top = progress * paddingTopInterval + basePadding.top;
          }
          if (paddingBottom == null) {
            progressPadding.bottom = progress * paddingBottomInterval + basePadding.bottom;
          }
          if (paddingLeft == null) {
            progressPadding.left = progress * paddingLeftInterval + basePadding.left;
          }
          if (paddingRight == null) {
            progressPadding.right = progress * paddingRightInterval + basePadding.right;
          }

          renderBoxModel.padding = EdgeInsets.fromLTRB(
              progressPadding.left, progressPadding.top, progressPadding.right, progressPadding.bottom);
        }
      });
      padding?.addProgressListener((progress) {
        if (paddingTop == null) {
          progressPadding.top = progress * paddingTopInterval + basePadding.top;
        }
        if (paddingBottom == null) {
          progressPadding.bottom = progress * paddingBottomInterval + basePadding.bottom;
        }
        if (paddingLeft == null) {
          progressPadding.left = progress * paddingLeftInterval + basePadding.left;
        }
        if (paddingRight == null) {
          progressPadding.right = progress * paddingRightInterval + basePadding.right;
        }

        renderBoxModel.padding = EdgeInsets.fromLTRB(
            progressPadding.left, progressPadding.top, progressPadding.right, progressPadding.bottom);
      });
      paddingTop?.addProgressListener((progress) {
        progressPadding.top = progress * paddingTopInterval + basePadding.top;
        renderBoxModel.padding = EdgeInsets.fromLTRB(
            progressPadding.left, progressPadding.top, progressPadding.right, progressPadding.bottom);
      });
      paddingBottom?.addProgressListener((progress) {
        progressPadding.bottom = progress * paddingBottomInterval + basePadding.bottom;
        renderBoxModel.padding = EdgeInsets.fromLTRB(
            progressPadding.left, progressPadding.top, progressPadding.right, progressPadding.bottom);
      });
      paddingLeft?.addProgressListener((progress) {
        progressPadding.left = progress * paddingLeftInterval + basePadding.left;
        renderBoxModel.padding = EdgeInsets.fromLTRB(
            progressPadding.left, progressPadding.top, progressPadding.right, progressPadding.bottom);
      });
      paddingRight?.addProgressListener((progress) {
        progressPadding.right = progress * paddingRightInterval + basePadding.right;
        renderBoxModel.padding = EdgeInsets.fromLTRB(
            progressPadding.left, progressPadding.top, progressPadding.right, progressPadding.bottom);
      });
      oldPadding = newPadding;
    }

    EdgeInsets edgeInsets = getPaddingInsetsFromStyle(style);

    // Update renderPadding.
    renderBoxModel.padding = edgeInsets;
  }
}

class CSSEdgeInsets {
  double left;
  double top;
  double right;
  double bottom;

  CSSEdgeInsets(this.top, this.right, this.bottom, this.left);
}

class CSSSizing {
  // Get max width of element, use width if exist,
  // or find the width of the nearest ancestor with width
  static double getElementComputedMaxWidth(int targetId, ElementManager elementManager) {
    double width;
    double cropWidth = 0;
    Element child = elementManager.getEventTargetByTargetId<Element>(targetId);
    CSSStyleDeclaration style = child.style;
    String display = getElementRealDisplayValue(targetId, elementManager);

    void cropMargin(Element childNode) {
      cropWidth += childNode.cropMarginWidth;
    }

    void cropPaddingBorder(Element childNode) {
      RenderBoxModel renderBoxModel = childNode.getRenderBoxModel();
      if (renderBoxModel.borderEdge != null) {
        cropWidth += renderBoxModel.borderEdge.horizontal;
      }
      if (renderBoxModel.padding != null) {
        cropWidth += renderBoxModel.padding.horizontal;
      }
    }

    // Get width of element if it's not inline
    if (display != INLINE && style.contains(WIDTH)) {
      width = CSSLength.toDisplayPortValue(style[WIDTH]) ?? 0;
      cropPaddingBorder(child);
    } else {
      // Get the nearest width of ancestor with width
      while (true) {
        if (child.parentNode != null) {
          cropMargin(child);
          cropPaddingBorder(child);
          child = child.parentNode;
        } else {
          break;
        }
        if (child is Element) {
          CSSStyleDeclaration style = child.style;
          String display = getElementRealDisplayValue(child.targetId, elementManager);
          if (style.contains(WIDTH) && display != INLINE) {
            width = CSSLength.toDisplayPortValue(style[WIDTH]) ?? 0;
            cropPaddingBorder(child);
            break;
          }
        }
      }
    }

    if (width != null) {
      return width - cropWidth;
    } else {
      return null;
    }
  }

  // Whether current node should stretch children's height
  static bool isStretchChildHeight(Element current, Element child) {
    bool isStretch = false;
    CSSStyleDeclaration style = current.style;
    CSSStyleDeclaration childStyle = child.style;
    bool isFlex = style[DISPLAY].endsWith(FLEX);
    bool isHoriontalDirection = !style.contains(FLEX_DIRECTION) ||
        style[FLEX_DIRECTION] == ROW;
    bool isAlignItemsStretch = !style.contains(ALIGN_ITEMS) ||
        style[ALIGN_ITEMS] == STRETCH;
    bool isFlexNoWrap = style[FLEX_WRAP] != WRAP &&
        style[FLEX_WRAP] != WRAP_REVERSE;
    bool isChildAlignSelfStretch = childStyle[ALIGN_SELF] == STRETCH;

    if (isFlex && isHoriontalDirection && isFlexNoWrap && (isAlignItemsStretch || isChildAlignSelfStretch)) {
      isStretch = true;
    }

    return isStretch;
  }

  // Element tree hierarchy can cause element display behavior to change,
  // for example element which is flex-item can display like inline-block or block
  static String getElementRealDisplayValue(int targetId, ElementManager elementManager) {
    Element element = elementManager.getEventTargetByTargetId<Element>(targetId);
    Element parentNode = element.parentNode;
    String display = CSSStyleDeclaration.isNullOrEmptyValue(element.style[DISPLAY])
        ? element.defaultDisplay
        : element.style[DISPLAY];
    String position = element.style[POSITION];

    // Display as inline-block when element is positioned
    if (position == ABSOLUTE || position == FIXED) {
      display = INLINE_BLOCK;
    } else if (parentNode != null) {
      CSSStyleDeclaration style = parentNode.style;

      if (style[DISPLAY].endsWith(FLEX)) {
        // Display as inline-block if parent node is flex
        display = INLINE_BLOCK;

        // Display as block if flex vertical layout children and stretch children
        if (style[FLEX_DIRECTION] == COLUMN &&
            (!style.contains(ALIGN_ITEMS) || (style.contains(ALIGN_ITEMS) && style[ALIGN_ITEMS] == STRETCH))) {
          display = BLOCK;
        }
      }
    }

    return display;
  }

  static Display getDisplay(String displayString) {
    Display display = Display.inline;
    if (displayString == null) {
      return display;
    }

    switch(displayString) {
      case 'block':
        return Display.block;
      case 'inline-block':
        return Display.inlineBlock;
      case 'flex':
        return Display.flex;
      case 'inline-flex':
        return Display.inlineFlex;
      case 'inline':
      default:
        return Display.inline;
    }
  }
}<|MERGE_RESOLUTION|>--- conflicted
+++ resolved
@@ -26,11 +26,6 @@
 /// - min-height
 
 mixin CSSSizingMixin {
-<<<<<<< HEAD
-  KrakenRenderConstrainedBox renderConstrainedBox;
-=======
-  RenderMargin renderMargin;
->>>>>>> c5f250ca
   CSSEdgeInsets oldPadding;
   CSSEdgeInsets oldMargin;
 
@@ -405,7 +400,10 @@
     String display = getElementRealDisplayValue(targetId, elementManager);
 
     void cropMargin(Element childNode) {
-      cropWidth += childNode.cropMarginWidth;
+      RenderBoxModel renderBoxModel = childNode.getRenderBoxModel();
+      if (renderBoxModel.margin != null) {
+        cropWidth += renderBoxModel.margin.horizontal;
+      }
     }
 
     void cropPaddingBorder(Element childNode) {
