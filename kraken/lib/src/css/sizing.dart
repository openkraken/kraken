--- conflicted
+++ resolved
@@ -2,12 +2,7 @@
  * Copyright (C) 2019-present Alibaba Inc. All rights reserved.
  * Author: Kraken Team.
  */
-<<<<<<< HEAD
-import 'package:kraken/rendering.dart';
-=======
 
-import 'package:flutter/rendering.dart';
->>>>>>> ef962846
 import 'package:kraken/css.dart';
 import 'package:kraken/rendering.dart';
 
