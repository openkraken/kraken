--- conflicted
+++ resolved
@@ -58,12 +58,9 @@
 
 class CSSText {
 
-<<<<<<< HEAD
-=======
-  static double DEFAULT_LETTER_SPACING = 0.0;
-  static double DEFAULT_WORD_SPACING = 0.0;
-
->>>>>>> 0c47df8b
+  static const double DEFAULT_LETTER_SPACING = 0.0;
+  static const double DEFAULT_WORD_SPACING = 0.0;
+
   static bool isValidFontStyleValue(String value) {
     return value == 'normal' || value == 'italic' || value == 'oblique';
   }
