

/*
 * Copyright (C) 2019-present Alibaba Inc. All rights reserved.
 * Author: Kraken Team.
 */
import 'dart:core';
import 'dart:ui';

import 'package:flutter/painting.dart';
import 'package:flutter/rendering.dart';
import 'package:kraken/painting.dart';
import 'package:kraken/rendering.dart';
import 'package:kraken/dom.dart';
import 'package:kraken/css.dart';

// CSS Box Model: https://drafts.csswg.org/css-box-4/
// CSS Backgrounds and Borders: https://drafts.csswg.org/css-backgrounds/

final RegExp _spaceRegExp = RegExp(r'\s+');

class CSSBackgroundPosition {
  CSSBackgroundPosition({
    this.length,
    this.percentage,
  });
  /// Absolute position to image container when length type is set.
  double? length;
  /// Relative position to image container when keyword or percentage type is set.
  double? percentage;
}

/// - background
/// - border
mixin CSSBoxMixin on RenderStyleBase {

  /// Background-clip
  BackgroundBoundary? get backgroundClip => _backgroundClip;
  BackgroundBoundary? _backgroundClip;
  set backgroundClip(BackgroundBoundary? value) {
    if (value == null) return;
    if (value == _backgroundClip) return;
    _backgroundClip = value;
  }

  /// Background-origin
  BackgroundBoundary? get backgroundOrigin => _backgroundOrigin;
  BackgroundBoundary? _backgroundOrigin;
  set backgroundOrigin(BackgroundBoundary? value) {
    if (value == null) return;
    if (value == _backgroundOrigin) return;
    _backgroundOrigin = value;
  }

  /// Background-image
  String? get backgroundImage => _backgroundImage;
  String? _backgroundImage;
  set backgroundImage(String? value) {
    if (value == null) return;
    if (value == _backgroundImage) return;
    _backgroundImage = value;
  }

  /// Background-position-x
  CSSBackgroundPosition get backgroundPositionX => _backgroundPositionX;
  CSSBackgroundPosition _backgroundPositionX = CSSBackgroundPosition(percentage: -1);
  set backgroundPositionX(CSSBackgroundPosition? value) {
    if (value == null) return;
    if (value == _backgroundPositionX) return;
    _backgroundPositionX = value;
    renderBoxModel!.markNeedsPaint();
  }

  /// Background-position-y
  CSSBackgroundPosition get backgroundPositionY => _backgroundPositionY;
  CSSBackgroundPosition _backgroundPositionY = CSSBackgroundPosition(percentage: -1);
  set backgroundPositionY(CSSBackgroundPosition? value) {
    if (value == null) return;
    if (value == _backgroundPositionY) return;
    _backgroundPositionY = value;
    renderBoxModel!.markNeedsPaint();
  }

  /// Background-attachment
  String? get backgroundAttachment => _backgroundAttachment;
  String? _backgroundAttachment;
  set backgroundAttachment(String? value) {
    if (value == null) return;
    if (value == _backgroundAttachment) return;
    _backgroundAttachment = value;
  }

  /// BorderSize to deflate.
  EdgeInsets? _borderEdge;
  EdgeInsets? get borderEdge => _borderEdge;
  set borderEdge(EdgeInsets? newValue) {
    _borderEdge = newValue;

    CSSBoxDecoration? decoration = renderBoxModel!.renderStyle.decoration;
    if (decoration != null && decoration is CSSBoxDecoration) {
      Gradient? gradient = decoration.gradient;
      if (gradient is BorderGradientMixin) {
        gradient.borderEdge = newValue;
      }
    }
    renderBoxModel!.markNeedsPaint();
  }

  double get borderTop {
    if (borderEdge == null) return 0.0;
    return borderEdge!.top;
  }

  double get borderBottom {
    if (borderEdge == null) return 0.0;
    return borderEdge!.bottom;
  }

  double get borderLeft {
    if (borderEdge == null) return 0.0;
    return borderEdge!.left;
  }

  double get borderRight {
    if (borderEdge == null) return 0.0;
    return borderEdge!.right;
  }

  /// What decoration to paint.
  ///
  /// Commonly a [CSSBoxDecoration].
  CSSBoxDecoration? get decoration => _decoration;
  CSSBoxDecoration? _decoration;
  set decoration(CSSBoxDecoration? value) {
    if (value == null) return;
    if (value == _decoration) return;

    renderBoxModel!.boxPainter?.dispose();
    renderBoxModel!.boxPainter = null;
    _decoration = value;
    // If has border, render padding should subtracting the edge of the border
    if (value.border != null) {
      Border border = value.border as Border;
      borderEdge = EdgeInsets.fromLTRB(
        border.left.width,
        border.top.width,
        border.right.width,
        border.bottom.width
      );
    }

    renderBoxModel!.markNeedsPaint();
  }

  DecorationPosition decorationPosition = DecorationPosition.background;

  ImageConfiguration imageConfiguration = ImageConfiguration.empty;

  Size wrapBorderSize(Size innerSize) {
    return Size(borderLeft + innerSize.width + borderRight,
      borderTop + innerSize.height + borderBottom);
  }

  BoxConstraints deflateBorderConstraints(BoxConstraints constraints) {
    if (borderEdge != null) {
      return constraints.deflate(borderEdge!);
    }
    return constraints;
  }

  void updateBox(String property, String? original, String present, int contextId) {
    RenderStyle renderStyle = this as RenderStyle;

    if (property == BACKGROUND_IMAGE) {
      backgroundImage = present;
    } else if (property == BACKGROUND_ATTACHMENT) {
      backgroundAttachment = present;
    }

    if (decoration != null) {
      // Update by property
      if (property == BACKGROUND_CLIP) {
        renderStyle.backgroundClip = getBackgroundClip(present);
      } else if (property == BACKGROUND_ORIGIN) {
        renderStyle.backgroundOrigin = getBackgroundOrigin(present);
      } else if (property == BACKGROUND_COLOR) {
        updateBackgroundColor();
      } else if (property == BACKGROUND_POSITION_X) {
        backgroundPositionX = CSSPosition.parsePosition(present, viewportSize, true);
      } else if (property == BACKGROUND_POSITION_Y) {
        backgroundPositionY = CSSPosition.parsePosition(present, viewportSize, false);
      } else if (property.startsWith(BACKGROUND)) {
        // Including BACKGROUND_REPEAT, BACKGROUND_IMAGE,
        //   BACKGROUND_SIZE, BACKGROUND_ORIGIN, BACKGROUND_CLIP.
        updateBackgroundImage(property, present, contextId);
      } else if (property.startsWith(BORDER)) {
        updateBorder(property);
      } else if (property == BOX_SHADOW) {
        updateBoxShadow(property);
      } else if (property == COLOR) {
       updateBackgroundColor();
       updateBorder(property);
       updateBoxShadow(property);
      }
    } else {
      CSSBoxDecoration? cssBoxDecoration = getCSSBoxDecoration();
      if (cssBoxDecoration == null) return;

      renderStyle.decoration = cssBoxDecoration;
      renderStyle.backgroundClip = getBackgroundClip(present);
      renderStyle.backgroundOrigin = getBackgroundOrigin(present);
    }
  }

  void updateBoxShadow(String property) {

<<<<<<< HEAD
    BoxDecoration? prevBoxDecoration = decoration;
    Size viewportSize = renderBoxModel!.viewportSize;
=======
    CSSBoxDecoration? prevBoxDecoration = decoration;
    ElementManager elementManager = renderBoxModel!.elementManager!;
    double viewportWidth = elementManager.viewportWidth;
    double viewportHeight = elementManager.viewportHeight;
    Size viewportSize = Size(viewportWidth, viewportHeight);
>>>>>>> 10ae5486

    if (prevBoxDecoration != null) {
      decoration = CSSBoxDecoration(
          // Only modify boxShadow.
          boxShadow: getBoxShadow(style!, viewportSize),
          color: prevBoxDecoration.color,
          image: prevBoxDecoration.image,
          border: prevBoxDecoration.border,
          borderRadius: prevBoxDecoration.borderRadius,
          gradient: prevBoxDecoration.gradient,
          backgroundBlendMode: prevBoxDecoration.backgroundBlendMode,
          shape: prevBoxDecoration.shape
      );
    } else {
      decoration = CSSBoxDecoration(boxShadow: getBoxShadow(style!, viewportSize));
    }
  }

  void updateBackgroundColor([Color? color]) {
    Color? bgColor = color ?? CSSBackground.getBackgroundColor(style!);
    CSSBoxDecoration? prevBoxDecoration = decoration;

    // If change bg color from some color to null, which must be explicitly transparent.
    if (bgColor != null) {
      // If there has gradient, background color will not work
      if (prevBoxDecoration!.gradient == null) {
        decoration = prevBoxDecoration.clone(color: bgColor);
      }
    } else {
      // Remove background color.
      //   [CSSBoxDecoration.copyWith] can not remove some value, so instantite a new [CSSBoxDecoration].
      decoration = CSSBoxDecoration(
        image: prevBoxDecoration!.image,
        border: prevBoxDecoration.border,
        borderRadius: prevBoxDecoration.borderRadius,
        boxShadow: prevBoxDecoration.boxShadow,
        gradient: prevBoxDecoration.gradient,
        backgroundBlendMode: prevBoxDecoration.backgroundBlendMode,
        shape: prevBoxDecoration.shape,
      );
    }
  }

<<<<<<< HEAD
  void updateBackgroundImage(String property, String present, int contextId) {
    BoxDecoration prevBoxDecoration = decoration!;
=======
  void updateBackgroundImage(String property, String present) {
    CSSBoxDecoration prevBoxDecoration = decoration!;
>>>>>>> 10ae5486

    DecorationImage? decorationImage;
    Gradient? gradient;

    List<CSSFunctionalNotation> methods = CSSFunction.parseFunction(style![BACKGROUND_IMAGE]);
    for (CSSFunctionalNotation method in methods) {
      if (method.name == 'url') {
        decorationImage = CSSBackground.getDecorationImage(style, method, contextId: contextId);
      } else {
        gradient = CSSBackground.getBackgroundGradient(style, renderBoxModel!, method);
      }
    }

    CSSBoxDecoration updateBoxDecoration = CSSBoxDecoration(
      image: decorationImage,
      gradient: gradient,
      color: prevBoxDecoration.color,
      border: prevBoxDecoration.border,
      borderRadius: prevBoxDecoration.borderRadius,
      boxShadow: prevBoxDecoration.boxShadow,
      backgroundBlendMode: prevBoxDecoration.backgroundBlendMode,
      shape: prevBoxDecoration.shape,
    );

    if (CSSBackground.hasScrollBackgroundImage(style!)) {
      decoration = updateBoxDecoration;
    } else if (CSSBackground.hasLocalBackgroundImage(style!)) {
      // @FIXME: support local background image
      decoration = updateBoxDecoration;
    } else {
      decoration = updateBoxDecoration;
    }

  }

  static Map _borderRadiusMapping = {
    BORDER_TOP_LEFT_RADIUS: 0,
    BORDER_TOP_RIGHT_RADIUS: 1,
    BORDER_BOTTOM_RIGHT_RADIUS: 2,
    BORDER_BOTTOM_LEFT_RADIUS: 3
  };

  // Add border radius transition listener
  void updateBorderRadius(String property, String present) {
    if (decoration == null) {
      CSSBoxDecoration? cssBoxDecoration = getCSSBoxDecoration();
      if (cssBoxDecoration == null) return;
      decoration = cssBoxDecoration;
    }
    if (decoration == null) return;

    // topLeft topRight bottomRight bottomLeft
    int? index = _borderRadiusMapping[property];

    if (index != null) {
      Radius? newRadius = CSSBorderRadius.getRadius(present, viewportSize);
      BorderRadius? borderRadius = decoration!.borderRadius as BorderRadius?;
      decoration = decoration!.clone(borderRadius: BorderRadius.only(
        topLeft: index == 0 ? newRadius! : borderRadius?.topLeft ?? Radius.zero,
        topRight: index == 1 ? newRadius! : borderRadius?.topRight ?? Radius.zero,
        bottomRight: index == 2 ? newRadius! : borderRadius?.bottomRight ?? Radius.zero,
        bottomLeft: index == 3 ? newRadius! : borderRadius?.bottomLeft ?? Radius.zero,
      ));
    }
  }

  void updateBorder(String property, {Color? borderColor, double? borderWidth}) {
    Border? border = decoration!.border as Border?;

    bool isBorderWidthChange = property == BORDER_TOP_WIDTH || property == BORDER_RIGHT_WIDTH ||
      property == BORDER_BOTTOM_WIDTH || property == BORDER_LEFT_WIDTH;

    // Only border width change will affect layout
    if (isBorderWidthChange) {
      renderBoxModel!.markNeedsLayout();
    }

    if (border != null) {
      BorderSide? left =  border.left;
      BorderSide? top =  border.top;
      BorderSide? right =  border.right;
      BorderSide? bottom =  border.bottom;
      bool updateAll = false;

      if (property.contains(BORDER_LEFT)) {
        left = CSSBorderSide.getBorderSide(style!, CSSBorderSide.LEFT, viewportSize, borderColor, borderWidth);
      } else if (property.contains(BORDER_TOP)) {
        top = CSSBorderSide.getBorderSide(style!, CSSBorderSide.TOP, viewportSize, borderColor, borderWidth);
      } else if (property.contains(BORDER_RIGHT)) {
        right = CSSBorderSide.getBorderSide(style!, CSSBorderSide.RIGHT, viewportSize, borderColor, borderWidth);
      } else if (property.contains(BORDER_BOTTOM)) {
        bottom = CSSBorderSide.getBorderSide(style!, CSSBorderSide.BOTTOM, viewportSize, borderColor, borderWidth);
      } else {
        updateAll = true;
      }

      if (!updateAll) {
        decoration = decoration!.clone(border: Border(
          left: left ?? BorderSide.none,
          top: top ?? BorderSide.none,
          right: right ?? BorderSide.none,
          bottom: bottom ?? BorderSide.none,
        ));
        return;
      }
    }
    // Update all border
    List<BorderSide>? borderSides = _getBorderSides(borderColor, borderWidth);

    if (borderSides != null) {
      decoration = decoration!.clone(border: Border(
        left: borderSides[0],
        top: borderSides[1],
        right: borderSides[2],
        bottom: borderSides[3],
      ));
    }
  }

  List<BorderSide>? _getBorderSides([Color? borderColor, double? borderWidth]) {
    BorderSide? leftSide = CSSBorderSide.getBorderSide(style!, CSSBorderSide.LEFT, viewportSize, borderColor, borderWidth);
    BorderSide? topSide = CSSBorderSide.getBorderSide(style!, CSSBorderSide.TOP, viewportSize, borderColor, borderWidth);
    BorderSide? rightSide = CSSBorderSide.getBorderSide(style!, CSSBorderSide.RIGHT, viewportSize, borderColor, borderWidth);
    BorderSide? bottomSide = CSSBorderSide.getBorderSide(style!, CSSBorderSide.BOTTOM, viewportSize, borderColor, borderWidth);

    bool hasBorder = leftSide != null ||
        topSide != null ||
        rightSide != null ||
        bottomSide != null;

    return hasBorder ? [
      leftSide ?? CSSBorderSide.none,
      topSide ?? CSSBorderSide.none,
      rightSide ?? CSSBorderSide.none,
      bottomSide ?? CSSBorderSide.none] : null;
  }

  List<Radius>? _getBorderRadius() {
    // border radius add border topLeft topRight bottomLeft bottomRight
    Radius? topLeftRadius = CSSBorderRadius.getRadius(style![BORDER_TOP_LEFT_RADIUS], viewportSize);
    Radius? topRightRadius = CSSBorderRadius.getRadius(style![BORDER_TOP_RIGHT_RADIUS], viewportSize);
    Radius? bottomRightRadius = CSSBorderRadius.getRadius(style![BORDER_BOTTOM_RIGHT_RADIUS], viewportSize);
    Radius? bottomLeftRadius = CSSBorderRadius.getRadius(style![BORDER_BOTTOM_LEFT_RADIUS], viewportSize);

    bool hasBorderRadius = topLeftRadius != null ||
        topRightRadius != null ||
        bottomRightRadius != null ||
        bottomLeftRadius != null;

    return hasBorderRadius ? [
      topLeftRadius ?? CSSBorderRadius.none,
      topRightRadius ?? CSSBorderRadius.none,
      bottomRightRadius ?? CSSBorderRadius.none,
      bottomLeftRadius ?? CSSBorderRadius.none
    ] : null;
  }

  /// Shorted border property:
  ///   border：<line-width> || <line-style> || <color>
  ///   (<line-width> = <length> | thin | medium | thick), support length now.
  /// Seperated properties:
  ///   borderWidth: <line-width>{1,4}
  ///   borderStyle: none | hidden | dotted | dashed | solid | double | groove | ridge | inset | outset
  ///     (PS. Only support solid now.)
  ///   borderColor: <color>
  CSSBoxDecoration? getCSSBoxDecoration() {
    // Backgroud color
    Color? bgColor = CSSBackground.getBackgroundColor(style!);
    // Background image
    DecorationImage? decorationImage;
    Gradient? gradient;
    List<CSSFunctionalNotation> methods = CSSFunction.parseFunction(style![BACKGROUND_IMAGE]);
    for (CSSFunctionalNotation method in methods) {
      if (method.name == 'url') {
        decorationImage = CSSBackground.getDecorationImage(style, method);
      } else {
        gradient = CSSBackground.getBackgroundGradient(style, renderBoxModel!, method);
      }
    }

    List<Radius>? radius = _getBorderRadius();
    List<CSSBoxShadow>? boxShadow = getBoxShadow(style!, viewportSize);
    List<BorderSide>? borderSides = _getBorderSides();

    if (bgColor == null &&
        decorationImage == null &&
        gradient == null &&
        borderSides == null &&
        radius == null &&
        boxShadow == null) {
      return null;
    }

    if (gradient != null) {
      bgColor = null;
    }

    Border? border;
    if (borderSides != null) {
      // side read inorder left top right bottom
      border = Border(left: borderSides[0], top: borderSides[1], right: borderSides[2], bottom: borderSides[3]);
    }

    BorderRadius? borderRadius;
    // Flutter border radius only works when border is uniform.
    if (radius != null && (border == null || border.isUniform)) {
      borderRadius = BorderRadius.only(
        topLeft: radius[0],
        topRight: radius[1],
        bottomRight: radius[2],
        bottomLeft: radius[3],
      );
    }
    return CSSBoxDecoration(
        color: bgColor,
        image: decorationImage,
        border: border,
        borderRadius: borderRadius,
        boxShadow: boxShadow,
        gradient: gradient
    );
  }

  List<CSSBoxShadow>? getBoxShadow(CSSStyleDeclaration style, Size viewportSize) {
    List<CSSBoxShadow>? boxShadow;

    if (style.contains(BOX_SHADOW)) {
      boxShadow = [];
      var shadows = CSSStyleProperty.getShadowValues(style[BOX_SHADOW]);
      if (shadows != null) {
        for (var shadowDefinitions in shadows) {
          // Specifies the color of the shadow. If the color is absent, it defaults to currentColor.
          String? colorDefinition = shadowDefinitions[0];
          if (colorDefinition == CURRENT_COLOR || colorDefinition == null) {
            colorDefinition = style.getCurrentColor();
          }
          Color? color = CSSColor.parseColor(colorDefinition);
          double offsetX = CSSLength.toDisplayPortValue(shadowDefinitions[1], viewportSize) ?? 0;
          double offsetY = CSSLength.toDisplayPortValue(shadowDefinitions[2], viewportSize) ?? 0;
          double blurRadius = CSSLength.toDisplayPortValue(shadowDefinitions[3], viewportSize) ?? 0;
          double spreadRadius = CSSLength.toDisplayPortValue(shadowDefinitions[4], viewportSize) ?? 0;
          bool inset = shadowDefinitions[5] == INSET;

          if (color != null) {
            boxShadow.add(CSSBoxShadow(
              offset: Offset(offsetX, offsetY),
              blurRadius: blurRadius,
              spreadRadius: spreadRadius,
              color: color,
              inset: inset,
            ));
          }
        }
      }
    }
    return boxShadow;
  }

  BackgroundBoundary getBackgroundClip(String value) {
    switch (value) {
      case 'padding-box':
        return BackgroundBoundary.paddingBox;
      case 'content-box':
        return BackgroundBoundary.contentBox;
      case 'border-box':
      default:
        return BackgroundBoundary.borderBox;
    }
  }

  BackgroundBoundary getBackgroundOrigin(String value) {
    switch (value) {
      case 'border-box':
        return BackgroundBoundary.borderBox;
      case 'content-box':
        return BackgroundBoundary.contentBox;
      case 'padding-box':
      default:
        return BackgroundBoundary.paddingBox;
    }
  }
}

class CSSBorderSide {
  // border default width 3.0
  static double defaultBorderWidth = 3.0;
  static Color defaultBorderColor = CSSColor.initial;
  static String LEFT = 'Left';
  static String RIGHT = 'Right';
  static String TOP = 'Top';
  static String BOTTOM = 'Bottom';

  static double? getBorderWidth(String input, Size viewportSize) {
    // https://drafts.csswg.org/css2/#border-width-properties
    // The interpretation of the first three values depends on the user agent.
    // The following relationships must hold, however:
    // thin ≤ medium ≤ thick.
    double? borderWidth;
    switch (input) {
      case THIN:
        borderWidth = 1;
        break;
      case MEDIUM:
        borderWidth = 3;
        break;
      case THICK:
        borderWidth = 5;
        break;
      default:
        borderWidth = CSSLength.toDisplayPortValue(input, viewportSize);
    }
    return borderWidth;
  }

  static bool isValidBorderStyleValue(String value) {
    return value == SOLID || value == NONE;
  }

  static bool isValidBorderWidthValue(String value) {
    return CSSLength.isLength(value) || value == THIN || value == MEDIUM || value == THICK;
  }

  static double? getBorderSideWidth(CSSStyleDeclaration style, String side, Size viewportSize) {
    String property = 'border${side}Width';
    String value = style[property];
    return value.isEmpty ? defaultBorderWidth : getBorderWidth(value, viewportSize);
  }

  static Color? getBorderSideColor(CSSStyleDeclaration style, String side) {
    String property = 'border${side}Color';
    String value = style[property] ?? style[COLOR]; // Use current color first
    return value.isEmpty ? defaultBorderColor : CSSColor.parseColor(value);
  }

  static EdgeInsets getBorderEdgeInsets(CSSStyleDeclaration style, Size viewportSize) {
    double left = 0.0;
    double top = 0.0;
    double bottom = 0.0;
    double right = 0.0;

    if (style[BORDER_LEFT_STYLE].isNotEmpty && style[BORDER_LEFT_STYLE] != NONE) {
      left = getBorderWidth(style[BORDER_LEFT_WIDTH], viewportSize) ?? defaultBorderWidth;
    }

    if (style[BORDER_TOP_STYLE].isNotEmpty && style[BORDER_TOP_STYLE] != NONE) {
      top = getBorderWidth(style[BORDER_TOP_WIDTH], viewportSize) ?? defaultBorderWidth;
    }

    if (style[BORDER_RIGHT_STYLE].isNotEmpty && style[BORDER_RIGHT_STYLE] != NONE) {
      right = getBorderWidth(style[BORDER_RIGHT_WIDTH], viewportSize) ?? defaultBorderWidth;
    }

    if (style[BORDER_BOTTOM_STYLE].isNotEmpty && style[BORDER_BOTTOM_STYLE] != NONE) {
      bottom = getBorderWidth(style[BORDER_BOTTOM_WIDTH], viewportSize) ?? defaultBorderWidth;
    }

    return EdgeInsets.fromLTRB(left, top, right, bottom);
  }

  static BorderSide none = BorderSide(color: defaultBorderColor, width: 0.0, style: BorderStyle.none);

  static BorderSide? getBorderSide(CSSStyleDeclaration style, String side, Size viewportSize, [Color? borderColor, double? borderWidth]) {
    BorderStyle? borderStyle = CSSBorderStyle.getBorderSideStyle(style, side);
    double? width = borderWidth ?? getBorderSideWidth(style, side, viewportSize);
    Color? color = borderColor ?? getBorderSideColor(style, side);
    // Flutter will print border event if width is 0.0. So we needs to set borderStyle to none to prevent this.
    if (borderStyle == BorderStyle.none || width == 0.0) {
      return null;
    } else {
      return BorderSide(
        color: color!,
        width: width!,
        style: borderStyle!
      );
    }
  }
}

class CSSBorderRadius {
  static Radius none = Radius.zero;

  static Radius? getRadius(String radius, Size viewportSize) {
    if (radius.isNotEmpty) {
      // border-top-left-radius: horizontal vertical
      List<String> values = radius.split(_spaceRegExp);
      if (values.length == 1) {
        double? circular = CSSLength.toDisplayPortValue(values[0], viewportSize);
        if (circular != null) return Radius.circular(circular);
      } else if (values.length == 2) {
        double? x = CSSLength.toDisplayPortValue(values[0], viewportSize);
        double? y = CSSLength.toDisplayPortValue(values[1], viewportSize);
        if (x != null && y != null) return Radius.elliptical(x, y);
      }
    }

    return null;
  }
}

class CSSBorderStyle {
  static BorderStyle defaultBorderStyle = BorderStyle.none;
  static BorderStyle? getBorderSideStyle(CSSStyleDeclaration style, String side) {
    String property = 'border${side}Style';
    String value = style[property];
    return value.isEmpty ? defaultBorderStyle : getBorderStyle(value);
  }

  static BorderStyle? getBorderStyle(String input) {
    BorderStyle? borderStyle;
    switch (input) {
      case SOLID:
        borderStyle = BorderStyle.solid;
        break;
      case NONE:
        borderStyle = BorderStyle.none;
        break;
    }
    return borderStyle;
  }
}

// ignore: must_be_immutable
class CSSBoxShadow extends BoxShadow {
  CSSBoxShadow({
    Color color = const Color(0xFF000000),
    Offset offset = Offset.zero,
    double blurRadius = 0.0,
    double spreadRadius = 0.0,
    bool inset = false,
  }) : super(color: color, offset: offset, blurRadius: blurRadius, spreadRadius: spreadRadius) {
    _inset = inset;
  }


  bool _inset = false;
  bool get inset {
    return _inset;
  }
  set inset(bool value) {
    if (_inset == value) return;
    _inset = value;
  }

  @override
  String toString() => 'BoxShadow($color, $offset, $blurRadius, $spreadRadius $inset)';
}

class CSSBoxDecoration extends BoxDecoration {
  CSSBoxDecoration({
    this.color,
    this.image,
    this.border,
    this.borderRadius,
    this.boxShadow,
    this.gradient,
    this.backgroundBlendMode,
    this.shape = BoxShape.rectangle,
  }): super(color: color, image: image, border: border, borderRadius: borderRadius,
    gradient: gradient, backgroundBlendMode: backgroundBlendMode, shape: shape);

  final Color? color;

  final DecorationImage? image;

  final BoxBorder? border;

  final BorderRadiusGeometry? borderRadius;

  final List<CSSBoxShadow>? boxShadow;

  final Gradient? gradient;

  final BlendMode? backgroundBlendMode;

  final BoxShape shape;

  CSSBoxDecoration clone({
    Color? color,
    DecorationImage? image,
    BoxBorder? border,
    BorderRadiusGeometry? borderRadius,
    List<CSSBoxShadow>? boxShadow,
    Gradient? gradient,
    BlendMode? backgroundBlendMode,
    BoxShape? shape,
  }) {
    return CSSBoxDecoration(
      color: color ?? this.color,
      image: image ?? this.image,
      border: border ?? this.border,
      borderRadius: borderRadius ?? this.borderRadius,
      boxShadow: boxShadow ?? this.boxShadow,
      gradient: gradient ?? this.gradient,
      backgroundBlendMode: backgroundBlendMode ?? this.backgroundBlendMode,
      shape: shape ?? this.shape,
    );
  }
}
<|MERGE_RESOLUTION|>--- conflicted
+++ resolved
@@ -214,16 +214,8 @@
 
   void updateBoxShadow(String property) {
 
-<<<<<<< HEAD
-    BoxDecoration? prevBoxDecoration = decoration;
+    CSSBoxDecoration? prevBoxDecoration = decoration;
     Size viewportSize = renderBoxModel!.viewportSize;
-=======
-    CSSBoxDecoration? prevBoxDecoration = decoration;
-    ElementManager elementManager = renderBoxModel!.elementManager!;
-    double viewportWidth = elementManager.viewportWidth;
-    double viewportHeight = elementManager.viewportHeight;
-    Size viewportSize = Size(viewportWidth, viewportHeight);
->>>>>>> 10ae5486
 
     if (prevBoxDecoration != null) {
       decoration = CSSBoxDecoration(
@@ -267,13 +259,8 @@
     }
   }
 
-<<<<<<< HEAD
   void updateBackgroundImage(String property, String present, int contextId) {
-    BoxDecoration prevBoxDecoration = decoration!;
-=======
-  void updateBackgroundImage(String property, String present) {
     CSSBoxDecoration prevBoxDecoration = decoration!;
->>>>>>> 10ae5486
 
     DecorationImage? decorationImage;
     Gradient? gradient;
