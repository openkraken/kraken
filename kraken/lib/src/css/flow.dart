--- conflicted
+++ resolved
@@ -21,15 +21,7 @@
     renderFlowLayout.mainAxisAlignment = _getTextAlign(style);
   }
 
-<<<<<<< HEAD
   MainAxisAlignment _getTextAlign(CSSStyleDeclaration style) {
-=======
-  void decorateAlignment(RenderFlowLayoutBox renderFlowLayout, CSSStyleDeclaration style) {
-    renderFlowLayout.mainAxisAlignment = _getJustifyContent(style, Axis.horizontal);
-  }
-
-  MainAxisAlignment _getJustifyContent(CSSStyleDeclaration style, Axis axis) {
->>>>>>> 1e127068
     MainAxisAlignment mainAxisAlignment = MainAxisAlignment.start;
 
     if (style.contains(TEXT_ALIGN)) {
