--- conflicted
+++ resolved
@@ -13,44 +13,35 @@
 
 mixin CSSFlowMixin on RenderStyleBase {
 
-<<<<<<< HEAD
-  TextAlign get textAlign {
+  TextAlign? get textAlign {
     // Get style from self or closest parent if specified style property is not set
     // due to style inheritance.
-    RenderBoxModel renderBox = renderBoxModel.getSelfParentWithSpecifiedStyle(TEXT_ALIGN);
+    RenderBoxModel? renderBox = renderBoxModel!.getSelfParentWithSpecifiedStyle(TEXT_ALIGN);
     if (renderBox != null) {
       return renderBox.renderStyle._textAlign;
     }
     return _textAlign;
   }
-  TextAlign _textAlign;
-=======
-  TextAlign get textAlign => _textAlign!;
   TextAlign? _textAlign;
->>>>>>> 82620822
-  set textAlign(TextAlign value) {
+  set textAlign(TextAlign? value) {
     if (_textAlign == value) return;
     _textAlign = value;
     // Update all the children flow layout with specified style property not set due to style inheritance.
-    _markFlowLayoutNeedsLayout(renderBoxModel, TEXT_ALIGN);
+    _markFlowLayoutNeedsLayout(renderBoxModel!, TEXT_ALIGN);
   }
 
   /// Mark flow layout and all the children flow layout with specified style property not set needs layout.
-  void _markFlowLayoutNeedsLayout(RenderBoxModel renderBoxModel, String styleProperty) {
+  void _markFlowLayoutNeedsLayout(RenderBoxModel? renderBoxModel, String styleProperty) {
     if (renderBoxModel is RenderFlowLayout) {
-<<<<<<< HEAD
       renderBoxModel.markNeedsLayout();
       renderBoxModel.visitChildren((RenderObject child) {
         if (child is RenderFlowLayout) {
           // Only need to layout when the specified style property is not set.
-          if (child.renderStyle.style[styleProperty].isEmpty) {
+          if (child.renderStyle.style?[styleProperty].isEmpty) {
             _markFlowLayoutNeedsLayout(child, styleProperty);
           }
         }
       });
-=======
-      renderBoxModel!.markNeedsLayout();
->>>>>>> 82620822
     }
   }
 
