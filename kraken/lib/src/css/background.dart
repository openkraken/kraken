--- conflicted
+++ resolved
@@ -21,15 +21,8 @@
 final RegExp _splitRegExp = RegExp(r'\s+');
 
 mixin CSSBackgroundMixin {
-<<<<<<< HEAD
 
   void updateBackground(RenderBoxModel renderBoxModel, CSSStyleDeclaration style, String property, String value, RenderObjectWithChildMixin parent, int targetId) {
-=======
-  RenderDecorateElementBox _renderDecorateElementBox;
-
-  void updateBackground(
-      CSSStyleDeclaration style, String property, String value, RenderObjectWithChildMixin parent, int targetId) {
->>>>>>> aaca70be
     if (!CSSBackground.hasLocalBackgroundImage(style)) return;
 
     if (style[BACKGROUND_IMAGE].isNotEmpty) {
@@ -52,33 +45,12 @@
     }
   }
 
-<<<<<<< HEAD
   void _updateRenderGradient(RenderBoxModel renderBoxModel, DecorationImage decorationImage, Gradient gradient, RenderObjectWithChildMixin parent, int targetId) {
     if (renderBoxModel != null) {
       renderBoxModel.decoration = BoxDecoration(
         image: decorationImage,
         gradient: gradient
       );
-//    } else {
-//      RenderObject child = parent.child;
-//      parent.child = null;
-//      _renderDecorateElementBox = RenderDecorateElementBox(
-//        decoration: BoxDecoration(image: decorationImage, gradient: gradient),
-//        child: child
-//      );
-//      parent.child = _renderDecorateElementBox;
-=======
-  void _updateRenderGradient(
-      DecorationImage decorationImage, Gradient gradient, RenderObjectWithChildMixin parent, int targetId) {
-    if (_renderDecorateElementBox != null) {
-      _renderDecorateElementBox.decoration = BoxDecoration(image: decorationImage, gradient: gradient);
-    } else {
-      RenderObject child = parent.child;
-      parent.child = null;
-      _renderDecorateElementBox =
-          RenderDecorateElementBox(decoration: BoxDecoration(image: decorationImage, gradient: gradient), child: child);
-      parent.child = _renderDecorateElementBox;
->>>>>>> aaca70be
     }
   }
 }
