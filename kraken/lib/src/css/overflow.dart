import 'package:flutter/animation.dart';
import 'package:flutter/painting.dart';
import 'package:flutter/rendering.dart';
import 'package:kraken/rendering.dart';
import 'package:kraken/dom.dart';
import 'package:kraken/css.dart';

// CSS Overflow: https://drafts.csswg.org/css-overflow-3/

enum CSSOverflowType {
  auto,
  visible,
  hidden,
  scroll,
  clip
}

List<CSSOverflowType> getOverflowTypes(CSSStyleDeclaration style) {
  CSSOverflowType overflowX = _getOverflowType(style[OVERFLOW_X]);
  CSSOverflowType overflowY = _getOverflowType(style[OVERFLOW_Y]);

  // Apply overflow special rules from w3c.
  if (overflowX == CSSOverflowType.visible && overflowY != CSSOverflowType.visible) {
    overflowX = CSSOverflowType.auto;
  }

  if (overflowY == CSSOverflowType.visible && overflowX != CSSOverflowType.visible) {
    overflowY = CSSOverflowType.auto;
  }

  return [overflowX, overflowY];
}

CSSOverflowType _getOverflowType(String definition) {
  switch (definition) {
    case HIDDEN:
      return CSSOverflowType.hidden;
    case SCROLL:
      return CSSOverflowType.scroll;
    case AUTO:
      return CSSOverflowType.auto;
    case VISIBLE:
    default:
      return CSSOverflowType.visible;
  }
}

typedef ScrollListener = void Function(double scrollTop, AxisDirection axisDirection);

<<<<<<< HEAD
mixin CSSOverflowMixin on Node {
=======
mixin CSSOverflowMixin on ElementBase {
>>>>>>> 846048bd
  // The duration time for element scrolling to a significant place.
  static const SCROLL_DURATION = Duration(milliseconds: 250);

  KrakenScrollable _scrollableX;
  KrakenScrollable _scrollableY;

  void updateRenderOverflow(RenderBoxModel renderBoxModel, Element element, ScrollListener scrollListener) {
    CSSStyleDeclaration style = element.style;
    if (style != null) {
      List<CSSOverflowType> overflow = getOverflowTypes(style);
      CSSOverflowType overflowX = overflow[0];
      CSSOverflowType overflowY = overflow[1];
      bool shouldRepaintSelf = false;

      switch(overflowX) {
        case CSSOverflowType.hidden:
          _scrollableX = null;
          renderBoxModel.clipX = true;
          // overflow hidden can be scrolled programmatically
          renderBoxModel.enableScrollX = true;
          break;
        case CSSOverflowType.clip:
          _scrollableX = null;
          renderBoxModel.clipX = true;
          // overflow clip can't scrolled programmatically
          renderBoxModel.enableScrollX = false;
          break;
        case CSSOverflowType.auto:
        case CSSOverflowType.scroll:
          _scrollableX = KrakenScrollable(axisDirection: AxisDirection.right, scrollListener: scrollListener);
          shouldRepaintSelf = true;
          renderBoxModel.clipX = true;
          renderBoxModel.enableScrollX = true;
          renderBoxModel.scrollOffsetX = _scrollableX.position;
          break;
        case CSSOverflowType.visible:
        default:
          _scrollableX = null;
          renderBoxModel.clipX = false;
          renderBoxModel.enableScrollX = false;
          break;
      }

      switch(overflowY) {
        case CSSOverflowType.hidden:
          _scrollableY = null;
          renderBoxModel.clipY = true;
          // overflow hidden can be scrolled programmatically
          renderBoxModel.enableScrollY = true;
          break;
        case CSSOverflowType.clip:
          _scrollableY = null;
          renderBoxModel.clipY = true;
          // overflow clip can't scrolled programmatically
          renderBoxModel.enableScrollY = false;
          break;
        case CSSOverflowType.auto:
        case CSSOverflowType.scroll:
          _scrollableY = KrakenScrollable(axisDirection: AxisDirection.down, scrollListener: scrollListener);
          shouldRepaintSelf = true;
          renderBoxModel.clipY = true;
          renderBoxModel.enableScrollY = true;
          renderBoxModel.scrollOffsetY = _scrollableY.position;
          break;
        case CSSOverflowType.visible:
        default:
          _scrollableY = null;
          renderBoxModel.clipY = false;
          renderBoxModel.enableScrollY = false;
          break;
      }

      renderBoxModel.scrollListener = scrollListener;
      renderBoxModel.pointerListener = _pointerListener;

      if (renderBoxModel is RenderLayoutBox) {
        RenderObject layoutBoxParent = renderBoxModel.parent;

        // Overflow auto/scroll will create repaint boundary to improve scroll performance
        // So it needs to transform between layout and its repaint boundary replacement when transform changes
        RenderLayoutBox newLayoutBox = createRenderLayout(element, repaintSelf: shouldRepaintSelf, prevRenderLayoutBox: renderBoxModel);

        if (newLayoutBox == renderBoxModel) {
          return;
        }
        if (layoutBoxParent is RenderObjectWithChildMixin<RenderBox>) {
          layoutBoxParent.child = null;
          layoutBoxParent.child = newLayoutBox;
        } else if (layoutBoxParent is ContainerRenderObjectMixin) {
          ContainerBoxParentData parentData = renderBoxModel.parentData;
          RenderObject previousSibling = parentData.previousSibling;
          layoutBoxParent.remove(renderBoxModel);
          element.renderBoxModel = newLayoutBox;
          element.parent.addChildRenderObject(element, after: previousSibling);
        }
      }
    }
  }

  void _pointerListener(PointerEvent event) {
    if (event is PointerDownEvent) {
      if (_scrollableX != null) {
        _scrollableX.handlePointerDown(event);
      }
      if (_scrollableY != null) {
        _scrollableY.handlePointerDown(event);
      }
    }
  }

  double get scrollTop {
    if (_scrollableY != null) {
      return _scrollableY.position?.pixels ?? 0;
    }
<<<<<<< HEAD
    return 0;
  }

  void setScrollTop(double value) {
    scrollTo(y: value);
  }

  void setScrollLeft(double value) {
    scrollTo(x: value);
=======
    return 0.0;
  }
  set scrollTop(double value) {
    scrollTo(y: value);
>>>>>>> 846048bd
  }

  double get scrollLeft {
    if (_scrollableX != null) {
      return _scrollableX.position?.pixels ?? 0;
    }
    return 0.0;
  }
  set scrollLeft(double value) {
    scrollTo(x: value);
  }

  get scrollHeight {
    Size scrollContainerSize = renderBoxModel.maxScrollableSize;
    return scrollContainerSize.height;
  }

  get scrollWidth {
    Size scrollContainerSize = renderBoxModel.maxScrollableSize;
    return scrollContainerSize.width;
  }

<<<<<<< HEAD
  void handleMethodScroll(List args, { bool diff = false }) {
    if (args != null && args.length > 0) {
      dynamic option = args[0];
      if (option is Map) {
        num top = option['top'];
        num left = option['left'];
        bool withAnimation = option['behavior'] == 'smooth';

        if (diff) {
          scrollBy(dx: left, dy: top, withAnimation: withAnimation);
        } else {
          scrollTo(x: left, y: top, withAnimation: withAnimation);
        }
      }
    }
  }

  void scrollBy({ num dx = 0.0, num dy = 0.0, bool withAnimation }) {
    if (dx != 0) {
      _scroll(getScrollLeft() + dx, Axis.horizontal, withAnimation: withAnimation);
    }
    if (dy != 0) {
      _scroll(getScrollTop() + dy, Axis.vertical, withAnimation: withAnimation);
    }
  }

  void scrollTo({ num x, num y, bool withAnimation }) {
    if (x != null) {
      _scroll(x, Axis.horizontal, withAnimation: withAnimation);
    }

    if (y != null) {
      _scroll(y, Axis.vertical, withAnimation: withAnimation);
    }
  }

=======
  void handleMethodScroll(num x, num y, { bool diff = false }) {
    if (diff) {
      scrollBy(dx: x, dy: y, withAnimation: false);
    } else {
      scrollTo(x: x, y: y, withAnimation: false);
    }
  }

  void scrollBy({ num dx = 0.0, num dy = 0.0, bool withAnimation }) {
    if (dx != 0) {
      _scroll(scrollLeft + dx, Axis.horizontal, withAnimation: withAnimation);
    }
    if (dy != 0) {
      _scroll(scrollTop + dy, Axis.vertical, withAnimation: withAnimation);
    }
  }

  void scrollTo({ num x, num y, bool withAnimation }) {
    if (x != null) {
      _scroll(x, Axis.horizontal, withAnimation: withAnimation);
    }

    if (y != null) {
      _scroll(y, Axis.vertical, withAnimation: withAnimation);
    }
  }

>>>>>>> 846048bd
  KrakenScrollable _getScrollable(Axis direction) {
    KrakenScrollable scrollable;
    if (renderer is RenderRecyclerLayout) {
      scrollable = (renderer as RenderRecyclerLayout).scrollable;
    } else {
      if (direction == Axis.horizontal) {
        scrollable = _scrollableX;
      } else if (direction == Axis.vertical) {
        scrollable = _scrollableY;
      }
    }
    return scrollable;
  }

  void _scroll(num aim, Axis direction, { bool withAnimation = false }) {
    KrakenScrollable scrollable = _getScrollable(direction);
    if (scrollable != null && aim is num) {
      double distance = aim.toDouble();

      // Apply scroll effect after layout.
      assert(renderer is RenderBox && isRendererAttached, 'Overflow can only be added to a RenderBox.');
      RenderBox renderBox = renderer;
      if (!renderBox.hasSize) {
        renderBox.owner.flushLayout();
      }
      scrollable.position.moveTo(distance,
        duration: withAnimation == true ? SCROLL_DURATION : null,
        curve: withAnimation == true ? Curves.easeOut : null,
      );
    }
  }
}<|MERGE_RESOLUTION|>--- conflicted
+++ resolved
@@ -47,11 +47,7 @@
 
 typedef ScrollListener = void Function(double scrollTop, AxisDirection axisDirection);
 
-<<<<<<< HEAD
-mixin CSSOverflowMixin on Node {
-=======
 mixin CSSOverflowMixin on ElementBase {
->>>>>>> 846048bd
   // The duration time for element scrolling to a significant place.
   static const SCROLL_DURATION = Duration(milliseconds: 250);
 
@@ -166,22 +162,10 @@
     if (_scrollableY != null) {
       return _scrollableY.position?.pixels ?? 0;
     }
-<<<<<<< HEAD
-    return 0;
-  }
-
-  void setScrollTop(double value) {
-    scrollTo(y: value);
-  }
-
-  void setScrollLeft(double value) {
-    scrollTo(x: value);
-=======
     return 0.0;
   }
   set scrollTop(double value) {
     scrollTo(y: value);
->>>>>>> 846048bd
   }
 
   double get scrollLeft {
@@ -204,44 +188,6 @@
     return scrollContainerSize.width;
   }
 
-<<<<<<< HEAD
-  void handleMethodScroll(List args, { bool diff = false }) {
-    if (args != null && args.length > 0) {
-      dynamic option = args[0];
-      if (option is Map) {
-        num top = option['top'];
-        num left = option['left'];
-        bool withAnimation = option['behavior'] == 'smooth';
-
-        if (diff) {
-          scrollBy(dx: left, dy: top, withAnimation: withAnimation);
-        } else {
-          scrollTo(x: left, y: top, withAnimation: withAnimation);
-        }
-      }
-    }
-  }
-
-  void scrollBy({ num dx = 0.0, num dy = 0.0, bool withAnimation }) {
-    if (dx != 0) {
-      _scroll(getScrollLeft() + dx, Axis.horizontal, withAnimation: withAnimation);
-    }
-    if (dy != 0) {
-      _scroll(getScrollTop() + dy, Axis.vertical, withAnimation: withAnimation);
-    }
-  }
-
-  void scrollTo({ num x, num y, bool withAnimation }) {
-    if (x != null) {
-      _scroll(x, Axis.horizontal, withAnimation: withAnimation);
-    }
-
-    if (y != null) {
-      _scroll(y, Axis.vertical, withAnimation: withAnimation);
-    }
-  }
-
-=======
   void handleMethodScroll(num x, num y, { bool diff = false }) {
     if (diff) {
       scrollBy(dx: x, dy: y, withAnimation: false);
@@ -269,7 +215,6 @@
     }
   }
 
->>>>>>> 846048bd
   KrakenScrollable _getScrollable(Axis direction) {
     KrakenScrollable scrollable;
     if (renderer is RenderRecyclerLayout) {
