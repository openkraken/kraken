

import 'package:flutter/animation.dart';
import 'package:flutter/painting.dart';
import 'package:flutter/rendering.dart';
import 'package:kraken/rendering.dart';
import 'package:kraken/dom.dart';
import 'package:kraken/css.dart';
import 'package:kraken/gesture.dart';

// CSS Overflow: https://drafts.csswg.org/css-overflow-3/

enum CSSOverflowType {
  auto,
  visible,
  hidden,
  scroll,
  clip
}

List<CSSOverflowType> getOverflowTypes(CSSStyleDeclaration style) {
  CSSOverflowType overflowX = _getOverflowType(style[OVERFLOW_X]);
  CSSOverflowType overflowY = _getOverflowType(style[OVERFLOW_Y]);

  // Apply overflow special rules from w3c.
  if (overflowX == CSSOverflowType.visible && overflowY != CSSOverflowType.visible) {
    overflowX = CSSOverflowType.auto;
  }

  if (overflowY == CSSOverflowType.visible && overflowX != CSSOverflowType.visible) {
    overflowY = CSSOverflowType.auto;
  }

  return [overflowX, overflowY];
}

CSSOverflowType _getOverflowType(String definition) {
  switch (definition) {
    case HIDDEN:
      return CSSOverflowType.hidden;
    case SCROLL:
      return CSSOverflowType.scroll;
    case AUTO:
      return CSSOverflowType.auto;
    case VISIBLE:
    default:
      return CSSOverflowType.visible;
  }
}

typedef ScrollListener = void Function(double scrollTop, AxisDirection axisDirection);

mixin CSSOverflowStyleMixin on RenderStyleBase {
  CSSOverflowType _overflowX = CSSOverflowType.visible;
  CSSOverflowType get overflowX {
    return _overflowX;
  }
  set overflowX(CSSOverflowType value) {
    if (_overflowX == value) return;
    _overflowX = value;
  }

  CSSOverflowType _overflowY = CSSOverflowType.visible;
  CSSOverflowType get overflowY {
    return _overflowY;
  }
  set overflowY(CSSOverflowType value) {
    if (_overflowY == value) return;
    _overflowY = value;
  }

  void updateOverflow(CSSStyleDeclaration style) {
    RenderStyle renderStyle = this as RenderStyle;
    List<CSSOverflowType> overflow = getOverflowTypes(style);
    renderStyle.overflowX = overflow[0];
    renderStyle.overflowY = overflow[1];
  }
}

mixin CSSOverflowMixin on ElementBase {
  // The duration time for element scrolling to a significant place.
  static const SCROLL_DURATION = Duration(milliseconds: 250);

  KrakenScrollable? _scrollableX;
  KrakenScrollable? _scrollableY;

  // House content which can be scrolled.
  RenderLayoutBox? scrollingContentLayoutBox;

  void updateRenderOverflow(Element element, ScrollListener scrollListener) {
    CSSStyleDeclaration style = element.style;
    RenderBoxModel renderBoxModel = element.renderBoxModel!;
    RenderStyle renderStyle = renderBoxModel.renderStyle;

    renderStyle.updateOverflow(style);
    CSSOverflowType overflowX = renderStyle.overflowX;
    CSSOverflowType overflowY = renderStyle.overflowY;
    bool shouldRepaintSelf = false;

    switch(overflowX) {
      case CSSOverflowType.hidden:
        _scrollableX = null;
        renderBoxModel.clipX = true;
        // overflow hidden can be scrolled programmatically
        renderBoxModel.enableScrollX = true;
        break;
      case CSSOverflowType.clip:
        _scrollableX = null;
        renderBoxModel.clipX = true;
        // overflow clip can't scrolled programmatically
        renderBoxModel.enableScrollX = false;
        break;
      case CSSOverflowType.auto:
      case CSSOverflowType.scroll:
        _scrollableX = KrakenScrollable(axisDirection: AxisDirection.right, scrollListener: scrollListener);
        shouldRepaintSelf = true;
        renderBoxModel.clipX = true;
        renderBoxModel.enableScrollX = true;
        renderBoxModel.scrollOffsetX = _scrollableX!.position;
        break;
      case CSSOverflowType.visible:
      default:
        _scrollableX = null;
        renderBoxModel.clipX = false;
        renderBoxModel.enableScrollX = false;
        break;
    }

    switch(overflowY) {
      case CSSOverflowType.hidden:
        _scrollableY = null;
        renderBoxModel.clipY = true;
        // overflow hidden can be scrolled programmatically
        renderBoxModel.enableScrollY = true;
        break;
      case CSSOverflowType.clip:
        _scrollableY = null;
        renderBoxModel.clipY = true;
        // overflow clip can't scrolled programmatically
        renderBoxModel.enableScrollY = false;
        break;
      case CSSOverflowType.auto:
      case CSSOverflowType.scroll:
        _scrollableY = KrakenScrollable(axisDirection: AxisDirection.down, scrollListener: scrollListener);
        shouldRepaintSelf = true;
        renderBoxModel.clipY = true;
        renderBoxModel.enableScrollY = true;
        renderBoxModel.scrollOffsetY = _scrollableY!.position;
        break;
      case CSSOverflowType.visible:
      default:
        _scrollableY = null;
        renderBoxModel.clipY = false;
        renderBoxModel.enableScrollY = false;
        break;
    }

    renderBoxModel.scrollListener = scrollListener;
    renderBoxModel.pointerListener = _pointerListener;

    if (renderBoxModel is RenderLayoutBox) {
      if (shouldRepaintSelf) {
        _upgradeToSelfRepaint(element);
      } else {
        _downgradeToParentRepaint(element);
      }
    }
  }

  void _createScrollingLayoutBox(Element element) {
<<<<<<< HEAD
    int shadowElementTargetId = -100 - element.targetId; // Shadow element id start from -100
    // Inner element target id is less than 0
    if (element.targetId < 0) {
      shadowElementTargetId = element.targetId - 50;
    }
    // @HACK: create shadow element for scrollingLayoutBox
    // @TODO: remove this after rendering phase are working without element and targetId required
    Element scrollingElement = Element(shadowElementTargetId, element.nativeEventTargetPtr, element.elementManager,
        defaultStyle: element.defaultStyle, isIntrinsicBox: element.isInlineBox, tagName: element.tagName, isHiddenElement: true);
    CSSStyleDeclaration repaintBoundaryStyle = element.style.clone(scrollingElement);
=======
    CSSStyleDeclaration repaintBoundaryStyle = element.style.clone(element);
>>>>>>> 7d18c3a9
    repaintBoundaryStyle.setProperty(OVERFLOW, VISIBLE);
    scrollingContentLayoutBox = Element.createRenderLayout(
      element,
      repaintSelf: true,
      style: repaintBoundaryStyle
    );

    scrollingContentLayoutBox!.isScrollingContentBox = true;
  }

  // Create two repaintBoundary for an overflow scroll container.
  // Outer repaintBoundary avoid repaint of parent and sibling renderObjects when scrolling.
  // Inner repaintBoundary avoid repaint of child renderObjects when scrolling.
  void _upgradeToSelfRepaint(Element element) {
    RenderBoxModel? renderBoxModel = element.renderBoxModel;
    if (scrollingContentLayoutBox != null) {
      return;
    }
    // If renderBoxModel is already repaintBoundary caused by styles such as
    // transform or position fixed, degrade to non repaint boundary first
    // before creating two repaintBoundary.
    if (renderBoxModel!.isRepaintBoundary) {
      element.convertToNonRepaintBoundary();
      renderBoxModel = element.renderBoxModel;
    }
    RenderObject? layoutBoxParent = renderBoxModel!.parent as RenderObject?;
    RenderObject? previousSibling = _detachRenderObject(element, layoutBoxParent, renderBoxModel);
    RenderLayoutBox outerLayoutBox = Element.createRenderLayout(
      element,
      repaintSelf: true,
      prevRenderLayoutBox: renderBoxModel as RenderLayoutBox?
    );

    _createScrollingLayoutBox(element);

    // If outer scrolling box already has children in the case of element already attached,
    // move them into the children of inner scrolling box.
    List<RenderBox> children = [];
    outerLayoutBox.visitChildren((child) {
      children.add(child as RenderBox);
    });
    if (children.length != 0) {
      for (RenderBox child in children) {
        outerLayoutBox.remove(child);
        scrollingContentLayoutBox!.insert(child);
      }
    }

    outerLayoutBox.add(scrollingContentLayoutBox!);

    _attachRenderObject(element, layoutBoxParent, previousSibling, outerLayoutBox);
    element.renderBoxModel = outerLayoutBox;
    // Update renderBoxModel reference in renderStyle
    element.renderBoxModel!.renderStyle.renderBoxModel = outerLayoutBox;
  }

  void _downgradeToParentRepaint(Element element) {
    RenderBoxModel? renderBoxModel = element.renderBoxModel;
    if (scrollingContentLayoutBox == null) return;
    RenderObject? layoutBoxParent = renderBoxModel!.parent as RenderObject?;
    RenderObject? previousSibling = _detachRenderObject(element, layoutBoxParent, renderBoxModel);
    RenderLayoutBox newLayoutBox = Element.createRenderLayout(
      element,
      repaintSelf: false,
      prevRenderLayoutBox: renderBoxModel as RenderLayoutBox?
    );

    _attachRenderObject(element, layoutBoxParent, previousSibling, newLayoutBox);
    element.renderBoxModel = newLayoutBox;

    // Move children of inner scrolling box to the children of outer scrolling box
    List<RenderBox> children = [];
    scrollingContentLayoutBox!.visitChildren((child) {
      children.add(child as RenderBox);
    });
    if (children.length != 0) {
      for (RenderBox child in children) {
        scrollingContentLayoutBox!.remove(child);
        newLayoutBox.insert(child);
      }
    }
    // Remove inner scrolling box
    newLayoutBox.remove(scrollingContentLayoutBox!);
    scrollingContentLayoutBox = null;

    element.renderBoxModel!.renderStyle.renderBoxModel = newLayoutBox;

    // If renderBoxModel should be converted to repaintBoundary caused by styles
    // such as transform or position fixed, convert to repaintBoundary at last.
    if (element.shouldConvertToRepaintBoundary) {
      element.convertToRepaintBoundary();
    }
  }

  RenderObject? _detachRenderObject(Element element, RenderObject? parent, RenderObject? renderObject) {
    if (parent is RenderObjectWithChildMixin<RenderBox>) {
      parent.child = null;
    } else if (parent is ContainerRenderObjectMixin) {
      ContainerBoxParentData parentData = renderObject!.parentData as ContainerBoxParentData<RenderObject>;
      RenderObject? previousSibling = parentData.previousSibling;
      parent.remove(renderObject);
      return previousSibling;
    }

    return null;
  }

  void _attachRenderObject(Element element, RenderObject? parent, RenderObject? previousSibling, RenderObject newRenderObject) {
    if (parent is RenderObjectWithChildMixin<RenderBox>) {
      parent.child = newRenderObject as RenderBox?;
    } else if (parent is ContainerRenderObjectMixin) {
      // Update renderBoxModel reference before move to its containing block
      element.renderBoxModel = newRenderObject as RenderBoxModel?;
      element.parentElement!.addChildRenderObject(element, after: previousSibling as RenderBox?);
    }
  }

  void _pointerListener(PointerEvent event) {
    if (event is PointerDownEvent) {
      if (_scrollableX != null) {
        _scrollableX!.handlePointerDown(event);
      }
      if (_scrollableY != null) {
        _scrollableY!.handlePointerDown(event);
      }
    }
  }

  double get scrollTop {
    if (_scrollableY != null) {
      return _scrollableY!.position?.pixels ?? 0;
    }
    return 0.0;
  }
  set scrollTop(double value) {
    scrollTo(y: value);
  }

  double get scrollLeft {
    if (_scrollableX != null) {
      return _scrollableX!.position?.pixels ?? 0;
    }
    return 0.0;
  }
  set scrollLeft(double value) {
    scrollTo(x: value);
  }

  get scrollHeight {
    Size scrollContainerSize = renderBoxModel!.scrollableSize;
    return scrollContainerSize.height;
  }

  get scrollWidth {
    Size scrollContainerSize = renderBoxModel!.scrollableSize;
    return scrollContainerSize.width;
  }

  void scrollBy({ num dx = 0.0, num dy = 0.0, bool? withAnimation }) {
    if (dx != 0) {
      _scroll(scrollLeft + dx, Axis.horizontal, withAnimation: withAnimation);
    }
    if (dy != 0) {
      _scroll(scrollTop + dy, Axis.vertical, withAnimation: withAnimation);
    }
  }

  void scrollTo({ num? x, num? y, bool? withAnimation }) {
    if (x != null) {
      _scroll(x, Axis.horizontal, withAnimation: withAnimation);
    }

    if (y != null) {
      _scroll(y, Axis.vertical, withAnimation: withAnimation);
    }
  }

  KrakenScrollable? _getScrollable(Axis direction) {
    KrakenScrollable? scrollable;
    if (renderer is RenderRecyclerLayout) {
      scrollable = (renderer as RenderRecyclerLayout).scrollable;
    } else {
      if (direction == Axis.horizontal) {
        scrollable = _scrollableX;
      } else if (direction == Axis.vertical) {
        scrollable = _scrollableY;
      }
    }
    return scrollable;
  }

  void _scroll(num aim, Axis direction, { bool? withAnimation = false }) {
    KrakenScrollable? scrollable = _getScrollable(direction);
    if (scrollable != null && aim is num) {
      double distance = aim.toDouble();

      // Apply scroll effect after layout.
      assert(renderer is RenderBox && isRendererAttached, 'Overflow can only be added to a RenderBox.');
      RenderBox renderBox = renderer as RenderBox;
      if (!renderBox.hasSize) {
        renderBox.owner!.flushLayout();
      }
      scrollable.position!.moveTo(distance,
        duration: withAnimation == true ? SCROLL_DURATION : null,
        curve: withAnimation == true ? Curves.easeOut : null,
      );
    }
  }
}<|MERGE_RESOLUTION|>--- conflicted
+++ resolved
@@ -168,20 +168,7 @@
   }
 
   void _createScrollingLayoutBox(Element element) {
-<<<<<<< HEAD
-    int shadowElementTargetId = -100 - element.targetId; // Shadow element id start from -100
-    // Inner element target id is less than 0
-    if (element.targetId < 0) {
-      shadowElementTargetId = element.targetId - 50;
-    }
-    // @HACK: create shadow element for scrollingLayoutBox
-    // @TODO: remove this after rendering phase are working without element and targetId required
-    Element scrollingElement = Element(shadowElementTargetId, element.nativeEventTargetPtr, element.elementManager,
-        defaultStyle: element.defaultStyle, isIntrinsicBox: element.isInlineBox, tagName: element.tagName, isHiddenElement: true);
-    CSSStyleDeclaration repaintBoundaryStyle = element.style.clone(scrollingElement);
-=======
     CSSStyleDeclaration repaintBoundaryStyle = element.style.clone(element);
->>>>>>> 7d18c3a9
     repaintBoundaryStyle.setProperty(OVERFLOW, VISIBLE);
     scrollingContentLayoutBox = Element.createRenderLayout(
       element,
