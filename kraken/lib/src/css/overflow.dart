import 'package:flutter/material.dart';
import 'package:flutter/painting.dart';
import 'package:flutter/rendering.dart';
import 'package:kraken/rendering.dart';
import 'package:kraken/css.dart';

// CSS Overflow: https://drafts.csswg.org/css-overflow-3/

enum CSSOverflowType {
  auto,
  visible,
  hidden,
  scroll,
  clip
}

List<CSSOverflowType> getOverflowTypes(CSSStyleDeclaration style) {
  CSSOverflowType overflowX = _getOverflowType(style[OVERFLOW_X]);
  CSSOverflowType overflowY = _getOverflowType(style[OVERFLOW_Y]);

  // Apply overflow special rules from w3c.
  if (overflowX == CSSOverflowType.visible && overflowY != CSSOverflowType.visible) {
    overflowX = CSSOverflowType.auto;
  }

  if (overflowY == CSSOverflowType.visible && overflowX != CSSOverflowType.visible) {
    overflowY = CSSOverflowType.auto;
  }

  return [overflowX, overflowY];
}

CSSOverflowType _getOverflowType(String definition) {
  switch (definition) {
    case 'hidden':
      return CSSOverflowType.hidden;
    case 'scroll':
      return CSSOverflowType.scroll;
    case 'auto':
      return CSSOverflowType.auto;
    case 'visible':
    default:
      return CSSOverflowType.visible;
  }
}

mixin CSSOverflowMixin {
  KrakenScrollable _scrollableX;
  KrakenScrollable _scrollableY;

<<<<<<< HEAD
  void initRenderOverflow(RenderBoxModel renderBoxModel, CSSStyleDeclaration style, void scrollListener(double scrollTop, AxisDirection axisDirection)) {
    updateRenderOverflow(renderBoxModel, style, scrollListener);
=======
  RenderObject initOverflowBox(RenderObject current, CSSStyleDeclaration style,
      void scrollListener(double scrollTop, AxisDirection axisDirection)) {
    assert(style != null);
    List<CSSOverflowType> overflow = getOverflowTypes(style);
    // X direction overflow
    renderScrollViewPortX = _getRenderObjectByOverflow(overflow[0], current, AxisDirection.right, scrollListener);
    // Y direction overflow
    renderScrollViewPortY =
        _getRenderObjectByOverflow(overflow[1], renderScrollViewPortX, AxisDirection.down, scrollListener);
    return renderScrollViewPortY;
>>>>>>> cd88e775
  }

  void updateRenderOverflow(
      RenderBoxModel renderBoxModel,
      CSSStyleDeclaration style,
      void scrollListener(double scrollTop, AxisDirection axisDirection)) {
    if (style != null) {
<<<<<<< HEAD
      List<CSSOverflowType> overflow = getOverflowFromStyle(style);
      CSSOverflowType overflowX = overflow[0];
      CSSOverflowType overflowY = overflow[1];
=======
      List<CSSOverflowType> overflow = getOverflowTypes(style);
>>>>>>> cd88e775

      switch(overflowX) {
        case CSSOverflowType.hidden:
          _scrollableX = null;
          renderBoxModel.clipX = true;
          // overflow hidden can be scrolled programmatically
          renderBoxModel.enableScrollX = true;
          break;
        case CSSOverflowType.clip:
          _scrollableX = null;
          renderBoxModel.clipX = true;
          // overflow clip can't scrolled programmatically
          renderBoxModel.enableScrollX = false;
          break;
        case CSSOverflowType.auto:
        case CSSOverflowType.scroll:
          _scrollableX = KrakenScrollable(axisDirection: AxisDirection.right, scrollListener: scrollListener);
          renderBoxModel.clipX = true;
          renderBoxModel.enableScrollX = true;
          renderBoxModel.scrollOffsetX = _scrollableX.position;
          break;
        case CSSOverflowType.visible:
        default:
          _scrollableX = null;
          renderBoxModel.clipX = false;
          renderBoxModel.enableScrollX = false;
          break;
      }

      switch(overflowY) {
        case CSSOverflowType.hidden:
          _scrollableY = null;
          renderBoxModel.clipY = true;
          // overflow hidden can be scrolled programmatically
          renderBoxModel.enableScrollY = true;
          break;
        case CSSOverflowType.clip:
          _scrollableY = null;
          renderBoxModel.clipY = true;
          // overflow clip can't scrolled programmatically
          renderBoxModel.enableScrollY = false;
          break;
        case CSSOverflowType.auto:
        case CSSOverflowType.scroll:
          _scrollableY = KrakenScrollable(axisDirection: AxisDirection.down, scrollListener: scrollListener);
          renderBoxModel.clipY = true;
          renderBoxModel.enableScrollY = true;
          renderBoxModel.scrollOffsetY = _scrollableY.position;
          break;
        case CSSOverflowType.visible:
        default:
          _scrollableY = null;
          renderBoxModel.clipY = false;
          renderBoxModel.enableScrollY = false;
          break;
      }

      renderBoxModel.scrollListener = scrollListener;
      renderBoxModel.onPointerDown = (PointerDownEvent event) {
        if (_scrollableX != null) {
          _scrollableX.handlePointerDown(event);
        }
        if (_scrollableY != null) {
          _scrollableY.handlePointerDown(event);
        }
      };
    }
  }

  double getScrollTop() {
    if (_scrollableY != null) {
      return _scrollableY.position?.pixels ?? 0;
    }
    return 0;
  }

  double getScrollLeft() {
    if (_scrollableX != null) {
      return _scrollableX.position?.pixels ?? 0;
    }
    return 0;
  }

  double getScrollHeight(RenderBoxModel renderBoxModel) {
    return renderBoxModel.hasSize ? renderBoxModel.size.height : 0;
  }

  double getScrollWidth(RenderBoxModel renderBoxModel) {
    return renderBoxModel.hasSize ? renderBoxModel.size.width : 0;
  }

  void scroll(List args, {bool isScrollBy = false}) {
    if (args != null && args.length > 0) {
      dynamic option = args[0];
      if (option is Map) {
        num top = option['top'];
        num left = option['left'];
        dynamic behavior = option['behavior'];
        Curve curve;
        if (behavior == 'smooth') {
          curve = Curves.linear;
        }
        _scroll(top, curve, isScrollBy: isScrollBy, isDirectionX: false);
        _scroll(left, curve, isScrollBy: isScrollBy, isDirectionX: true);
      }
    }
  }

  void _scroll(num aim, Curve curve, {bool isScrollBy = false, bool isDirectionX = false}) {
    Duration duration;
    KrakenScrollable scrollable;
    if (isDirectionX) {
      scrollable = _scrollableX;
    } else {
      scrollable = _scrollableY;
    }
    if (scrollable != null && aim != null) {
      if (curve != null) {
        double diff = aim - (scrollable.position?.pixels ?? 0);
        duration = Duration(milliseconds: diff.abs().toInt() * 5);
      }
      double distance;
      if (isScrollBy) {
        distance = (scrollable.position?.pixels ?? 0) + aim;
      } else {
        distance = aim.toDouble();
      }
      scrollable.position.moveTo(distance, duration: duration, curve: curve);
    }
  }
<<<<<<< HEAD
=======
}

class CSSOverflowDirectionBox extends RenderSizedOverflowBox {
  AxisDirection axisDirection;

  CSSOverflowDirectionBox(
      {RenderObject child,
      Size requestedSize = Size.zero,
      AlignmentGeometry alignment = Alignment.topLeft,
      TextDirection textDirection,
      this.axisDirection})
      : assert(requestedSize != null),
        super(child: child, alignment: alignment, textDirection: textDirection, requestedSize: requestedSize);

  @override
  void performLayout() {
    if (child != null) {
      child.layout(constraints, parentUsesSize: true);
      size = constraints.constrain(child.size);
      alignChild();
    } else {
      size = Size.zero;
    }
  }

  @override
  void debugPaintSize(PaintingContext context, Offset offset) {
    super.debugPaintSize(context, offset);
    assert(() {
      final Rect outerRect = offset & size;
      debugPaintPadding(context.canvas, outerRect, outerRect);
      return true;
    }());
  }

  @override
  void debugFillProperties(DiagnosticPropertiesBuilder properties) {
    super.debugFillProperties(properties);
    properties.add(DiagnosticsProperty<AxisDirection>('axisDirection', axisDirection));
    properties.add(DiagnosticsProperty<TextDirection>('textDirection', textDirection, defaultValue: null));
  }

  @override
  bool hitTest(BoxHitTestResult result, {@required Offset position}) {
    if (hitTestChildren(result, position: position) || hitTestSelf(position)) {
      result.add(BoxHitTestEntry(this, position));
      return true;
    }

    return false;
  }

  @override
  bool hitTestChildren(BoxHitTestResult result, {Offset position}) {
    return child?.hitTest(result, position: position);
  }
}

void setChild(RenderObject parent, RenderObject child) {
  if (parent is RenderObjectWithChildMixin)
    parent.child = child;
  else if (parent is ContainerRenderObjectMixin) parent.add(child);
>>>>>>> cd88e775
}<|MERGE_RESOLUTION|>--- conflicted
+++ resolved
@@ -48,21 +48,8 @@
   KrakenScrollable _scrollableX;
   KrakenScrollable _scrollableY;
 
-<<<<<<< HEAD
   void initRenderOverflow(RenderBoxModel renderBoxModel, CSSStyleDeclaration style, void scrollListener(double scrollTop, AxisDirection axisDirection)) {
     updateRenderOverflow(renderBoxModel, style, scrollListener);
-=======
-  RenderObject initOverflowBox(RenderObject current, CSSStyleDeclaration style,
-      void scrollListener(double scrollTop, AxisDirection axisDirection)) {
-    assert(style != null);
-    List<CSSOverflowType> overflow = getOverflowTypes(style);
-    // X direction overflow
-    renderScrollViewPortX = _getRenderObjectByOverflow(overflow[0], current, AxisDirection.right, scrollListener);
-    // Y direction overflow
-    renderScrollViewPortY =
-        _getRenderObjectByOverflow(overflow[1], renderScrollViewPortX, AxisDirection.down, scrollListener);
-    return renderScrollViewPortY;
->>>>>>> cd88e775
   }
 
   void updateRenderOverflow(
@@ -70,13 +57,9 @@
       CSSStyleDeclaration style,
       void scrollListener(double scrollTop, AxisDirection axisDirection)) {
     if (style != null) {
-<<<<<<< HEAD
-      List<CSSOverflowType> overflow = getOverflowFromStyle(style);
+      List<CSSOverflowType> overflow = getOverflowTypes(style);
       CSSOverflowType overflowX = overflow[0];
       CSSOverflowType overflowY = overflow[1];
-=======
-      List<CSSOverflowType> overflow = getOverflowTypes(style);
->>>>>>> cd88e775
 
       switch(overflowX) {
         case CSSOverflowType.hidden:
@@ -207,69 +190,4 @@
       scrollable.position.moveTo(distance, duration: duration, curve: curve);
     }
   }
-<<<<<<< HEAD
-=======
-}
-
-class CSSOverflowDirectionBox extends RenderSizedOverflowBox {
-  AxisDirection axisDirection;
-
-  CSSOverflowDirectionBox(
-      {RenderObject child,
-      Size requestedSize = Size.zero,
-      AlignmentGeometry alignment = Alignment.topLeft,
-      TextDirection textDirection,
-      this.axisDirection})
-      : assert(requestedSize != null),
-        super(child: child, alignment: alignment, textDirection: textDirection, requestedSize: requestedSize);
-
-  @override
-  void performLayout() {
-    if (child != null) {
-      child.layout(constraints, parentUsesSize: true);
-      size = constraints.constrain(child.size);
-      alignChild();
-    } else {
-      size = Size.zero;
-    }
-  }
-
-  @override
-  void debugPaintSize(PaintingContext context, Offset offset) {
-    super.debugPaintSize(context, offset);
-    assert(() {
-      final Rect outerRect = offset & size;
-      debugPaintPadding(context.canvas, outerRect, outerRect);
-      return true;
-    }());
-  }
-
-  @override
-  void debugFillProperties(DiagnosticPropertiesBuilder properties) {
-    super.debugFillProperties(properties);
-    properties.add(DiagnosticsProperty<AxisDirection>('axisDirection', axisDirection));
-    properties.add(DiagnosticsProperty<TextDirection>('textDirection', textDirection, defaultValue: null));
-  }
-
-  @override
-  bool hitTest(BoxHitTestResult result, {@required Offset position}) {
-    if (hitTestChildren(result, position: position) || hitTestSelf(position)) {
-      result.add(BoxHitTestEntry(this, position));
-      return true;
-    }
-
-    return false;
-  }
-
-  @override
-  bool hitTestChildren(BoxHitTestResult result, {Offset position}) {
-    return child?.hitTest(result, position: position);
-  }
-}
-
-void setChild(RenderObject parent, RenderObject child) {
-  if (parent is RenderObjectWithChildMixin)
-    parent.child = child;
-  else if (parent is ContainerRenderObjectMixin) parent.add(child);
->>>>>>> cd88e775
 }