--- conflicted
+++ resolved
@@ -161,16 +161,10 @@
   // Following properties used for exposing APIs
   // for class that extends [AbstractRenderStyle].
   RenderBoxModel? get renderBoxModel => target.renderBoxModel;
-<<<<<<< HEAD
+
   Size get viewportSize => target.ownerDocument.viewport.viewportSize;
+
   double get rootFontSize => target.ownerDocument.getRootFontSize();
-  Color get currentColor => (this as RenderStyle).color;
-=======
-
-  Size get viewportSize => target.elementManager.viewport.viewportSize;
-
-  double get rootFontSize => target.elementManager.getRootFontSize();
->>>>>>> be615ba8
 }
 
 class CSSRenderStyle
