/*
 * Copyright (C) 2019-present Alibaba Inc. All rights reserved.
 * Author: Kraken Team.
 */

import 'dart:ui';
import 'dart:math' as math;

import 'package:flutter/rendering.dart';
import 'package:kraken/css.dart';
import 'package:kraken/dom.dart';
import 'package:kraken/rendering.dart';

typedef RenderStyleVisitor<T extends RenderStyle> = void Function(T renderStyle);

/// The abstract class for render-style, declare the
/// getter interface for all available CSS rule.
abstract class RenderStyle {
  // Common
  Element get target;
  RenderStyle? get parent;
  dynamic getProperty(String key);
  /// Resolve the style value.
  dynamic resolveValue(String property, String present);

  // CSSVariable
  String? getCSSVariable(String identifier, String propertyName);
  void setCSSVariable(String identifier, String value);

  // Geometry
  CSSLengthValue get top;
  CSSLengthValue get right;
  CSSLengthValue get bottom;
  CSSLengthValue get left;
  int? get zIndex;
  CSSLengthValue get width;
  CSSLengthValue get height;
  CSSLengthValue get minWidth;
  CSSLengthValue get minHeight;
  CSSLengthValue get maxWidth;
  CSSLengthValue get maxHeight;
  EdgeInsets get margin;
  CSSLengthValue get marginLeft;
  CSSLengthValue get marginRight;
  CSSLengthValue get marginTop;
  CSSLengthValue get marginBottom;
  EdgeInsets get padding;
  CSSLengthValue get paddingLeft;
  CSSLengthValue get paddingRight;
  CSSLengthValue get paddingBottom;
  CSSLengthValue get paddingTop;

  // Border
  EdgeInsets get border;
  CSSLengthValue? get borderTopWidth;
  CSSLengthValue? get borderRightWidth;
  CSSLengthValue? get borderBottomWidth;
  CSSLengthValue? get borderLeftWidth;
  BorderStyle get borderLeftStyle;
  BorderStyle get borderRightStyle;
  BorderStyle get borderTopStyle;
  BorderStyle get borderBottomStyle;
  CSSLengthValue get effectiveBorderLeftWidth;
  CSSLengthValue get effectiveBorderRightWidth;
  CSSLengthValue get effectiveBorderTopWidth;
  CSSLengthValue get effectiveBorderBottomWidth;
  double get contentMaxConstraintsWidth;
  Color get borderLeftColor;
  Color get borderRightColor;
  Color get borderTopColor;
  Color get borderBottomColor;
  List<Radius>? get borderRadius;
  CSSBorderRadius get borderTopLeftRadius;
  CSSBorderRadius get borderTopRightRadius;
  CSSBorderRadius get borderBottomRightRadius;
  CSSBorderRadius get borderBottomLeftRadius;
  List<BorderSide>? get borderSides;
  List<KrakenBoxShadow>? get shadows;

  // Decorations
  Color? get backgroundColor;
  CSSBackgroundImage? get backgroundImage;
  ImageRepeat get backgroundRepeat;
  CSSBackgroundPosition get backgroundPositionX;
  CSSBackgroundPosition get backgroundPositionY;

  // Text
  CSSLengthValue get fontSize;
  FontWeight get fontWeight;
  FontStyle get fontStyle;
  List<String>? get fontFamily;
  List<Shadow>? get textShadow;
  WhiteSpace get whiteSpace;
  TextOverflow get textOverflow;
  TextAlign get textAlign;
  int? get lineClamp;
  CSSLengthValue get lineHeight;
  CSSLengthValue? get letterSpacing;
  CSSLengthValue? get wordSpacing;

  // BoxModel
  double? get borderBoxLogicalWidth;
  double? get borderBoxLogicalHeight;
  double? get borderBoxWidth;
  double? get borderBoxHeight;
  double? get paddingBoxLogicalWidth;
  double? get paddingBoxLogicalHeight;
  double? get paddingBoxWidth;
  double? get paddingBoxHeight;
  double? get contentBoxLogicalWidth;
  double? get contentBoxLogicalHeight;
  double? get contentBoxWidth;
  double? get contentBoxHeight;
  CSSPositionType get position;
  CSSDisplay get display;
  CSSDisplay get effectiveDisplay;
  Alignment get objectPosition;
  CSSOverflowType get overflowX;
  CSSOverflowType get overflowY;
  CSSOverflowType get effectiveOverflowX;
  CSSOverflowType get effectiveOverflowY;
  double? get intrinsicRatio;
  double get intrinsicWidth;
  double get intrinsicHeight;

  // Flex
  FlexDirection get flexDirection;
  FlexWrap get flexWrap;
  JustifyContent get justifyContent;
  AlignItems get alignItems;
  AlignContent get alignContent;
  AlignSelf get alignSelf;
  CSSLengthValue? get flexBasis;
  double get flexGrow;
  double get flexShrink;

  // Color
  Color get color;
  Color get currentColor;

  // Filter
  ColorFilter? get colorFilter;
  ImageFilter? get imageFilter;
  List<CSSFunctionalNotation>? get filter;

  // Misc
  double get opacity;
  Visibility get visibility;
  ContentVisibility? get contentVisibility;
  VerticalAlign get verticalAlign;
  BoxFit get objectFit;
  bool get isHeightStretch;

  // Transition
  List<String> get transitionProperty;
  List<String> get transitionDuration;
  List<String> get transitionTimingFunction;
  List<String> get transitionDelay;

  // Sliver
  Axis get sliverDirection;

  void addFontRelativeProperty(String propertyName);
  void addRootFontRelativeProperty(String propertyName);
  void addColorRelativeProperty(String propertyName);
  String? removeAnimationProperty(String propertyName);
  double getWidthByIntrinsicRatio();
  double getHeightByIntrinsicRatio();

  // Following properties used for exposing APIs
  // for class that extends [AbstractRenderStyle].
  RenderBoxModel? get renderBoxModel => target.renderBoxModel;

  Size get viewportSize => target.ownerDocument.viewport!.viewportSize;

  double get rootFontSize => target.ownerDocument.documentElement!.renderStyle.fontSize.computedValue;

  void visitChildren<T extends RenderStyle>(RenderStyleVisitor<T> visitor);
}

class CSSRenderStyle
  extends RenderStyle
  with
    CSSSizingMixin,
    CSSPaddingMixin,
    CSSBorderMixin,
    CSSBorderRadiusMixin,
    CSSMarginMixin,
    CSSBackgroundMixin,
    CSSBoxShadowMixin,
    CSSBoxMixin,
    CSSTextMixin,
    CSSPositionMixin,
    CSSTransformMixin,
    CSSVisibilityMixin,
    CSSContentVisibilityMixin,
    CSSFlexboxMixin,
    CSSDisplayMixin,
    CSSInlineMixin,
    CSSObjectFitMixin,
    CSSObjectPositionMixin,
    CSSSliverMixin,
    CSSOverflowMixin,
    CSSFilterEffectsMixin,
    CSSOpacityMixin,
    CSSTransitionMixin,
    CSSVariableMixin {
  CSSRenderStyle({ required this.target });

  @override
  Element target;

  @override
  CSSRenderStyle? parent;

  @override
  getProperty(String name) {
    switch (name) {
      case DISPLAY:
        return display;
      case Z_INDEX:
        return zIndex;
      case OVERFLOW_X:
        return overflowX;
      case OVERFLOW_Y:
        return overflowY;
      case OPACITY:
        return opacity;
      case VISIBILITY:
        return visibility;
      case CONTENT_VISIBILITY:
        return contentVisibility;
      case POSITION:
        return position;
      case TOP:
        return top;
      case LEFT:
        return left;
      case BOTTOM:
        return bottom;
      case RIGHT:
        return right;
      // Size
      case WIDTH:
        return width;
      case MIN_WIDTH:
        return minWidth;
      case MAX_WIDTH:
        return maxWidth;
      case HEIGHT:
        return height;
      case MIN_HEIGHT:
        return minHeight;
      case MAX_HEIGHT:
        return maxHeight;
      // Flex
      case FLEX_DIRECTION:
        return flexDirection;
      case FLEX_WRAP:
        return flexWrap;
      case ALIGN_CONTENT:
        return alignContent;
      case ALIGN_ITEMS:
        return alignItems;
      case JUSTIFY_CONTENT:
        return justifyContent;
      case ALIGN_SELF:
        return alignSelf;
      case FLEX_GROW:
        return flexGrow;
      case FLEX_SHRINK:
        return flexShrink;
      case FLEX_BASIS:
        return flexBasis;
      // Background
      case BACKGROUND_COLOR:
        return backgroundColor;
      case BACKGROUND_ATTACHMENT:
        return backgroundAttachment;
      case BACKGROUND_IMAGE:
        return backgroundImage;
      case BACKGROUND_REPEAT:
        return backgroundRepeat;
      case BACKGROUND_POSITION_X:
        return backgroundPositionX;
      case BACKGROUND_POSITION_Y:
        return backgroundPositionY;
      case BACKGROUND_SIZE:
        return backgroundSize;
      case BACKGROUND_CLIP:
        return backgroundClip;
      case BACKGROUND_ORIGIN:
        return backgroundOrigin;
      // Padding
      case PADDING_TOP:
        return paddingTop;
      case PADDING_RIGHT:
        return paddingRight;
      case PADDING_BOTTOM:
        return paddingBottom;
      case PADDING_LEFT:
        return paddingLeft;
      // Border
      case BORDER_LEFT_WIDTH:
        return borderLeftWidth;
      case BORDER_TOP_WIDTH:
        return borderTopWidth;
      case BORDER_RIGHT_WIDTH:
        return borderRightWidth;
      case BORDER_BOTTOM_WIDTH:
        return borderBottomWidth;
      case BORDER_LEFT_STYLE:
        return borderLeftStyle;
      case BORDER_TOP_STYLE:
        return borderTopStyle;
      case BORDER_RIGHT_STYLE:
        return borderRightStyle;
      case BORDER_BOTTOM_STYLE:
        return borderBottomStyle;
      case BORDER_LEFT_COLOR:
        return borderLeftColor;
      case BORDER_TOP_COLOR:
        return borderTopColor;
      case BORDER_RIGHT_COLOR:
        return borderRightColor;
      case BORDER_BOTTOM_COLOR:
        return borderBottomColor;
      case BOX_SHADOW:
        return boxShadow;
      case BORDER_TOP_LEFT_RADIUS:
        return borderTopLeftRadius;
      case BORDER_TOP_RIGHT_RADIUS:
        return borderTopRightRadius;
      case BORDER_BOTTOM_LEFT_RADIUS:
        return borderBottomLeftRadius;
      case BORDER_BOTTOM_RIGHT_RADIUS:
        return borderBottomRightRadius;
      // Margin
      case MARGIN_LEFT:
        return marginLeft;
      case MARGIN_TOP:
        return marginTop;
      case MARGIN_RIGHT:
        return marginRight;
      case MARGIN_BOTTOM:
        return marginBottom;
      // Text
      case COLOR:
        return color;
      case TEXT_DECORATION_LINE:
        return textDecorationLine;
      case TEXT_DECORATION_STYLE:
        return textDecorationStyle;
      case TEXT_DECORATION_COLOR:
        return textDecorationColor;
      case FONT_WEIGHT:
        return fontWeight;
      case FONT_STYLE:
        return fontStyle;
      case FONT_FAMILY:
        return fontFamily;
      case FONT_SIZE:
        return fontSize;
      case LINE_HEIGHT:
        return lineHeight;
      case LETTER_SPACING:
        return letterSpacing;
      case WORD_SPACING:
        return wordSpacing;
      case TEXT_SHADOW:
        return textShadow;
      case WHITE_SPACE:
        return whiteSpace;
      case TEXT_OVERFLOW:
        return textOverflow;
      case LINE_CLAMP:
        return lineClamp;
      case VERTICAL_ALIGN:
        return verticalAlign;
      case TEXT_ALIGN:
        return textAlign;
      // Transform
      case TRANSFORM:
        return transform;
      case TRANSFORM_ORIGIN:
        return transformOrigin;
      case SLIVER_DIRECTION:
        return sliverDirection;
      case OBJECT_FIT:
        return objectFit;
      case OBJECT_POSITION:
        return objectPosition;
      case FILTER:
        return filter;
    }
  }

  @override
  dynamic resolveValue(String propertyName, String propertyValue) {
    RenderStyle renderStyle = this;

    // Process CSSVariable.
    dynamic value = CSSVariable.tryParse(renderStyle, propertyName, propertyValue);
    if (value != null) {
      return value;
    }

    switch (propertyName) {
      case DISPLAY:
        value = CSSDisplayMixin.resolveDisplay(propertyValue);
        break;
      case OVERFLOW_X:
      case OVERFLOW_Y:
        value = CSSOverflowMixin.resolveOverflowType(propertyValue);
        break;
      case POSITION:
        value = CSSPositionMixin.resolvePositionType(propertyValue);
        break;
      case Z_INDEX:
        value = int.tryParse(propertyValue);
        break;
      case TOP:
      case LEFT:
      case BOTTOM:
      case RIGHT:
      case FLEX_BASIS:
      case PADDING_TOP:
      case PADDING_RIGHT:
      case PADDING_BOTTOM:
      case PADDING_LEFT:
      case WIDTH:
      case MIN_WIDTH:
      case MAX_WIDTH:
      case HEIGHT:
      case MIN_HEIGHT:
      case MAX_HEIGHT:
      case MARGIN_LEFT:
      case MARGIN_TOP:
      case MARGIN_RIGHT:
      case MARGIN_BOTTOM:
      case FONT_SIZE:
        value = CSSLength.resolveLength(propertyValue, renderStyle, propertyName);
        break;
      case FLEX_DIRECTION:
        value = CSSFlexboxMixin.resolveFlexDirection(propertyValue);
        break;
      case FLEX_WRAP:
        value = CSSFlexboxMixin.resolveFlexWrap(propertyValue);
        break;
      case ALIGN_CONTENT:
        value = CSSFlexboxMixin.resolveAlignContent(propertyValue);
        break;
      case ALIGN_ITEMS:
        value = CSSFlexboxMixin.resolveAlignItems(propertyValue);
        break;
      case JUSTIFY_CONTENT:
        value = CSSFlexboxMixin.resolveJustifyContent(propertyValue);
        break;
      case ALIGN_SELF:
        value = CSSFlexboxMixin.resolveAlignSelf(propertyValue);
        break;
      case FLEX_GROW:
        value = CSSFlexboxMixin.resolveFlexGrow(propertyValue);
        break;
      case FLEX_SHRINK:
        value = CSSFlexboxMixin.resolveFlexShrink(propertyValue);
        break;
      case SLIVER_DIRECTION:
        value = CSSSliverMixin.resolveAxis(propertyValue);
        break;
      case TEXT_ALIGN:
        value = CSSTextMixin.resolveTextAlign(propertyValue);
        break;
      case BACKGROUND_ATTACHMENT:
        value = CSSBackground.resolveBackgroundAttachment(propertyValue);
        break;
      case BACKGROUND_IMAGE:
        value = CSSBackground.resolveBackgroundImage(propertyValue, renderStyle, propertyName, renderStyle.target.ownerDocument.controller);
        break;
      case BACKGROUND_REPEAT:
        value = CSSBackground.resolveBackgroundRepeat(propertyValue);
        break;
      case BACKGROUND_POSITION_X:
        value = CSSPosition.resolveBackgroundPosition(propertyValue, renderStyle, propertyName, true);
        break;
      case BACKGROUND_POSITION_Y:
        value = CSSPosition.resolveBackgroundPosition(propertyValue, renderStyle, propertyName, false);
        break;
      case BACKGROUND_SIZE:
        value = CSSBackground.resolveBackgroundSize(propertyValue, renderStyle, propertyName);
        break;
      case BACKGROUND_CLIP:
        value = CSSBackground.resolveBackgroundClip(propertyValue);
        break;
      case BACKGROUND_ORIGIN:
        value = CSSBackground.resolveBackgroundOrigin(propertyValue);
        break;
      case BORDER_LEFT_WIDTH:
      case BORDER_TOP_WIDTH:
      case BORDER_RIGHT_WIDTH:
      case BORDER_BOTTOM_WIDTH:
        value = CSSBorderSide.resolveBorderWidth(propertyValue, renderStyle, propertyName);
        break;
      case BORDER_LEFT_STYLE:
      case BORDER_TOP_STYLE:
      case BORDER_RIGHT_STYLE:
      case BORDER_BOTTOM_STYLE:
        value = CSSBorderSide.resolveBorderStyle(propertyValue);
        break;
      case COLOR:
      case BACKGROUND_COLOR:
      case TEXT_DECORATION_COLOR:
      case BORDER_LEFT_COLOR:
      case BORDER_TOP_COLOR:
      case BORDER_RIGHT_COLOR:
      case BORDER_BOTTOM_COLOR:
        value = CSSColor.resolveColor(propertyValue, renderStyle, propertyName);
        break;
      case BOX_SHADOW:
        value = CSSBoxShadow.parseBoxShadow(propertyValue, renderStyle, propertyName);
        break;
      case BORDER_TOP_LEFT_RADIUS:
      case BORDER_TOP_RIGHT_RADIUS:
      case BORDER_BOTTOM_LEFT_RADIUS:
      case BORDER_BOTTOM_RIGHT_RADIUS:
        value = CSSBorderRadius.parseBorderRadius(propertyValue, renderStyle, propertyName);
        break;
      case OPACITY:
        value = CSSOpacityMixin.resolveOpacity(propertyValue);
        break;
      case VISIBILITY:
        value = CSSVisibilityMixin.resolveVisibility(propertyValue);
        break;
      case CONTENT_VISIBILITY:
        value = CSSContentVisibilityMixin.resolveContentVisibility(propertyValue);
        break;
      case TRANSFORM:
        value = CSSTransformMixin.resolveTransform(propertyValue);
        break;
      case FILTER:
        value = CSSFunction.parseFunction(propertyValue);
        break;
      case TRANSFORM_ORIGIN:
        value = CSSOrigin.parseOrigin(propertyValue, renderStyle, propertyName);
        break;
      case OBJECT_FIT:
        value = CSSObjectFitMixin.resolveBoxFit(propertyValue);
        break;
      case OBJECT_POSITION:
        value = CSSObjectPositionMixin.resolveObjectPosition(propertyValue);
        break;
      case TEXT_DECORATION_LINE:
        value = CSSText.resolveTextDecorationLine(propertyValue);
        break;
      case TEXT_DECORATION_STYLE:
        value = CSSText.resolveTextDecorationStyle(propertyValue);
        break;
      case FONT_WEIGHT:
        value = CSSText.resolveFontWeight(propertyValue);
        break;
      case FONT_STYLE:
        value = CSSText.resolveFontStyle(propertyValue);
        break;
      case FONT_FAMILY:
        value = CSSText.resolveFontFamilyFallback(propertyValue);
        break;
      case LINE_HEIGHT:
        value = CSSText.resolveLineHeight(propertyValue, renderStyle, propertyName);
        break;
      case LETTER_SPACING:
        value = CSSText.resolveSpacing(propertyValue, renderStyle, propertyName);
        break;
      case WORD_SPACING:
        value = CSSText.resolveSpacing(propertyValue, renderStyle, propertyName);
        break;
      case TEXT_SHADOW:
        value = CSSText.resolveTextShadow(propertyValue, renderStyle, propertyName);
        break;
      case WHITE_SPACE:
        value = CSSText.resolveWhiteSpace(propertyValue);
        break;
      case TEXT_OVERFLOW:
        // Overflow will affect text-overflow ellipsis taking effect
        value = CSSText.resolveTextOverflow(propertyValue);
        break;
      case LINE_CLAMP:
        value = CSSText.parseLineClamp(propertyValue);
        break;
      case VERTICAL_ALIGN:
        value = CSSInlineMixin.resolveVerticalAlign(propertyValue);
        break;
      // Transition
      case TRANSITION_DELAY:
      case TRANSITION_DURATION:
      case TRANSITION_TIMING_FUNCTION:
      case TRANSITION_PROPERTY:
        value = CSSStyleProperty.getMultipleValues(propertyValue);
        break;
    }

    // --x: foo;
    // Directly passing the value, not to resolve now.
    if (CSSVariable.isVariable(propertyName)) {
      return propertyValue;
    }

    return value;
  }


  // Compute the content box width from render style.
  void computeContentBoxLogicalWidth() {
    RenderBoxModel current = renderBoxModel!;
    RenderStyle renderStyle = this;
    double? logicalWidth;

    CSSDisplay? effectiveDisplay = renderStyle.effectiveDisplay;
    switch (effectiveDisplay) {
      case CSSDisplay.block:
      case CSSDisplay.flex:
      case CSSDisplay.sliver:
        //  Use width directly if defined.
        if (renderStyle.width.isNotAuto) {
          logicalWidth = renderStyle.width.computedValue;
        } else if (renderStyle.parent != null) {
          RenderStyle parentRenderStyle = renderStyle.parent!;
          RenderBoxModel parent = parentRenderStyle.renderBoxModel!;

          // Block element (except replaced element) will stretch to the content width of its parent in flow layout.
          // Replaced element also stretch in flex layout if align-items is stretch.
<<<<<<< HEAD
          } else if (current is! RenderReplaced || parent is RenderFlexLayout) {
=======
          if (current is! RenderReplaced || parent is RenderFlexLayout) {
>>>>>>> 6f48f570
            RenderStyle? ancestorRenderStyle = _findAncestorWithNoDisplayInline();
            // Should ignore renderStyle of display inline when searching for ancestors to stretch width.
            if (ancestorRenderStyle != null) {
              logicalWidth = ancestorRenderStyle.contentBoxLogicalWidth;
              // Should subtract horizontal margin of own from its parent content width.
              if (logicalWidth != null) {
                logicalWidth -= renderStyle.margin.horizontal;
              }
            }
          }
        }
        break;
      case CSSDisplay.inlineBlock:
      case CSSDisplay.inlineFlex:
        if (renderStyle.width.isNotAuto) {
          logicalWidth = renderStyle.width.computedValue;

        // The width of positioned, non-replaced element is determined as following algorithm.
        // https://www.w3.org/TR/css-position-3/#abs-non-replaced-width
        } else if ((renderStyle.position == CSSPositionType.absolute ||
          renderStyle.position == CSSPositionType.fixed)
          && current is! RenderReplaced
          && renderStyle.width.isAuto
          && renderStyle.left.isNotAuto
          && renderStyle.right.isNotAuto
        ) {
          if (current.parent is! RenderBoxModel) {
            logicalWidth = null;
          }
          // Should access the renderStyle of renderBoxModel parent but not renderStyle parent
          // cause the element of renderStyle parent may not equal to containing block.
          RenderBoxModel parent = current.parent as RenderBoxModel;
          // Get the renderStyle of outer scrolling box cause the renderStyle of scrolling
          // content box is only a fraction of the complete renderStyle.
          RenderStyle parentRenderStyle = parent.isScrollingContentBox
            ? (parent.parent as RenderBoxModel).renderStyle
            : parent.renderStyle;
          // Width of positioned element should subtract its horizontal margin.
          logicalWidth = (parentRenderStyle.paddingBoxLogicalWidth ?? 0)
            - renderStyle.left.computedValue - renderStyle.right.computedValue
            - renderStyle.marginLeft.computedValue - renderStyle.marginRight.computedValue;

        } else if (current.hasSize && current.constraints.hasTightWidth) {
          logicalWidth = current.constraints.maxWidth;
        }
        break;
      case CSSDisplay.inline:
        break;
      case CSSDisplay.none:
        break;
    }

    // Get width by intrinsic ratio for replaced element if width is auto.
    if (logicalWidth == null && intrinsicRatio != null) {
      logicalWidth = renderStyle.getWidthByIntrinsicRatio();
    }

    // Constrain width by min-width and max-width.
    if (renderStyle.minWidth.isNotAuto) {
      double minWidth = renderStyle.minWidth.computedValue;
      if (logicalWidth != null && logicalWidth < minWidth) {
        logicalWidth = minWidth;
      }
    }
    if (renderStyle.maxWidth.isNotNone) {
      double maxWidth = renderStyle.maxWidth.computedValue;
      if (logicalWidth != null && logicalWidth > maxWidth) {
        logicalWidth = maxWidth;
      }
    }

    double? logicalContentWidth;
    // Subtract padding and border width to get content width.
    if (logicalWidth != null) {
      logicalContentWidth = logicalWidth -
        renderStyle.border.horizontal -
        renderStyle.padding.horizontal;
      // Logical width may be smaller than its border and padding width,
      // in this case, content width will be negative which is illegal.
      logicalContentWidth = math.max(0, logicalContentWidth);
    }

    _contentBoxLogicalWidth = logicalContentWidth;
  }

  // Compute the content box height from render style.
  void computeContentBoxLogicalHeight() {
    RenderBoxModel current = renderBoxModel!;
    RenderStyle renderStyle = this;
    double? logicalHeight;

    CSSDisplay? effectiveDisplay = renderStyle.effectiveDisplay;

    // Inline element has no height.
    if (effectiveDisplay != CSSDisplay.inline) {
      if (renderStyle.height.isNotAuto) {
        logicalHeight = renderStyle.height.computedValue;

      // The height of positioned, non-replaced element is determined as following algorithm.
      // https://www.w3.org/TR/css-position-3/#abs-non-replaced-height
      } else if ((renderStyle.position == CSSPositionType.absolute ||
        renderStyle.position == CSSPositionType.fixed)
        && current is! RenderReplaced
        && renderStyle.height.isAuto
        && renderStyle.top.isNotAuto
        && renderStyle.bottom.isNotAuto
      ) {
        if (current.parent is! RenderBoxModel) {
          logicalHeight = null;
        }
        // Should access the renderStyle of renderBoxModel parent but not renderStyle parent
        // cause the element of renderStyle parent may not equal to containing block.
        RenderBoxModel parent = current.parent as RenderBoxModel;
        // Get the renderStyle of outer scrolling box cause the renderStyle of scrolling
        // content box is only a fraction of the complete renderStyle.
        RenderStyle parentRenderStyle = parent.isScrollingContentBox
          ? (parent.parent as RenderBoxModel).renderStyle
          : parent.renderStyle;
        // Height of positioned element should subtract its vertical margin.
        logicalHeight = (parentRenderStyle.paddingBoxLogicalHeight ?? 0)
          - renderStyle.top.computedValue - renderStyle.bottom.computedValue
          - renderStyle.marginTop.computedValue - renderStyle.marginBottom.computedValue;

      } else {
        if (renderStyle.parent != null) {
          RenderStyle parentRenderStyle = renderStyle.parent!;

          if (renderStyle.isHeightStretch) {
            logicalHeight = parentRenderStyle.contentBoxLogicalHeight;
            // Should subtract vertical margin of own from its parent content height.
            if (logicalHeight != null) {
              logicalHeight -= renderStyle.margin.vertical;
            }
          }
        }
      }
    }

    // Get height by intrinsic ratio for replaced element if height is auto.
    if (logicalHeight == null && intrinsicRatio != null) {
      logicalHeight = renderStyle.getHeightByIntrinsicRatio();
    }

    // Constrain height by min-height and max-height.
    if (renderStyle.minHeight.isNotAuto) {
      double minHeight = renderStyle.minHeight.computedValue;
      if (logicalHeight != null && logicalHeight < minHeight) {
        logicalHeight = minHeight;
      }
    }
    if (renderStyle.maxHeight.isNotNone) {
      double maxHeight = renderStyle.maxHeight.computedValue;
      if (logicalHeight != null && logicalHeight > maxHeight) {
        logicalHeight = maxHeight;
      }
    }

    double? logicalContentHeight;
    // Subtract padding and border width to get content width.
    if (logicalHeight != null) {
      logicalContentHeight = logicalHeight -
        renderStyle.border.vertical -
        renderStyle.padding.vertical;
      // Logical height may be smaller than its border and padding width,
      // in this case, content height will be negative which is illegal.
      logicalContentHeight = math.max(0, logicalContentHeight);
    }

    _contentBoxLogicalHeight = logicalContentHeight;
  }

  // Whether height is stretched to fill its parent's content height.
  @override
  bool get isHeightStretch {
    RenderStyle renderStyle = this;
    if (renderStyle.parent == null) {
      return false;
    }
    bool isStretch = false;
    RenderStyle parentRenderStyle = renderStyle.parent!;

    bool isParentFlex = parentRenderStyle.display == CSSDisplay.flex ||
      parentRenderStyle.display == CSSDisplay.inlineFlex;
    bool isHorizontalDirection = false;
    bool isFlexNoWrap = false;
    bool isChildStretchSelf = false;
    if (isParentFlex) {
      // The absolutely-positioned box is considered to be “fixed-size”, a value of stretch
      // is treated the same as flex-start.
      // https://www.w3.org/TR/css-flexbox-1/#abspos-items
      bool isPositioned = renderStyle.position == CSSPositionType.absolute
        || renderStyle.position == CSSPositionType.fixed;
      if (isPositioned) {
        return false;
      }

      isHorizontalDirection = CSSFlex.isHorizontalFlexDirection(parentRenderStyle.flexDirection);
      isFlexNoWrap = parentRenderStyle.flexWrap != FlexWrap.wrap &&
        parentRenderStyle.flexWrap != FlexWrap.wrapReverse;
      isChildStretchSelf = renderStyle.alignSelf != AlignSelf.auto
        ? renderStyle.alignSelf == AlignSelf.stretch
        : parentRenderStyle.alignItems == AlignItems.stretch;
    }

    CSSLengthValue marginTop = renderStyle.marginTop;
    CSSLengthValue marginBottom = renderStyle.marginBottom;

    // Display as block if flex vertical layout children and stretch children
    if (marginTop.isNotAuto && marginBottom.isNotAuto &&
      isParentFlex && isHorizontalDirection && isFlexNoWrap && isChildStretchSelf) {
      isStretch = true;
    }

    return isStretch;
  }


  // Max width to constrain its children, used in deciding the line wrapping timing of layout.
  @override
  double get contentMaxConstraintsWidth {
    // If renderBoxModel definite content constraints, use it as max constrains width of content.
    BoxConstraints? contentConstraints = renderBoxModel!.contentConstraints;
    if (contentConstraints != null && contentConstraints.maxWidth != double.infinity) {
      return contentConstraints.maxWidth;
    }

    double contentMaxConstraintsWidth = double.infinity;
    RenderStyle renderStyle = this;
    double? borderBoxLogicalWidth;
    RenderStyle? ancestorRenderStyle = _findAncestorWithContentBoxLogicalWidth();

    // If renderBoxModel has no logical width (eg. display is inline-block/inline-flex and
    // has no width), the child width is constrained by its closest ancestor who has definite logical content box width.
    if (ancestorRenderStyle != null) {
      borderBoxLogicalWidth = ancestorRenderStyle.contentBoxLogicalWidth;
    }

    if (borderBoxLogicalWidth != null) {
      contentMaxConstraintsWidth = borderBoxLogicalWidth -
        renderStyle.border.horizontal -
        renderStyle.padding.horizontal;
      // Logical width may be smaller than its border and padding width,
      // in this case, content width will be negative which is illegal.
      // <div style="width: 300px;">
      //   <div style="display: inline-block; padding: 0 200px;">
      //   </div>
      // </div>
      contentMaxConstraintsWidth = math.max(0, contentMaxConstraintsWidth);
    }

    return contentMaxConstraintsWidth;
  }

  // Content width calculated from renderStyle tree.
  // https://www.w3.org/TR/css-box-3/#valdef-box-content-box
  // Use double.infinity refers to the value is not computed yet.
  double? _contentBoxLogicalWidth = double.infinity;
  @override
  double? get contentBoxLogicalWidth {
    // If renderBox has tight width, its logical size equals max size.
    // Compute logical width directly in case as renderBoxModel is not layouted yet,
    // eg. compute percentage length before layout.
    if (_contentBoxLogicalWidth == double.infinity) {
      computeContentBoxLogicalWidth();
    }
    return _contentBoxLogicalWidth;
  }

  set contentBoxLogicalWidth(double? value) {
    if (_contentBoxLogicalWidth == value) return;
    _contentBoxLogicalWidth = value;
  }

  // Content height calculated from renderStyle tree.
  // https://www.w3.org/TR/css-box-3/#valdef-box-content-box
  // Use double.infinity refers to the value is not computed yet.
  double? _contentBoxLogicalHeight = double.infinity;
  @override
  double? get contentBoxLogicalHeight {
    // Compute logical height directly in case as renderBoxModel is not layouted yet,
    // eg. compute percentage length before layout.
    if (_contentBoxLogicalHeight == double.infinity) {
      computeContentBoxLogicalHeight();
    }
    return _contentBoxLogicalHeight;
  }

  set contentBoxLogicalHeight(double? value) {
    if (_contentBoxLogicalHeight == value) return;
    _contentBoxLogicalHeight = value;
  }

  // Padding box width calculated from renderStyle tree.
  // https://www.w3.org/TR/css-box-3/#valdef-box-padding-box
  @override
  double? get paddingBoxLogicalWidth {
    if (contentBoxLogicalWidth == null) {
      return null;
    }
    return contentBoxLogicalWidth!
      + paddingLeft.computedValue
      + paddingRight.computedValue;
  }

  // Padding box height calculated from renderStyle tree.
  // https://www.w3.org/TR/css-box-3/#valdef-box-padding-box
  @override
  double? get paddingBoxLogicalHeight {
    if (contentBoxLogicalHeight == null) {
      return null;
    }
    return contentBoxLogicalHeight!
      + paddingTop.computedValue
      + paddingBottom.computedValue;
  }

  // Border box width calculated from renderStyle tree.
  // https://www.w3.org/TR/css-box-3/#valdef-box-border-box
  @override
  double? get borderBoxLogicalWidth {
    if (paddingBoxLogicalWidth == null) {
      return null;
    }
    return paddingBoxLogicalWidth!
      + effectiveBorderLeftWidth.computedValue
      + effectiveBorderRightWidth.computedValue;
  }

  // Border box height calculated from renderStyle tree.
  // https://www.w3.org/TR/css-box-3/#valdef-box-border-box
  @override
  double? get borderBoxLogicalHeight {
    if (paddingBoxLogicalHeight == null) {
      return null;
    }
    return paddingBoxLogicalHeight!
      + effectiveBorderTopWidth.computedValue
      + effectiveBorderBottomWidth.computedValue;
  }

  // Border box width of renderBoxModel after it was rendered.
  // https://www.w3.org/TR/css-box-3/#valdef-box-border-box
  @override
  double? get borderBoxWidth {
    if (renderBoxModel!.hasSize && renderBoxModel!.boxSize != null) {
      return renderBoxModel!.boxSize!.width;
    }
    return null;
  }

  // Border box height of renderBoxModel after it was rendered.
  // https://www.w3.org/TR/css-box-3/#valdef-box-border-box
  @override
  double? get borderBoxHeight {
    if (renderBoxModel!.hasSize && renderBoxModel!.boxSize != null) {
      return renderBoxModel!.boxSize!.height;
    }
    return null;
  }

  // Padding box width of renderBoxModel after it was rendered.
  // https://www.w3.org/TR/css-box-3/#valdef-box-padding-box
  @override
  double? get paddingBoxWidth {
    if (borderBoxWidth == null) {
      return null;
    }
    return borderBoxWidth!
      - effectiveBorderLeftWidth.computedValue
      - effectiveBorderRightWidth.computedValue;
  }

  // Padding box height of renderBoxModel after it was rendered.
  // https://www.w3.org/TR/css-box-3/#valdef-box-padding-box
  @override
  double? get paddingBoxHeight {
    if (borderBoxHeight == null) {
      return null;
    }
    return borderBoxHeight!
      - effectiveBorderTopWidth.computedValue
      - effectiveBorderBottomWidth.computedValue;
  }

  // Content box width of renderBoxModel after it was rendered.
  // https://www.w3.org/TR/css-box-3/#valdef-box-content-box
  @override
  double? get contentBoxWidth {
    if (paddingBoxWidth == null) {
      return null;
    }
    return paddingBoxWidth!
      - paddingLeft.computedValue
      - paddingRight.computedValue;
  }

  // Content box height of renderBoxModel after it was rendered.
  // https://www.w3.org/TR/css-box-3/#valdef-box-content-box
  @override
  double? get contentBoxHeight {
    if (paddingBoxHeight == null) {
      return null;
    }
    return paddingBoxHeight!
      - paddingTop.computedValue
      - paddingBottom.computedValue;
  }

  // Get height of replaced element by intrinsic ratio if height is not defined.
  @override
  double getHeightByIntrinsicRatio() {
    double contentBoxHeight;
    double borderBoxWidth = width.isAuto
      ? wrapPaddingBorderWidth(intrinsicWidth) : width.computedValue;
    if (minWidth.isNotAuto && borderBoxWidth < minWidth.computedValue) {
      borderBoxWidth = minWidth.computedValue;
    }
    if (maxWidth.isNotNone && borderBoxWidth > maxWidth.computedValue) {
      borderBoxWidth = maxWidth.computedValue;
    }

    if (borderBoxWidth != 0 && intrinsicWidth != 0) {
      double contentBoxWidth = deflatePaddingBorderWidth(borderBoxWidth);
      contentBoxHeight = contentBoxWidth * intrinsicHeight / intrinsicWidth;
    } else {
      contentBoxHeight = intrinsicHeight;
      if (!minHeight.isAuto && contentBoxHeight < minHeight.computedValue) {
        contentBoxHeight = minHeight.computedValue;
      }
      if (!maxHeight.isNone && contentBoxHeight > maxHeight.computedValue) {
        contentBoxHeight = maxHeight.computedValue;
      }
    }

    double borderBoxHeight = wrapPaddingBorderHeight(contentBoxHeight);

    return borderBoxHeight;
  }

  // Get width of replaced element by intrinsic ratio if width is not defined.
  @override
  double getWidthByIntrinsicRatio() {
    double contentBoxWidth;

    double borderBoxHeight = height.isAuto
      ? wrapPaddingBorderHeight(intrinsicHeight) : height.computedValue;
    if (!minHeight.isAuto && borderBoxHeight < minHeight.computedValue) {
      borderBoxHeight = minHeight.computedValue;
    }
    if (!maxHeight.isNone && borderBoxHeight > maxHeight.computedValue) {
      borderBoxHeight = maxHeight.computedValue;
    }

    if (borderBoxHeight != 0 && intrinsicHeight != 0) {
      double contentBoxHeight = deflatePaddingBorderHeight(borderBoxHeight);
      contentBoxWidth = contentBoxHeight * intrinsicWidth / intrinsicHeight;
    } else {
      contentBoxWidth = intrinsicWidth;
      if (minWidth.isNotAuto && contentBoxWidth < minWidth.computedValue) {
        contentBoxWidth = minWidth.computedValue;
      }
      if (maxWidth.isNotNone && contentBoxWidth > maxWidth.computedValue) {
        contentBoxWidth = maxWidth.computedValue;
      }
    }

    double borderBoxWidth = wrapPaddingBorderWidth(contentBoxWidth);

    return borderBoxWidth;
  }

  @override
  void visitChildren<T extends RenderStyle>(RenderStyleVisitor<T> visitor) {
    target.children.forEach((Element childElement) {
      visitor(childElement.renderStyle as T);
    });
  }

  // Mark this node as detached.
  void detach() {
    // Clear reference to it's parent.
    parent = null;
  }

  // Find ancestor render style with display of not inline.
  RenderStyle? _findAncestorWithNoDisplayInline() {
    RenderStyle renderStyle = this;
    RenderStyle? parentRenderStyle = renderStyle.parent;
    while(parentRenderStyle != null) {
      if (parentRenderStyle.effectiveDisplay != CSSDisplay.inline) {
        break;
      }
      parentRenderStyle = parentRenderStyle.parent;
    }
    return parentRenderStyle;
  }

  // Find ancestor render style with definite content box logical width.
  RenderStyle? _findAncestorWithContentBoxLogicalWidth() {
    RenderStyle renderStyle = this;
    RenderStyle? parentRenderStyle = renderStyle.parent;

    while(parentRenderStyle != null) {
      RenderStyle? grandParentRenderStyle = parentRenderStyle.parent;
      // Flex item with flex-shrink 0 and no width/max-width will have infinity constraints
      // even if parents have width.
      if (grandParentRenderStyle != null) {
        bool isGrandParentFlex = grandParentRenderStyle.display == CSSDisplay.flex ||
          grandParentRenderStyle.display == CSSDisplay.inlineFlex;
        if (isGrandParentFlex && parentRenderStyle.flexShrink == 0) {
          return null;
        }
      }

      if (parentRenderStyle.contentBoxLogicalWidth != null) {
        break;
      }

      parentRenderStyle = grandParentRenderStyle;
    }
    return parentRenderStyle;
  }

  // Whether current renderStyle is ancestor for child renderStyle in the renderStyle tree.
  bool isAncestorOf(RenderStyle childRenderStyle) {
    RenderStyle? parentRenderStyle = childRenderStyle.parent;
    while(parentRenderStyle != null) {
      if (parentRenderStyle == this) {
        return true;
      }
      parentRenderStyle = parentRenderStyle.parent;
    }
    return false;
  }

  // Add padding and border to content-box height to get border-box height.
  double wrapPaddingBorderHeight(double contentBoxHeight) {
    return contentBoxHeight
      + paddingTop.computedValue
      + paddingBottom.computedValue
      + border.top
      + border.bottom;
  }

  // Add padding and border to content-box width to get border-box width.
  double wrapPaddingBorderWidth(double contentBoxWidth) {
    return contentBoxWidth
      + paddingLeft.computedValue
      + paddingRight.computedValue
      + border.left
      + border.right;
  }

  // Subtract padding and border to border-box height to get content-box height.
  double deflatePaddingBorderHeight(double borderBoxHeight) {
    return borderBoxHeight
      - paddingTop.computedValue
      - paddingBottom.computedValue
      - border.top
      - border.bottom;
  }

  // Subtract padding and border to border-box width to get content-box width.
  double deflatePaddingBorderWidth(double borderBoxWidth) {
    return borderBoxWidth
      - paddingLeft.computedValue
      - paddingRight.computedValue
      - border.left
      - border.right;
  }
}
<|MERGE_RESOLUTION|>--- conflicted
+++ resolved
@@ -628,11 +628,7 @@
 
           // Block element (except replaced element) will stretch to the content width of its parent in flow layout.
           // Replaced element also stretch in flex layout if align-items is stretch.
-<<<<<<< HEAD
-          } else if (current is! RenderReplaced || parent is RenderFlexLayout) {
-=======
           if (current is! RenderReplaced || parent is RenderFlexLayout) {
->>>>>>> 6f48f570
             RenderStyle? ancestorRenderStyle = _findAncestorWithNoDisplayInline();
             // Should ignore renderStyle of display inline when searching for ancestors to stretch width.
             if (ancestorRenderStyle != null) {
