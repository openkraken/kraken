import 'package:flutter/foundation.dart';
import 'package:flutter/rendering.dart';
import 'package:kraken/dom.dart';
import 'package:kraken/rendering.dart';
import 'package:kraken/css.dart';

// CSS Positioned Layout: https://drafts.csswg.org/css-position/

Offset _getRelativeOffset(RenderStyle renderStyle) {
  CSSOffset left = renderStyle.left;
  CSSOffset right = renderStyle.right;
  CSSOffset top = renderStyle.top;
  CSSOffset bottom = renderStyle.bottom;
  if (renderStyle.position == CSSPositionType.relative) {
    double dx;
    double dy;

    if (left != null && !left.isAuto) {
      dx = renderStyle.left.length;
    } else if (right != null && !right.isAuto) {
      double _dx = renderStyle.right.length;
      if (_dx != null) dx = -_dx;
    }

    if (top != null && !top.isAuto) {
      dy = renderStyle.top.length;
    } else if (bottom != null && !bottom.isAuto) {
      double _dy = renderStyle.bottom.length;
      if (_dy != null) dy = -_dy;
    }

    if (dx != null || dy != null) {
      return Offset(dx ?? 0, dy ?? 0);
    }
  }
  return null;
}

BoxSizeType _getChildWidthSizeType(RenderBox child) {
  if (child is RenderTextBox) {
    return child.widthSizeType;
  } else if (child is RenderBoxModel) {
    return child.widthSizeType;
  }
  return null;
}

BoxSizeType _getChildHeightSizeType(RenderBox child) {
  if (child is RenderTextBox) {
    return child.heightSizeType;
  } else if (child is RenderBoxModel) {
    return child.heightSizeType;
  }
  return null;
}

/// Get child size through boxSize to avoid flutter error when parentUsesSize is set to false
Size _getChildSize(RenderBox child) {
  if (child is RenderBoxModel) {
    return child.boxSize;
  } else if (child is RenderPositionHolder) {
    return child.boxSize;
  } else if (child is RenderTextBox) {
    return child.boxSize;
  }
  return null;
}

// RenderPositionHolder may be affected by overflow: scroller offset.
// We need to reset these offset to keep positioned elements render at their original position.
Offset _getRenderPositionHolderScrollOffset(RenderPositionHolder holder, RenderObject root) {
  RenderBoxModel parent = holder.parent;
  while (parent != null && parent != root) {
    if (parent.clipX || parent.clipY) {
      return Offset(parent.scrollLeft, parent.scrollTop);
    }
    parent = parent.parent;
  }
  return null;
}

// Margin auto has special rules for positioned element
// which will override the default position rule
// https://www.w3.org/TR/CSS21/visudet.html#abs-non-replaced-width
Offset _getAutoMarginPositionedElementOffset(double x, double y, RenderBoxModel child, Size parentSize) {
  RenderStyle childRenderStyle = child.renderStyle;

  CSSMargin marginLeft = childRenderStyle.marginLeft;
  CSSMargin marginRight = childRenderStyle.marginRight;
  CSSMargin marginTop = childRenderStyle.marginTop;
  CSSMargin marginBottom = childRenderStyle.marginBottom;
  double width = childRenderStyle.width;
  double height = childRenderStyle.height;
  CSSOffset left = childRenderStyle.left;
  CSSOffset right = childRenderStyle.right;
  CSSOffset top = childRenderStyle.top;
  CSSOffset bottom = childRenderStyle.bottom;

  // 'left' + 'margin-left' + 'border-left-width' + 'padding-left' + 'width' + 'padding-right'
  // + 'border-right-width' + 'margin-right' + 'right' = width of containing block
  if ((left != null && !left.isAuto) &&
      (right != null && !right.isAuto) &&
      width != null) {
    if (marginLeft.isAuto) {
      double leftValue = left.length ?? 0.0;
      double rightValue = right.length ?? 0.0;
      double remainingSpace = parentSize.width - child.boxSize.width - leftValue - rightValue;

      if (marginRight.isAuto) {
        x = leftValue + remainingSpace / 2;
      } else {
        x = leftValue + remainingSpace;
      }
    }
  }

  if ((top != null && !top.isAuto) &&
    (bottom != null && !bottom.isAuto) &&
    height != null) {
    if (marginTop.isAuto) {
      double topValue = top.length ?? 0.0;
      double bottomValue = bottom.length ?? 0.0;
      double remainingSpace = parentSize.height - child.boxSize.height - topValue - bottomValue;

      if (marginBottom.isAuto) {
        y = topValue + remainingSpace / 2;
      } else {
        y = topValue + remainingSpace;
      }
    }
  }
  return Offset(x ?? 0, y ?? 0);
}

class CSSPositionedLayout {
  static RenderLayoutParentData getPositionParentData(RenderBoxModel renderBoxModel, RenderLayoutParentData parentData) {
    CSSPositionType positionType = renderBoxModel.renderStyle.position;
    parentData.isPositioned = positionType == CSSPositionType.absolute || positionType == CSSPositionType.fixed;
    return parentData;
  }

  static void applyRelativeOffset(Offset relativeOffset, RenderBox renderBox) {
    RenderLayoutParentData boxParentData = renderBox?.parentData;

    // Don't set offset if it was already set
    if (boxParentData.isOffsetSet) {
      return;
    }

    if (boxParentData != null) {
      Offset styleOffset;
      // Text node does not have relative offset
      if (renderBox is RenderBoxModel) {
        styleOffset = _getRelativeOffset(renderBox.renderStyle);
      }

      if (relativeOffset != null) {
        if (styleOffset != null) {
          boxParentData.offset = relativeOffset.translate(styleOffset.dx, styleOffset.dy);
        } else {
          boxParentData.offset = relativeOffset;
        }
      } else {
        boxParentData.offset = styleOffset;
      }
    }
  }

  static void layoutPositionedChild(
    RenderBoxModel parent,
    RenderBoxModel child,
    {bool needsRelayout = false}
  ) {
    // Default to no constraints. (0 - infinite)
    BoxConstraints childConstraints = const BoxConstraints();
    Size trySize = parent.contentConstraints.biggest;
    Size parentSize = trySize.isInfinite ? parent.contentConstraints.smallest : trySize;

    BoxSizeType widthType = _getChildWidthSizeType(child);
    BoxSizeType heightType = _getChildHeightSizeType(child);
    RenderStyle childRenderStyle = child.renderStyle;

    // If child has no width, calculate width by left and right.
    // Element with intrinsic size such as image will not stretch
    if (childRenderStyle.width == null &&
        widthType != BoxSizeType.intrinsic &&
        childRenderStyle.left != null &&
        childRenderStyle.right != null) {
      double constraintWidth = parentSize.width - childRenderStyle.left.length - childRenderStyle.right.length;
      double maxWidth = childRenderStyle.maxWidth;
      double minWidth = childRenderStyle.minWidth;
      // Constrain to min-width or max-width if width not exists
      if (maxWidth != null) {
        constraintWidth = constraintWidth > maxWidth ? maxWidth : constraintWidth;
      } else if (minWidth != null) {
        constraintWidth = constraintWidth < minWidth ? minWidth : constraintWidth;
      }
      childConstraints = childConstraints.tighten(width: constraintWidth);
    }
    // If child has not height, should be calculate height by top and bottom
    if (childRenderStyle.height == null &&
        heightType != BoxSizeType.intrinsic &&
        childRenderStyle.top != null &&
        childRenderStyle.bottom != null) {
      double constraintHeight = parentSize.height - childRenderStyle.top.length - childRenderStyle.bottom.length;
      double maxHeight = childRenderStyle.maxHeight;
      double minHeight = childRenderStyle.minHeight;
      // Constrain to min-height or max-height if width not exists
      if (maxHeight != null) {
        constraintHeight = constraintHeight > maxHeight ? maxHeight : constraintHeight;
      } else if (minHeight != null) {
        constraintHeight = constraintHeight < minHeight ? minHeight : constraintHeight;
      }
      childConstraints = childConstraints.tighten(height: constraintHeight);
    }

    // Whether child need to layout
    bool isChildNeedsLayout = true;
    if (child is RenderBoxModel && child.hasSize) {
      double childContentWidth = RenderBoxModel.getContentWidth(child);
      double childContentHeight = RenderBoxModel.getContentHeight(child);
      // Always layout child when parent is not laid out yet or child is marked as needsLayout
      if (!parent.hasSize || child.needsLayout || needsRelayout) {
        isChildNeedsLayout = true;
      } else {
        Size childOldSize = _getChildSize(child);
        /// No need to layout child when both width and height of child can be calculated from style
        /// and be the same as old size, in other cases always relayout.
        bool childSizeCalculatedSame = childContentWidth != null && childContentHeight != null &&
          (childOldSize.width == childContentWidth ||
            childOldSize.height == childContentHeight);
        isChildNeedsLayout = !childSizeCalculatedSame;
      }
    }

    if (isChildNeedsLayout) {
      DateTime childLayoutStartTime;
      if (kProfileMode) {
        childLayoutStartTime = DateTime.now();
      }

      // Relayout child after percentage size is resolved
      if (needsRelayout) {
        childConstraints = child.renderStyle.getConstraints();
      }
      // Should create relayoutBoundary for positioned child.
      child.layout(childConstraints, parentUsesSize: false);

      if (kProfileMode) {
        DateTime childLayoutEndTime = DateTime.now();
        parent.childLayoutDuration += (childLayoutEndTime.microsecondsSinceEpoch - childLayoutStartTime.microsecondsSinceEpoch);
      }
    }
  }

  static void applyPositionedChildOffset(
    RenderBoxModel parent,
    RenderBoxModel child,
  ) {
    final RenderLayoutParentData childParentData = child.parentData;
    Size parentSize = parent.boxSize;

    if (parent.isScrollingContentBox) {
      RenderLayoutBox overflowContainerBox = parent.parent;

      if(overflowContainerBox.widthSizeType == BoxSizeType.specified && overflowContainerBox.heightSizeType == BoxSizeType.specified) {
        parentSize = Size(
            overflowContainerBox.renderStyle.width,
            overflowContainerBox.renderStyle.height
        );
      } else {
        parentSize = parent.boxSize;
      }
    } else {
      parentSize = parent.boxSize;
    }

    // Calc x,y by parentData.
    double x, y;

    double childMarginTop = 0;
    double childMarginBottom = 0;
    double childMarginLeft = 0;
    double childMarginRight = 0;

    Element childEl = parent.elementManager.getEventTargetByTargetId<Element>(child.targetId);
    RenderBoxModel childRenderBoxModel = childEl.renderBoxModel;
    RenderStyle childRenderStyle = child.renderStyle;
    childMarginTop = childRenderStyle.marginTop.length;
    childMarginBottom = childRenderStyle.marginBottom.length;
    childMarginLeft = childRenderStyle.marginLeft.length;
    childMarginRight = childRenderStyle.marginRight.length;

    // Offset to global coordinate system of base.
    if (childParentData.isPositioned) {
      RenderObject root = parent.elementManager.getRootRenderObject();
      Offset positionHolderScrollOffset = _getRenderPositionHolderScrollOffset(childRenderBoxModel.renderPositionHolder, parent) ?? Offset.zero;

      Offset baseOffset = (childRenderBoxModel.renderPositionHolder.localToGlobal(positionHolderScrollOffset, ancestor: root) -
        parent.localToGlobal(Offset(parent.scrollLeft, parent.scrollTop), ancestor: root));

      EdgeInsets borderEdge = parent.renderStyle.borderEdge;
      double borderLeft = borderEdge != null ? borderEdge.left : 0;
      double borderRight = borderEdge != null ? borderEdge.right : 0;
      double borderTop = borderEdge != null ? borderEdge.top : 0;
      double borderBottom = borderEdge != null ? borderEdge.bottom : 0;
      RenderStyle childRenderStyle = child.renderStyle;
      double top = childRenderStyle.top != null && !childRenderStyle.top.isAuto ?
        childRenderStyle.top.length + borderTop + childMarginTop : baseOffset.dy + childMarginTop;
      if (childRenderStyle.top == null && childRenderStyle.bottom != null) {
        top = parentSize.height - child.boxSize.height - borderBottom - childMarginBottom -
<<<<<<< HEAD
          ((childRenderStyle.bottom.length) ?? 0);
=======
          ((childRenderStyle.bottom) ?? 0);

        if (parent.isScrollingContentBox) {
          RenderLayoutBox overflowContainingBox = parent.parent;
          top -= (overflowContainingBox.renderStyle.borderTop + overflowContainingBox.renderStyle.borderBottom
              + overflowContainingBox.renderStyle.paddingTop);
        }
>>>>>>> 756f7699
      }

      double left = childRenderStyle.left != null && !childRenderStyle.left.isAuto ?
        childRenderStyle.left.length + borderLeft + childMarginLeft : baseOffset.dx + childMarginLeft;
      if (childRenderStyle.left == null && childRenderStyle.right != null) {
        left = parentSize.width - child.boxSize.width - borderRight - childMarginRight -
<<<<<<< HEAD
          ((childRenderStyle.right.length) ?? 0);
=======
          ((childRenderStyle.right) ?? 0);

        if (parent.isScrollingContentBox) {
          RenderLayoutBox overflowContainingBox = parent.parent;
          left -= (overflowContainingBox.renderStyle.borderLeft + overflowContainingBox.renderStyle.borderRight
              + overflowContainingBox.renderStyle.paddingLeft);
        }
>>>>>>> 756f7699
      }

      x = left;
      y = top;
    }

    Offset offset = _getAutoMarginPositionedElementOffset(x, y, child, parentSize);
    childParentData.offset = offset;
  }
}<|MERGE_RESOLUTION|>--- conflicted
+++ resolved
@@ -309,34 +309,26 @@
         childRenderStyle.top.length + borderTop + childMarginTop : baseOffset.dy + childMarginTop;
       if (childRenderStyle.top == null && childRenderStyle.bottom != null) {
         top = parentSize.height - child.boxSize.height - borderBottom - childMarginBottom -
-<<<<<<< HEAD
           ((childRenderStyle.bottom.length) ?? 0);
-=======
-          ((childRenderStyle.bottom) ?? 0);
 
         if (parent.isScrollingContentBox) {
           RenderLayoutBox overflowContainingBox = parent.parent;
           top -= (overflowContainingBox.renderStyle.borderTop + overflowContainingBox.renderStyle.borderBottom
               + overflowContainingBox.renderStyle.paddingTop);
         }
->>>>>>> 756f7699
       }
 
       double left = childRenderStyle.left != null && !childRenderStyle.left.isAuto ?
         childRenderStyle.left.length + borderLeft + childMarginLeft : baseOffset.dx + childMarginLeft;
       if (childRenderStyle.left == null && childRenderStyle.right != null) {
         left = parentSize.width - child.boxSize.width - borderRight - childMarginRight -
-<<<<<<< HEAD
           ((childRenderStyle.right.length) ?? 0);
-=======
-          ((childRenderStyle.right) ?? 0);
 
         if (parent.isScrollingContentBox) {
           RenderLayoutBox overflowContainingBox = parent.parent;
           left -= (overflowContainingBox.renderStyle.borderLeft + overflowContainingBox.renderStyle.borderRight
               + overflowContainingBox.renderStyle.paddingLeft);
         }
->>>>>>> 756f7699
       }
 
       x = left;
