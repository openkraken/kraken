--- conflicted
+++ resolved
@@ -6,39 +6,6 @@
 
 // CSS Positioned Layout: https://drafts.csswg.org/css-position/
 
-<<<<<<< HEAD
-=======
-Offset _getRelativeOffset(RenderStyle renderStyle) {
-  CSSOffset left = renderStyle.left;
-  CSSOffset right = renderStyle.right;
-  CSSOffset top = renderStyle.top;
-  CSSOffset bottom = renderStyle.bottom;
-  if (renderStyle.position == CSSPositionType.relative) {
-    double dx;
-    double dy;
-
-    if (left != null && !left.isAuto) {
-      dx = renderStyle.left.length;
-    } else if (right != null && !right.isAuto) {
-      double _dx = renderStyle.right.length;
-      if (_dx != null) dx = -_dx;
-    }
-
-    if (top != null && !top.isAuto) {
-      dy = renderStyle.top.length;
-    } else if (bottom != null && !bottom.isAuto) {
-      double _dy = renderStyle.bottom.length;
-      if (_dy != null) dy = -_dy;
-    }
-
-    if (dx != null || dy != null) {
-      return Offset(dx ?? 0, dy ?? 0);
-    }
-  }
-  return null;
-}
-
->>>>>>> 23876cb4
 BoxSizeType _getChildWidthSizeType(RenderBox child) {
   if (child is RenderTextBox) {
     return child.widthSizeType;
@@ -142,7 +109,6 @@
     return parentData;
   }
 
-<<<<<<< HEAD
   static Offset getRelativeOffset(RenderStyle renderStyle) {
     CSSStyleDeclaration style = renderStyle.style;
     if (renderStyle.position == CSSPositionType.relative) {
@@ -170,10 +136,7 @@
     return null;
   }
 
-  static void applyRelativeOffset(Offset relativeOffset, RenderBox renderBox, CSSStyleDeclaration style) {
-=======
   static void applyRelativeOffset(Offset relativeOffset, RenderBox renderBox) {
->>>>>>> 23876cb4
     RenderLayoutParentData boxParentData = renderBox?.parentData;
 
     // Don't set offset if it was already set
@@ -184,13 +147,8 @@
     if (boxParentData != null) {
       Offset styleOffset;
       // Text node does not have relative offset
-<<<<<<< HEAD
-      if (renderBox is RenderBoxModel && style != null) {
+      if (renderBox is RenderBoxModel) {
         styleOffset = getRelativeOffset(renderBox.renderStyle);
-=======
-      if (renderBox is RenderBoxModel) {
-        styleOffset = _getRelativeOffset(renderBox.renderStyle);
->>>>>>> 23876cb4
       }
 
       if (relativeOffset != null) {
