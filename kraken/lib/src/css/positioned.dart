import 'package:flutter/foundation.dart';
import 'package:flutter/rendering.dart';
import 'package:kraken/dom.dart';
import 'package:kraken/rendering.dart';
import 'package:kraken/css.dart';

// CSS Positioned Layout: https://drafts.csswg.org/css-position/

Offset _getRelativeOffset(RenderStyle renderStyle) {
  CSSStyleDeclaration style = renderStyle.style;
  if (renderStyle.position == CSSPositionType.relative) {
    double dx;
    double dy;

    if (style.contains(LEFT) && style[LEFT] != AUTO) {
      dx = renderStyle.left;
    } else if (style.contains(RIGHT) && style[RIGHT] != AUTO) {
      double _dx = renderStyle.right;
      if (_dx != null) dx = -_dx;
    }

    if (style.contains(TOP) && style[TOP] != AUTO) {
      dy = renderStyle.top;
    } else if (style.contains(BOTTOM) && style[BOTTOM] != AUTO) {
      double _dy = renderStyle.bottom;
      if (_dy != null) dy = -_dy;
    }

    if (dx != null || dy != null) {
      return Offset(dx ?? 0, dy ?? 0);
    }
  }
  return null;
}

BoxSizeType _getChildWidthSizeType(RenderBox child) {
  if (child is RenderTextBox) {
    return child.widthSizeType;
  } else if (child is RenderBoxModel) {
    return child.widthSizeType;
  }
  return null;
}

BoxSizeType _getChildHeightSizeType(RenderBox child) {
  if (child is RenderTextBox) {
    return child.heightSizeType;
  } else if (child is RenderBoxModel) {
    return child.heightSizeType;
  }
  return null;
}

/// Get child size through boxSize to avoid flutter error when parentUsesSize is set to false
Size _getChildSize(RenderBox child) {
  if (child is RenderBoxModel) {
    return child.boxSize;
  } else if (child is RenderPositionHolder) {
    return child.boxSize;
  } else if (child is RenderTextBox) {
    return child.boxSize;
  }
  return null;
}

// RenderPositionHolder may be affected by overflow: scroller offset.
// We need to reset these offset to keep positioned elements render at their original position.
Offset _getRenderPositionHolderScrollOffset(RenderPositionHolder holder, RenderObject root) {
  RenderBoxModel parent = holder.parent;
  while (parent != null && parent != root) {
    if (parent.clipX || parent.clipY) {
      return Offset(parent.scrollLeft, parent.scrollTop);
    }
    parent = parent.parent;
  }
  return null;
}

// Margin auto has special rules for positioned element
// which will override the default position rule
// https://www.w3.org/TR/CSS21/visudet.html#abs-non-replaced-width
Offset _getAutoMarginPositionedElementOffset(double x, double y, RenderBoxModel child, Size parentSize) {
  RenderStyle childRenderStyle = child.renderStyle;
  CSSStyleDeclaration childStyle = child.style;
  String marginLeft = childStyle[MARGIN_LEFT];
  String marginRight = childStyle[MARGIN_RIGHT];
  String marginTop = childStyle[MARGIN_TOP];
  String marginBottom = childStyle[MARGIN_BOTTOM];
  String width = childStyle[WIDTH];
  String height = childStyle[HEIGHT];
  String left = childStyle[LEFT];
  String right = childStyle[RIGHT];
  String top = childStyle[TOP];
  String bottom = childStyle[BOTTOM];

  // 'left' + 'margin-left' + 'border-left-width' + 'padding-left' + 'width' + 'padding-right'
  // + 'border-right-width' + 'margin-right' + 'right' = width of containing block
  if ((left.isNotEmpty && left != AUTO) &&
      (right.isNotEmpty && right != AUTO) &&
      width.isNotEmpty) {
    if (marginLeft == AUTO) {
      double leftValue = childRenderStyle.left ?? 0.0;
      double rightValue = childRenderStyle.right ?? 0.0;
      double remainingSpace = parentSize.width - child.boxSize.width - leftValue - rightValue;

      if (marginRight == AUTO) {
        x = leftValue + remainingSpace / 2;
      } else {
        x = leftValue + remainingSpace;
      }
    }
  }

  if ((top.isNotEmpty && top != AUTO) &&
      (bottom.isNotEmpty && bottom != AUTO) &&
      height.isNotEmpty) {
    if (marginTop == AUTO) {
      double topValue = childRenderStyle.top ?? 0.0;
      double bottomValue = childRenderStyle.bottom ?? 0.0;
      double remainingSpace = parentSize.height - child.boxSize.height - topValue - bottomValue;

      if (marginBottom == AUTO) {
        y = topValue + remainingSpace / 2;
      } else {
        y = topValue + remainingSpace;
      }
    }
  }
  return Offset(x ?? 0, y ?? 0);
}

class CSSPositionedLayout {
  static RenderLayoutParentData getPositionParentData(RenderBoxModel renderBoxModel, RenderLayoutParentData parentData) {
    CSSPositionType positionType = renderBoxModel.renderStyle.position;
    parentData.isPositioned = positionType == CSSPositionType.absolute || positionType == CSSPositionType.fixed;
    return parentData;
  }

  static void applyRelativeOffset(Offset relativeOffset, RenderBox renderBox, CSSStyleDeclaration style) {
    RenderLayoutParentData boxParentData = renderBox?.parentData;

    // Don't set offset if it was already set
    if (boxParentData.isOffsetSet) {
      return;
    }

    if (boxParentData != null) {
      Offset styleOffset;
      // Text node does not have relative offset
      if (renderBox is RenderBoxModel && style != null) {
        styleOffset = _getRelativeOffset(renderBox.renderStyle);
      }

      if (relativeOffset != null) {
        if (styleOffset != null) {
          boxParentData.offset = relativeOffset.translate(styleOffset.dx, styleOffset.dy);
        } else {
          boxParentData.offset = relativeOffset;
        }
      } else {
        boxParentData.offset = styleOffset;
      }
    }
  }

<<<<<<< HEAD
  static void layoutPositionedChild(Element parentElement, RenderBoxModel parent, RenderBoxModel child) {
=======
  static void layoutPositionedChild(Element parentElement, RenderBoxModel parent, RenderBox child) {
>>>>>>> 0d25caa9
    RenderBoxModel parentRenderBoxModel = parentElement.renderBoxModel;

    // Default to no constraints. (0 - infinite)
    BoxConstraints childConstraints = const BoxConstraints();
    Size trySize = parentRenderBoxModel.contentConstraints.biggest;
    Size parentSize = trySize.isInfinite ? parentRenderBoxModel.contentConstraints.smallest : trySize;

    BoxSizeType widthType = _getChildWidthSizeType(child);
    BoxSizeType heightType = _getChildHeightSizeType(child);
    RenderStyle childRenderStyle = child.renderStyle;

    // If child has no width, calculate width by left and right.
    // Element with intrinsic size such as image will not stretch
    if (childRenderStyle.width == null &&
        widthType != BoxSizeType.intrinsic &&
        childRenderStyle.left != null &&
        childRenderStyle.right != null) {
      double constraintWidth = parentSize.width - childRenderStyle.left - childRenderStyle.right;
      double maxWidth = childRenderStyle.maxWidth;
      double minWidth = childRenderStyle.minWidth;
      // Constrain to min-width or max-width if width not exists
      if (maxWidth != null) {
        constraintWidth = constraintWidth > maxWidth ? maxWidth : constraintWidth;
      } else if (minWidth != null) {
        constraintWidth = constraintWidth < minWidth ? minWidth : constraintWidth;
      }
      childConstraints = childConstraints.tighten(width: constraintWidth);
    }
    // If child has not height, should be calculate height by top and bottom
    if (childRenderStyle.height == null &&
        heightType != BoxSizeType.intrinsic &&
        childRenderStyle.top != null &&
        childRenderStyle.bottom != null) {
      double constraintHeight = parentSize.height - childRenderStyle.top - childRenderStyle.bottom;
      double maxHeight = childRenderStyle.maxHeight;
      double minHeight = childRenderStyle.minHeight;
      // Constrain to min-height or max-height if width not exists
      if (maxHeight != null) {
        constraintHeight = constraintHeight > maxHeight ? maxHeight : constraintHeight;
      } else if (minHeight != null) {
        constraintHeight = constraintHeight < minHeight ? minHeight : constraintHeight;
      }
      childConstraints = childConstraints.tighten(height: constraintHeight);
    }

    // Whether child need to layout
    bool isChildNeedsLayout = true;
    if (child is RenderBoxModel && child.hasSize) {
      double childContentWidth = RenderBoxModel.getContentWidth(child);
      double childContentHeight = RenderBoxModel.getContentHeight(child);
      // Always layout child when parent is not laid out yet or child is marked as needsLayout
      if (!parent.hasSize || child.needsLayout) {
        isChildNeedsLayout = true;
      } else {
        Size childOldSize = _getChildSize(child);
        // Need to layout child when width and height of child are both specified and differ from its previous size
        isChildNeedsLayout = childContentWidth != null && childContentHeight != null &&
          (childOldSize.width != childContentWidth ||
            childOldSize.height != childContentHeight);
      }
    }

    if (isChildNeedsLayout) {
      DateTime childLayoutStartTime;
      if (kProfileMode) {
        childLayoutStartTime = DateTime.now();
      }

      // Should create relayoutBoundary for positioned child.
      child.layout(childConstraints, parentUsesSize: false);

      if (kProfileMode) {
        DateTime childLayoutEndTime = DateTime.now();
        parent.childLayoutDuration += (childLayoutEndTime.microsecondsSinceEpoch - childLayoutStartTime.microsecondsSinceEpoch);
      }
    }
  }

  static void applyPositionedChildOffset(RenderBoxModel parent, RenderBoxModel child, Size parentSize, EdgeInsets borderEdge) {
    final RenderLayoutParentData childParentData = child.parentData;
    // Calc x,y by parentData.
    double x, y;

    double childMarginTop = 0;
    double childMarginBottom = 0;
    double childMarginLeft = 0;
    double childMarginRight = 0;

    Element childEl = parent.elementManager.getEventTargetByTargetId<Element>(child.targetId);
    RenderBoxModel childRenderBoxModel = childEl.renderBoxModel;
    RenderStyle childRenderStyle = child.renderStyle;
    childMarginTop = childRenderStyle.marginTop;
    childMarginBottom = childRenderStyle.marginBottom;
    childMarginLeft = childRenderStyle.marginLeft;
    childMarginRight = childRenderStyle.marginRight;

    // Offset to global coordinate system of base.
    if (childParentData.isPositioned) {
      RenderObject root = parent.elementManager.getRootRenderObject();
      Offset positionHolderScrollOffset = _getRenderPositionHolderScrollOffset(childRenderBoxModel.renderPositionHolder, parent) ?? Offset.zero;

      Offset baseOffset = (childRenderBoxModel.renderPositionHolder.localToGlobal(positionHolderScrollOffset, ancestor: root) -
        parent.localToGlobal(Offset(parent.scrollLeft, parent.scrollTop), ancestor: root));

      double borderLeft = borderEdge != null ? borderEdge.left : 0;
      double borderRight = borderEdge != null ? borderEdge.right : 0;
      double borderTop = borderEdge != null ? borderEdge.top : 0;
      double borderBottom = borderEdge != null ? borderEdge.bottom : 0;
      RenderStyle childRenderStyle = child.renderStyle;
      double top = childRenderStyle.top != null ?
        childRenderStyle.top + borderTop + childMarginTop : baseOffset.dy + childMarginTop;
      if (childRenderStyle.top == null && childRenderStyle.bottom != null) {
        top = parentSize.height - child.boxSize.height - borderBottom - childMarginBottom -
          ((childRenderStyle.bottom) ?? 0);
      }

      double left = childRenderStyle.left != null ?
        childRenderStyle.left + borderLeft + childMarginLeft : baseOffset.dx + childMarginLeft;
      if (childRenderStyle.left == null && childRenderStyle.right != null) {
        left = parentSize.width - child.boxSize.width - borderRight - childMarginRight -
          ((childRenderStyle.right) ?? 0);
      }

      x = left;
      y = top;
    }

    Offset offset = _getAutoMarginPositionedElementOffset(x, y, child, parentSize);
    childParentData.offset = offset;
  }
}<|MERGE_RESOLUTION|>--- conflicted
+++ resolved
@@ -163,11 +163,7 @@
     }
   }
 
-<<<<<<< HEAD
   static void layoutPositionedChild(Element parentElement, RenderBoxModel parent, RenderBoxModel child) {
-=======
-  static void layoutPositionedChild(Element parentElement, RenderBoxModel parent, RenderBox child) {
->>>>>>> 0d25caa9
     RenderBoxModel parentRenderBoxModel = parentElement.renderBoxModel;
 
     // Default to no constraints. (0 - infinite)
