--- conflicted
+++ resolved
@@ -151,23 +151,15 @@
   }
 
   static void listenEvent(EventTarget target, String type) {
-<<<<<<< HEAD
-    target.addEventListener(type, _dispatchEventToNative);
-  }
-
-  static void unlistenEvent(EventTarget target, String type) {
-    target.removeEventListener(type, _dispatchEventToNative);
-=======
     assert(_debugShouldNotListenMultiTimes(target, type),
       'Failed to listen event \'$type\' for $target, for which is already bound.');
-    target.addEventListener(type, _dispatchBindingEvent);
+    target.addEventListener(type, _dispatchEventToNative);
   }
 
   static void unlistenEvent(EventTarget target, String type) {
     assert(_debugShouldNotUnlistenEmpty(target, type),
       'Failed to unlisten event \'$type\' for $target, for which is already unbound.');
-    target.removeEventListener(type, _dispatchBindingEvent);
->>>>>>> 193b7459
+    target.removeEventListener(type, _dispatchEventToNative);
   }
 
   static bool _debugShouldNotListenMultiTimes(EventTarget target, String type) {
