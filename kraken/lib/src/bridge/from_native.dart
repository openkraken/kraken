--- conflicted
+++ resolved
@@ -77,22 +77,18 @@
   String result = '';
 
   try {
-<<<<<<< HEAD
     void invokeModuleCallback({String errmsg, dynamic data}) {
       if (errmsg != null) {
-        callback(callbackContext, contextId, stringToNativeString(errmsg), nullptr);
+        Pointer<NativeString> errmsgPtr = stringToNativeString(errmsg);
+        callback(callbackContext, contextId, errmsgPtr, nullptr);
+        freeNativeString(errmsgPtr);
       } else {
-        callback(callbackContext, contextId, nullptr, stringToNativeString(jsonEncode(data)));
+        Pointer<NativeString> dataPtr = stringToNativeString(jsonEncode(data));
+        callback(callbackContext, contextId, nullptr, dataPtr);
+        freeNativeString(dataPtr);
       }
     }
     result = controller.module.moduleManager.invokeModule(moduleName, method, (params != null && params != '""') ? jsonDecode(params) : null, invokeModuleCallback);
-=======
-    result = controller.module.moduleManager.invokeModule(module, args, (String json) {
-      Pointer<NativeString> callbackData = stringToNativeString(json);
-      callback(callbackContext, contextId, callbackData);
-      freeNativeString(callbackData);
-    });
->>>>>>> 32b4c632
   } catch (e, stack) {
     String errmsg = '$e\n$stack';
     // print module error on the dart side.
