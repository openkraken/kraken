/*
 * Copyright (C) 2021-present Alibaba Inc. All rights reserved.
 * Author: Kraken Team.
 */

import 'dart:async';
import 'dart:io';
import 'http_overrides.dart';
import 'http_client_request.dart';

class ProxyHttpClient implements HttpClient {
  ProxyHttpClient(HttpClient nativeHttpClient, KrakenHttpOverrides httpOverrides)
      : _nativeHttpClient = nativeHttpClient,
        _httpOverrides = httpOverrides;

  final KrakenHttpOverrides _httpOverrides;
  final HttpClient _nativeHttpClient;

  bool _closed = false;

  @override
  bool get autoUncompress => _nativeHttpClient.autoUncompress;

  @override
  set autoUncompress(bool _autoUncompress) {
    _nativeHttpClient.autoUncompress = _autoUncompress;
  }

  @override
  Duration get connectionTimeout => _nativeHttpClient.connectionTimeout!;

  @override
  set connectionTimeout(Duration? _connectionTimeout) {
    _nativeHttpClient.connectionTimeout = _connectionTimeout;
  }

  @override
  Duration get idleTimeout => _nativeHttpClient.idleTimeout;

  @override
  set idleTimeout(Duration _idleTimeout) {
    _nativeHttpClient.idleTimeout = _idleTimeout;
  }

  @override
  int get maxConnectionsPerHost => _nativeHttpClient.maxConnectionsPerHost!;

  @override
  set maxConnectionsPerHost(int? _maxConnectionsPerHost) {
    _nativeHttpClient.maxConnectionsPerHost = _maxConnectionsPerHost;
  }

  @override
  String get userAgent => _nativeHttpClient.userAgent!;

  @override
  set userAgent(String? _userAgent) {
    _nativeHttpClient.userAgent = _userAgent;
  }

  @override
  void addCredentials(Uri url, String realm, HttpClientCredentials credentials) {
    _nativeHttpClient.addCredentials(url, realm, credentials);
  }

  @override
  void addProxyCredentials(String host, int port, String realm, HttpClientCredentials credentials) {
    _nativeHttpClient.addProxyCredentials(host, port, realm, credentials);
  }

  @override
<<<<<<< HEAD
  set authenticate(Future<bool> Function(Uri url, String scheme, String? realm)? f) {
    nativeHttpClient.authenticate = f;
  }

  @override
  set authenticateProxy(Future<bool> Function(String host, int port, String scheme, String? realm)? f) {
    nativeHttpClient.authenticateProxy = f;
=======
  set authenticate(Future<bool> Function(Uri url, String scheme, String realm)? f) {
    _nativeHttpClient.authenticate = f;
  }

  @override
  set authenticateProxy( Future<bool> Function(String host, int port, String scheme, String realm)? f) {
    _nativeHttpClient.authenticateProxy = f;
>>>>>>> 4218a121
  }

  @override
  set badCertificateCallback(bool Function(X509Certificate cert, String host, int port)? callback) {
    _nativeHttpClient.badCertificateCallback = callback;
  }

  @override
  void close({bool force = false}) {
    _nativeHttpClient.close(force: force);
    _closed = true;
  }

  @override
  set findProxy(String Function(Uri url)? f) {
    _nativeHttpClient.findProxy = f;
  }

  Future<HttpClientRequest> _openUrl(String method, Uri uri) async {
    if (_closed) {
      throw StateError('Http client is closed.');
    }

    // Ignore any fragments on the request URI.
    uri = uri.removeFragment();

    return ProxyHttpClientRequest(method, uri, _httpOverrides, _nativeHttpClient);
  }

  @override
  Future<HttpClientRequest> open(String method, String host, int port, String path) {
    const int hashMark = 0x23;
    const int questionMark = 0x3f;
    int fragmentStart = path.length;
    int queryStart = path.length;
    for (int i = path.length - 1; i >= 0; i--) {
      var char = path.codeUnitAt(i);
      if (char == hashMark) {
        fragmentStart = i;
        queryStart = i;
      } else if (char == questionMark) {
        queryStart = i;
      }
    }
    String? query;
    if (queryStart < fragmentStart) {
      query = path.substring(queryStart + 1, fragmentStart);
      path = path.substring(0, queryStart);
    }
    // Default to https.
    Uri uri = Uri(scheme: 'https', host: host, port: port, path: path, query: query);
    return _openUrl(method, uri);
  }

  @override
  Future<HttpClientRequest> openUrl(String method, Uri url) => _openUrl(method, url);

  @override
  Future<HttpClientRequest> get(String host, int port, String path) => open('get', host, port, path);

  @override
  Future<HttpClientRequest> getUrl(Uri url) => _openUrl('get', url);

  @override
  Future<HttpClientRequest> head(String host, int port, String path) => open('head', host, port, path);

  @override
  Future<HttpClientRequest> headUrl(Uri url) => _openUrl('head', url);

  @override
  Future<HttpClientRequest> patch(String host, int port, String path) => open('patch', host, port, path);

  @override
  Future<HttpClientRequest> patchUrl(Uri url) => _openUrl('patch', url);

  @override
  Future<HttpClientRequest> post(String host, int port, String path) => open('post', host, port, path);

  @override
  Future<HttpClientRequest> postUrl(Uri url) => _openUrl('post', url);

  @override
  Future<HttpClientRequest> put(String host, int port, String path) => open('put', host, port, path);

  @override
  Future<HttpClientRequest> putUrl(Uri url) => _openUrl('put', url);

  @override
  Future<HttpClientRequest> delete(String host, int port, String path) => open('delete', host, port, path);

  @override
  Future<HttpClientRequest> deleteUrl(Uri url) => _openUrl('delete', url);
}

HttpHeaders createHttpHeaders({ Map<String, String>? initialHeaders }) {
  return _HttpHeaders(initialHeaders: initialHeaders);
}

class _HttpHeaders implements HttpHeaders {
  final Map<String, dynamic> _headers = <String, Object>{};
  _HttpHeaders({ Map<String, String>? initialHeaders }) {
    if (initialHeaders != null) {
      _headers.addAll(initialHeaders);
    }
  }

  @override
  bool chunkedTransferEncoding = false;

  @override
  int get contentLength {
    String? val = value(HttpHeaders.contentLengthHeader);
    if (val == null) {
      return -1;
    }
    return int.tryParse(val) ?? -1;
  }

  @override
  set contentLength(int contentLength) {
    if (contentLength == -1) {
      removeAll(HttpHeaders.contentLengthHeader);
    } else {
      set(HttpHeaders.contentLengthHeader, contentLength.toString());
    }
  }

  @override
  ContentType? get contentType {
    String? value = _headers[HttpHeaders.contentTypeHeader];
    if (value != null) {
      return ContentType.parse(value);
    } else {
      return null;
    }
  }

  @override
  set contentType(ContentType? contentType) {
    if (contentType == null) {
      removeAll(HttpHeaders.contentTypeHeader);
    } else {
      set(HttpHeaders.contentTypeHeader, contentType.toString());
    }
  }

  @override
  DateTime? get date {
    String? value = _headers[HttpHeaders.dateHeader];
    if (value != null) {
      try {
        return HttpDate.parse(value);
      } on Exception {
        return null;
      }
    }
    return null;
  }

  @override
  set date(DateTime? date) {
    if (date == null) {
      removeAll(HttpHeaders.dateHeader);
    } else {
      // Format "DateTime" header with date in Greenwich Mean Time (GMT).
      String formatted = HttpDate.format(date.toUtc());
      set(HttpHeaders.dateHeader, formatted);
    }
  }

  @override
  DateTime? get expires => DateTime.tryParse(_headers[HttpHeaders.expiresHeader] ?? '');

  @override
  set expires(DateTime? _expires) {
    if (_expires == null) return;
    String formatted = HttpDate.format(_expires.toUtc());
    set(HttpHeaders.expiresHeader, formatted);
  }

  @override
  String? get host => _headers[HttpHeaders.hostHeader];

  @override
  set host(String? _host) {
    if (_host == null) return;
    set(HttpHeaders.hostHeader, _host);
  }

  @override
  DateTime? get ifModifiedSince {
    String? value = _headers[HttpHeaders.ifModifiedSinceHeader];
    if (value != null) {
      try {
        return HttpDate.parse(value);
      } on Exception {
        return null;
      }
    }
    return null;
  }

  @override
  set ifModifiedSince(DateTime? _ifModifiedSince) {
    if (_ifModifiedSince == null) {
      _headers.remove(HttpHeaders.ifModifiedSinceHeader);
    } else {
      // Format "ifModifiedSince" header with date in Greenwich Mean Time (GMT).
      String formatted = HttpDate.format(_ifModifiedSince.toUtc());
      set(HttpHeaders.ifModifiedSinceHeader, formatted);
    }
  }

  @override
  bool persistentConnection = false;

  @override
  int? port = 80;

  @override
  List<String> operator [](String name) {
    String? v = value(name);
    if (v != null) return [v];
    return [];
  }

  @override
  void add(String name, Object value, {bool preserveHeaderCase = false}) {
    set(name, value, preserveHeaderCase: preserveHeaderCase);
  }

  @override
  void clear() {
    _headers.clear();
  }

  @override
  void forEach(void Function(String name, List<String> values) action) {
    _headers.forEach((key, value) {
      action(key, [value.toString()]);
    });
  }

  @override
  void noFolding(String name) {}

  @override
  void remove(String name, Object value) {
    removeAll(name);
  }

  @override
  void removeAll(String name) {
    _headers.remove(name);
  }

  @override
  void set(String name, Object value, {bool preserveHeaderCase = false}) {
    if (!preserveHeaderCase) {
      name = name.toLowerCase();
    }
    _headers[name] = value;
  }

  @override
  String? value(String name) {
    Object? val = _headers[name];
    return val?.toString();
  }

  @override
  String toString() {
    StringBuffer sb = StringBuffer();
    _headers.forEach((String name, dynamic value) {
      sb..write(name)
        ..write(': ')
        ..write(value)
        ..write('\n');
    });
    return sb.toString();
  }
}<|MERGE_RESOLUTION|>--- conflicted
+++ resolved
@@ -69,7 +69,6 @@
   }
 
   @override
-<<<<<<< HEAD
   set authenticate(Future<bool> Function(Uri url, String scheme, String? realm)? f) {
     nativeHttpClient.authenticate = f;
   }
@@ -77,15 +76,6 @@
   @override
   set authenticateProxy(Future<bool> Function(String host, int port, String scheme, String? realm)? f) {
     nativeHttpClient.authenticateProxy = f;
-=======
-  set authenticate(Future<bool> Function(Uri url, String scheme, String realm)? f) {
-    _nativeHttpClient.authenticate = f;
-  }
-
-  @override
-  set authenticateProxy( Future<bool> Function(String host, int port, String scheme, String realm)? f) {
-    _nativeHttpClient.authenticateProxy = f;
->>>>>>> 4218a121
   }
 
   @override
