--- conflicted
+++ resolved
@@ -117,24 +117,15 @@
 
       // Step 2: Handle cache-control and expires,
       //        if hit, no need to open request.
-<<<<<<< HEAD
       HttpCacheObject? cacheObject;
       if (_cacheEnabled) {
         HttpCacheController cacheController = HttpCacheController.instance(origin);
         cacheObject = await cacheController.getCacheObject(request.uri);
-        if (cacheObject.hitLocalCache(request)) {
+        if (await cacheObject.hitLocalCache(request)) {
           HttpClientResponse? cacheResponse = await cacheObject.toHttpClientResponse();
           if (cacheResponse != null) {
             return cacheResponse;
           }
-=======
-      HttpCacheController cacheController = HttpCacheController.instance(origin);
-      HttpCacheObject cacheObject = await cacheController.getCacheObject(request.uri);
-      if (await cacheObject.hitLocalCache(request)) {
-        HttpClientResponse? cacheResponse = await cacheObject.toHttpClientResponse();
-        if (cacheResponse != null) {
-          return cacheResponse;
->>>>>>> f6950907
         }
 
 
@@ -161,34 +152,22 @@
         response = await _shouldInterceptRequest(clientInterceptor, request);
       }
 
-<<<<<<< HEAD
-      if (cacheObject != null) {
-        // After this, response should not be null.
-        response ??= await _requestQueue.add(() async =>
-            HttpCacheController
-                .instance(origin)
-                .interceptResponse(request, await request.close(), cacheObject!));
-      } else {
-        response = await request.close();
-      }
-=======
       bool hitInterceptorResponse = response != null;
       bool hitNegotiateCache = false;
 
       // After this, response should not be null.
       if (!hitInterceptorResponse) {
         // Handle 304 here.
-        final HttpClientResponse rawResponse = await request.close();
-        response = await _requestQueue.add(() async => cacheController
-            .interceptResponse(request, rawResponse, cacheObject));
-
+        final HttpClientResponse rawResponse = await _requestQueue.add(request.close);
+        response = cacheObject == null
+            ? rawResponse
+            : await HttpCacheController.instance(origin).interceptResponse(request, rawResponse, cacheObject);
         hitNegotiateCache = rawResponse != response;
       }
 
->>>>>>> f6950907
       // Step 5: Lifecycle of afterResponse.
       if (clientInterceptor != null) {
-        final HttpClientResponse? interceptorResponse = await _afterResponse(clientInterceptor, request, response!);
+        final HttpClientResponse? interceptorResponse = await _afterResponse(clientInterceptor, request, response);
         if (interceptorResponse != null) {
           hitInterceptorResponse = true;
           response = interceptorResponse;
@@ -200,18 +179,14 @@
         return Future.value(response);
       }
 
-<<<<<<< HEAD
       if (cacheObject != null) {
         // Step 6: Intercept response by cache controller (handle 304).
-        return HttpCacheController.instance(origin).interceptResponse(request, response!, cacheObject);
+        // Note: No need to negotiate cache here, this is final response, hit or not hit.
+        return HttpCacheController.instance(origin).interceptResponse(request, response, cacheObject);
       } else {
-        return response!;
-      }
-=======
-      // Step 6: Intercept response by cache controller.
-      // Note: No need to negotiate cache here, this is final response, hit or not hit.
-      return cacheController.interceptResponse(request, response!, cacheObject);
->>>>>>> f6950907
+        return response;
+      }
+
     } else {
       _clientRequest.add(_data);
       _data.clear();
@@ -221,7 +196,7 @@
   }
 
   @override
-  HttpConnectionInfo get connectionInfo => _clientRequest.connectionInfo!;
+  HttpConnectionInfo? get connectionInfo => _clientRequest.connectionInfo;
 
   @override
   List<Cookie> get cookies => _clientRequest.cookies;
