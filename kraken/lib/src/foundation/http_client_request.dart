/*
 * Copyright (C) 2021-present Alibaba Inc. All rights reserved.
 * Author: Kraken Team.
 */
import 'dart:async';
import 'dart:convert';
import 'dart:io';
import 'dart:typed_data';

import 'package:flutter/foundation.dart';

import 'http_cache.dart';
import 'http_cache_object.dart';
import 'http_client.dart';
import 'http_client_interceptor.dart';
import 'http_overrides.dart';
import 'queue.dart';

final _requestQueue = Queue(parallel: 10);

class ProxyHttpClientRequest extends HttpClientRequest {
  final KrakenHttpOverrides _httpOverrides;
  final HttpClient _nativeHttpClient;
  final String _method;
  final Uri _uri;

  HttpClientRequest? _backendRequest;

  // Saving all the data before calling real `close` to [HttpClientRequest].
  final List<int> _data = [];
  // Saving cookies.
  final List<Cookie> _cookies = <Cookie>[];
  // Saving request headers.
  final HttpHeaders _httpHeaders = createHttpHeaders();

  ProxyHttpClientRequest(String method, Uri uri, KrakenHttpOverrides httpOverrides, HttpClient nativeHttpClient) :
    _method = method.toUpperCase(),
    _uri = uri,
    _httpOverrides = httpOverrides,
    _nativeHttpClient = nativeHttpClient;

  @override
  Encoding get encoding => _backendRequest?.encoding ?? utf8;

  @override
  set encoding(Encoding _encoding) {
    _backendRequest?.encoding = _encoding;
  }

  @override
  void add(List<int> data) {
    _data.addAll(data);
  }

  @override
  Future<void> addStream(Stream<List<int>> stream) {
    // Consume stream.
    Completer<void> completer = Completer();
    stream.listen(
        _data.addAll,
        onError: completer.completeError,
        onDone: completer.complete,
        cancelOnError: true
    );
    return completer.future;
  }

  @override
  void abort([Object? exception, StackTrace? stackTrace]) {
    _backendRequest?.abort(exception, stackTrace);
  }

  @override
  void addError(error, [StackTrace? stackTrace]) {
    _backendRequest?.addError(error, stackTrace);
  }

  Future<HttpClientRequest?> _beforeRequest(HttpClientInterceptor _clientInterceptor, HttpClientRequest _clientRequest) async {
    try {
      return await _clientInterceptor.beforeRequest(_clientRequest);
    } catch (err, stack) {
      print('$err $stack');
    }
    return null;
  }

  Future<HttpClientResponse?> _afterResponse(
      HttpClientInterceptor _clientInterceptor,
      HttpClientRequest _clientRequest,
      HttpClientResponse _clientResponse) async {
    try {
      return await _clientInterceptor.afterResponse(_clientRequest, _clientResponse);
    } catch (err, stack) {
      print('$err $stack');
    }
    return null;
  }

  Future<HttpClientResponse?> _shouldInterceptRequest(HttpClientInterceptor _clientInterceptor, HttpClientRequest _clientRequest) async {
    try {
      return await _clientInterceptor.shouldInterceptRequest(_clientRequest);
    } catch (err, stack) {
      print('$err $stack');
    }
    return null;
  }

  static const String _HttpHeadersOrigin = 'origin';

  @override
  Future<HttpClientResponse> close() async {
    int? contextId = KrakenHttpOverrides.getContextHeader(headers);
    HttpClientRequest request = this;

    if (contextId != null) {
<<<<<<< HEAD
      // Set the default origin and referrer.
      Uri referrer = getEntrypointUri(contextId);
      headers.set(HttpHeaders.refererHeader, referrer.toString());
=======
      // Standard reference: https://datatracker.ietf.org/doc/html/rfc7231#section-5.5.2
      //   Most general-purpose user agents do not send the
      //   Referer header field when the referring resource is a local "file" or
      //   "data" URI.  A user agent MUST NOT send a Referer header field in an
      //   unsecured HTTP request if the referring page was received with a
      //   secure protocol.
      Uri referrer = getReferrer(contextId);
      bool isUnsafe = referrer.isScheme('https') && !uri.isScheme('https');
      bool isLocalRequest = uri.isScheme('file') || uri.isScheme('data') || uri.isScheme('assets');
      if (!isUnsafe && !isLocalRequest) {
        headers.set(HttpHeaders.refererHeader, referrer.toString());
      }

      // Standard reference: https://fetch.spec.whatwg.org/#origin-header
      // `if request’s method is neither `GET` nor `HEAD`, then follow referrer policy to append origin.`
      // @TODO: Apply referrer policy.
>>>>>>> 161edcfc
      String origin = getOrigin(referrer);
      if (method != 'GET' && method != 'HEAD') {
        headers.set(_HttpHeadersOrigin, origin);
      }

      HttpClientInterceptor? clientInterceptor;
      if (_httpOverrides.hasInterceptor(contextId)) {
        clientInterceptor = _httpOverrides.getInterceptor(contextId);
      }

      // Step 1: Handle request.
      if (clientInterceptor != null) {
        request = await _beforeRequest(clientInterceptor, request) ?? request;
      }

      // Step 2: Handle cache-control and expires,
      //        if hit, no need to open request.
      HttpCacheObject? cacheObject;
      if (HttpCacheController.mode != HttpCacheMode.NO_CACHE) {
        HttpCacheController cacheController = HttpCacheController.instance(origin);
        cacheObject = await cacheController.getCacheObject(request.uri);
        if (cacheObject.hitLocalCache(request)) {
          HttpClientResponse? cacheResponse = await cacheObject.toHttpClientResponse();
          if (cacheResponse != null) {
            return cacheResponse;
          }
        }

        // Step 3: Handle negotiate cache request header.
        if (headers.ifModifiedSince == null && headers.value(HttpHeaders.ifNoneMatchHeader) == null) {
          // ETag has higher priority of lastModified.
          if (cacheObject.eTag != null) {
            headers.set(HttpHeaders.ifNoneMatchHeader, cacheObject.eTag!);
          } else if (cacheObject.lastModified != null) {
            headers.set(HttpHeaders.ifModifiedSinceHeader, HttpDate.format(cacheObject.lastModified!));
          }
        }
      }

      request = await _createBackendClientRequest();
      // Send the real data to backend client.
      request.add(_data);
      _data.clear();

      // Step 4: Lifecycle of shouldInterceptRequest
      HttpClientResponse? response;
      if (clientInterceptor != null) {
        response = await _shouldInterceptRequest(clientInterceptor, request);
      }

      bool hitInterceptorResponse = response != null;
      bool hitNegotiateCache = false;

      // If cache only, but no cache hit, throw error directly.
      if (HttpCacheController.mode == HttpCacheMode.CACHE_ONLY
          && response == null) {
        throw FlutterError('HttpCacheMode is CACHE_ONLY, but no cache hit for $uri');
      }

      // After this, response should not be null.
      if (!hitInterceptorResponse) {
        // Handle 304 here.
        final HttpClientResponse rawResponse = await _requestQueue.add(request.close);
        response = cacheObject == null
            ? rawResponse
            : await HttpCacheController.instance(origin).interceptResponse(request, rawResponse, cacheObject);
        hitNegotiateCache = rawResponse != response;
      }

      // Step 5: Lifecycle of afterResponse.
      if (clientInterceptor != null) {
        final HttpClientResponse? interceptorResponse = await _afterResponse(clientInterceptor, request, response);
        if (interceptorResponse != null) {
          hitInterceptorResponse = true;
          response = interceptorResponse;
        }
      }

      // Check match cache, and then return cache.
      if (hitInterceptorResponse || hitNegotiateCache) {
        return Future.value(response);
      }

      if (cacheObject != null) {
        // Step 6: Intercept response by cache controller (handle 304).
        // Note: No need to negotiate cache here, this is final response, hit or not hit.
        return HttpCacheController.instance(origin).interceptResponse(request, response, cacheObject);
      } else {
        return response;
      }

    } else {
      request = await _createBackendClientRequest();
      request.add(_data);
      _data.clear();
    }

    return _requestQueue.add(request.close);
  }

  Future<HttpClientRequest> _createBackendClientRequest() async {
    HttpClientRequest backendRequest = await _nativeHttpClient.openUrl(_method, _uri);

    if (_cookies.isNotEmpty) {
      backendRequest.cookies.addAll(_cookies);
      _cookies.clear();
    }

    _httpHeaders.forEach(backendRequest.headers.set);
    _httpHeaders.clear();

    // Assign configs for backend request.
    backendRequest
        ..bufferOutput = bufferOutput
        ..contentLength = contentLength
        ..followRedirects = followRedirects
        ..persistentConnection = persistentConnection
        ..maxRedirects = maxRedirects;

    _backendRequest = backendRequest;
    return backendRequest;
  }

  @override
  HttpConnectionInfo? get connectionInfo => _backendRequest?.connectionInfo;

  @override
  List<Cookie> get cookies => _backendRequest?.cookies ?? _cookies;

  @override
  Future<HttpClientResponse> get done async {
   if (_backendRequest == null) {
     await _createBackendClientRequest();
   }
   return _backendRequest!.done;
  }

  @override
  Future flush() async {
    if (_backendRequest == null) {
      await _createBackendClientRequest();
    }
    return _backendRequest!.flush();
  }

  @override
  HttpHeaders get headers => _backendRequest?.headers ?? _httpHeaders;

  @override
  String get method => _method;

  @override
  Uri get uri => _uri;

  @override
  void write(Object? obj) {
    String string = '$obj';
    if (string.isEmpty) return;

    _data.addAll(Uint8List.fromList(
      utf8.encode(string),
    ));
  }

  @override
  void writeAll(Iterable objects, [String separator = '']) {
    Iterator iterator = objects.iterator;
    if (!iterator.moveNext()) return;
    if (separator.isEmpty) {
      do {
        write(iterator.current);
      } while (iterator.moveNext());
    } else {
      write(iterator.current);
      while (iterator.moveNext()) {
        write(separator);
        write(iterator.current);
      }
    }
  }

  @override
  void writeCharCode(int charCode) {
    write(String.fromCharCode(charCode));
  }

  @override
  void writeln([Object? object = '']) {
    write(object);
    write('\n');
  }
}<|MERGE_RESOLUTION|>--- conflicted
+++ resolved
@@ -113,18 +113,13 @@
     HttpClientRequest request = this;
 
     if (contextId != null) {
-<<<<<<< HEAD
-      // Set the default origin and referrer.
-      Uri referrer = getEntrypointUri(contextId);
-      headers.set(HttpHeaders.refererHeader, referrer.toString());
-=======
       // Standard reference: https://datatracker.ietf.org/doc/html/rfc7231#section-5.5.2
       //   Most general-purpose user agents do not send the
       //   Referer header field when the referring resource is a local "file" or
       //   "data" URI.  A user agent MUST NOT send a Referer header field in an
       //   unsecured HTTP request if the referring page was received with a
       //   secure protocol.
-      Uri referrer = getReferrer(contextId);
+      Uri referrer = getEntrypointUri(contextId);
       bool isUnsafe = referrer.isScheme('https') && !uri.isScheme('https');
       bool isLocalRequest = uri.isScheme('file') || uri.isScheme('data') || uri.isScheme('assets');
       if (!isUnsafe && !isLocalRequest) {
@@ -134,7 +129,6 @@
       // Standard reference: https://fetch.spec.whatwg.org/#origin-header
       // `if request’s method is neither `GET` nor `HEAD`, then follow referrer policy to append origin.`
       // @TODO: Apply referrer policy.
->>>>>>> 161edcfc
       String origin = getOrigin(referrer);
       if (method != 'GET' && method != 'HEAD') {
         headers.set(_HttpHeadersOrigin, origin);
