--- conflicted
+++ resolved
@@ -441,15 +441,9 @@
     BorderRadius borderRadius = getBorderRadius(style);
     DecorationImage decorationImage;
     Gradient gradient;
-<<<<<<< HEAD
     if (style['backgroundAttachment'] == 'scroll' &&
         style.contains("backgroundImage")) {
       List<Method> methods = Method.parseMethod(style['backgroundImage']);
-=======
-    if (style.backgroundAttachment == 'scroll' &&
-        style.contains('backgroundImage')) {
-      List<Method> methods = Method.parseMethod(style.backgroundImage);
->>>>>>> c524f985
       for (Method method in methods) {
         if (method.name == 'url') {
           String url = method.args.length > 0 ? method.args[0] : '';
@@ -610,14 +604,8 @@
     };
   }
 
-<<<<<<< HEAD
-  TransitionBorderSide getBorderSideByStyle(
-      CSSStyleDeclaration style, String side, TransitionBorderSide borderSide) {
-    if (style.contains('border' + side)) {
-      borderSide = getBorderSide(style['border' + side] ?? '');
-=======
   // TODO: shorthand format like `borderColor: 'red yellow green blue'` should full support
-  TransitionBorderSide getBorderSideByStyle(Style style, String side) {
+  TransitionBorderSide getBorderSideByStyle(CSSStyleDeclaration style, String side) {
     TransitionBorderSide borderSide = TransitionBorderSide(0, 0, 0, 0, 0, defaultBorderStyle);
     final String borderName = 'border';
     final String borderSideName = borderName + side; // eg. borderLeft/borderRight
@@ -629,7 +617,6 @@
     Map borderSideShorttedInfo;
     if (style.contains(borderName)){
       borderShorttedInfo = _getShorttedInfoFromString(style[borderName]);
->>>>>>> c524f985
     }
 
     if (style.contains(borderSideName)) {
