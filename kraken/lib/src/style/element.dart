--- conflicted
+++ resolved
@@ -4,12 +4,11 @@
 
 mixin ElementStyleMixin on RenderBox {
   // Get constrain width of element
-  double getConstainWidth(int nodeId) {
+  static double getConstrainedWidth(int nodeId) {
     String width;
     double cropWidth = 0;
-<<<<<<< HEAD
-    var childNode = nodeMap[nodeId];
-    Style style = childNode.style;
+    Element child = nodeMap[nodeId];
+    StyleDeclaration style = child.style;
     String display = getElementDisplay(nodeId);
 
     void cropMargin(Element childNode) {
@@ -24,31 +23,23 @@
     // Get width of element if it's not inline
     if (display != 'inline' && style.contains('width')) {
       width = style['width'];
-      cropPaddingBorder(childNode);
+      cropPaddingBorder(child);
     } else {
       // Get the nearest width of ancestor with width
       while (true) {
-        if (childNode.parentNode != null) {
-          cropMargin(childNode);
-          cropPaddingBorder(childNode);
-          childNode = childNode.parentNode;
+        if (child.parentNode != null) {
+          cropMargin(child);
+          cropPaddingBorder(child);
+          child = child.parentNode;
         } else {
-=======
-    while (!isParentWithWidth) {
-      if (childNode is Element) {
-        StyleDeclaration style = childNode.style;
-        if (style.contains('width')) {
-          isParentWithWidth = true;
-          width = style['width'];
->>>>>>> 06d3a3be
           break;
         }
-        if (childNode is Element) {
-          Style style = childNode.style;
-          String display = getElementDisplay(childNode.nodeId);
+        if (child is Element) {
+          StyleDeclaration style = child.style;
+          String display = getElementDisplay(child.nodeId);
           if (style.contains('width') && display != 'inline') {
             width = style['width'];
-            cropPaddingBorder(childNode);
+            cropPaddingBorder(child);
             break;
           }
         }
@@ -66,9 +57,8 @@
   double getElementWidth(int nodeId) {
     String width;
     double cropWidth = 0;
-    bool isParentWithWidth = false;
-    var childNode = nodeMap[nodeId];
-    Style style = childNode.style;
+    Element child = nodeMap[nodeId];
+    StyleDeclaration style = child.style;
     String display = getElementDisplay(nodeId);
 
     void cropMargin(Element childNode) {
@@ -86,22 +76,22 @@
         // Get own width if exists else get the width of nearest ancestor width width
         if (style.contains('width')) {
           width = style['width'];
-          cropPaddingBorder(childNode);
+          cropPaddingBorder(child);
         } else {
           while (true) {
-            if (childNode.parentNode != null) {
-              cropMargin(childNode);
-              cropPaddingBorder(childNode);
-              childNode = childNode.parentNode;
+            if (child.parentNode != null) {
+              cropMargin(child);
+              cropPaddingBorder(child);
+              child = child.parentNode;
             } else {
               break;
             }
-            if (childNode is Element) {
-              Style style = childNode.style;
-              String display = getElementDisplay(childNode.nodeId);
+            if (child is Element) {
+              StyleDeclaration style = child.style;
+              String display = getElementDisplay(child.nodeId);
               if (style.contains('width') && display != 'inline') {
                 width = style['width'];
-                cropPaddingBorder(childNode);
+                cropPaddingBorder(child);
                 break;
               }
             }
@@ -112,7 +102,7 @@
       case 'inline-flex':
         if (style.contains('width')) {
           width = style['width'];
-          cropPaddingBorder(childNode);
+          cropPaddingBorder(child);
         }
         break;
       case 'inline':
@@ -132,8 +122,8 @@
   // Get element width according to element tree
   double getElementHeight(int nodeId) {
     String height;
-    var childNode = nodeMap[nodeId];
-    Style style = childNode.style;
+    Element child = nodeMap[nodeId];
+    StyleDeclaration style = child.style;
     String display = getElementDisplay(nodeId);
     double cropHeight = 0;
 
@@ -150,32 +140,25 @@
     if (display == 'inline') {
       return null;
     } else if (style.contains('height')) {
-      if (childNode is Element) {
-<<<<<<< HEAD
+      if (child is Element) {
         height = style['height'];
-        cropPaddingBorder(childNode);
+        cropPaddingBorder(child);
       }
     } else {
       while (true) {
-        if (childNode.parentNode != null) {
-          cropMargin(childNode);
-          cropPaddingBorder(childNode);
-          childNode = childNode.parentNode;
+        if (child.parentNode != null) {
+          cropMargin(child);
+          cropPaddingBorder(child);
+          child = child.parentNode;
         } else {
-=======
-        StyleDeclaration style = childNode.style;
-        if (style.contains('height')) {
-          isParentWithHeight = true;
-          height = style['height'];
->>>>>>> 06d3a3be
           break;
         }
-        if (childNode is Element) {
-          Style style = childNode.style;
-          if (isStretchChildrenHeight(childNode)) {
+        if (child is Element) {
+          StyleDeclaration style = child.style;
+          if (isStretchChildrenHeight(child)) {
             if (style.contains('height')) {
               height = style['height'];
-              cropPaddingBorder(childNode);
+              cropPaddingBorder(child);
               break;
             }
           } else {
@@ -185,7 +168,6 @@
       }
     }
 
-<<<<<<< HEAD
     if (height != null) {
       return Length.toDisplayPortValue(height) - cropHeight;
     } else {
@@ -196,8 +178,8 @@
   // Whether current node should stretch children's height
   bool isStretchChildrenHeight(Element currentNode) {
     bool isStretch = false;
-    Style style = currentNode.style;
-    String display = style.get('display');
+    StyleDeclaration style = currentNode.style;
+    String display = getElementDisplay(currentNode.nodeId);
     bool isFlex = display == 'flex' || display == 'inline-flex';
     if (isFlex &&
       style['flexDirection'] == 'row' &&
@@ -205,76 +187,24 @@
         (style.contains('alignItems') && style['alignItems'] == 'stretch'))
     ) {
       isStretch = true;
-=======
-    return Length.toDisplayPortValue(height) - cropHeight;
-  }
-
-  // Get parent node height if parent is flex and stretch children height
-  double getStretchParentHeight(int nodeId) {
-    double parentHeight;
-    Element currentNode = nodeMap[nodeId];
-    Element parentNode = currentNode.parent;
-
-    if (parentNode != null && parentNode.style != null) {
-      StyleDeclaration parentStyle = parentNode.style;
-      StyleDeclaration currentStyle = currentNode.style;
-
-      String parentDisplay = isEmptyStyleValue(parentStyle['display'])
-        ? parentNode.defaultDisplay
-        : parentStyle['display'];
-      bool isParentFlex = parentDisplay == 'flex' || parentDisplay == 'inline-flex';
-      
-      if (
-        isParentFlex
-          && (parentStyle['flexDirection'] == '' || parentStyle['flexDirection'] == 'row')
-          && !currentStyle.contains('height')
-          && parentStyle.contains('height')
-          && (
-            !parentStyle.contains('alignItems')
-              || (parentStyle.contains('alignItems') && parentStyle['alignItems'] == 'stretch')
-          )
-      ) {
-        parentHeight = Length.toDisplayPortValue(parentStyle['height']);
-      }
->>>>>>> 06d3a3be
-    }
-
-<<<<<<< HEAD
+    }
+
     return isStretch;
   }
 
   // Get element display according to element hierarchy
-  String getElementDisplay(int nodeId) {
-    var currentNode = nodeMap[nodeId];
-    var parentNode = currentNode.parentNode;
-    String defaultDisplay = currentNode.style.get('display');
-    String display = defaultDisplay;
-=======
-  // Get height of current node
-  double getCurrentHeight(StyleDeclaration style) {
-    double height = Length.toDisplayPortValue(style['height']);
-    // minus padding
-    Padding padding = baseGetPaddingFromStyle(style);
-    return height - padding.top - padding.bottom;
-  }
-
-  // Whether current node is inline
-  bool isElementInline(int nodeId) {
-    Element node = nodeMap[nodeId];
-    Element parentNode = node.parentNode;
-
-    String display = isEmptyStyleValue(node.style['display'])
-        ? node.defaultDisplay
-        : node.style['display'];
->>>>>>> 06d3a3be
+  static String getElementDisplay(int nodeId) {
+    Element element = nodeMap[nodeId];
+    Element parentNode = element.parentNode;
+    String display = isEmptyStyleValue(element.style['display'])
+        ? element.defaultDisplay
+        : element.style['display'];
 
     if (parentNode != null) {
       StyleDeclaration style = parentNode.style;
 
-      bool isParentFlex = style['display'] == 'flex' || style['display'] == 'inline-flex';
-
       // Display as inline-block if parent node is flex
-      if (isParentFlex) {
+      if (style['display'].endsWith('flex')) {
         display = 'inline-block';
       }
 
