--- conflicted
+++ resolved
@@ -541,23 +541,13 @@
   }
 
   RenderBoxModel createRenderLayoutBox(CSSStyleDeclaration style, {List<RenderBox> children}) {
-<<<<<<< HEAD
-    String display = CSSStyleDeclaration.isNullOrEmptyValue(style['display']) ? defaultDisplay : style['display'];
-    if (display.endsWith('flex')) {
-      RenderFlexLayout flexLayout =
-          RenderFlexLayout(children: children, style: style, targetId: targetId, elementManager: elementManager);
-      decorateRenderFlex(flexLayout, style);
-      return flexLayout;
-    } else if (display == 'none' || display == 'inline' || display == 'inline-block' || display == 'block') {
-      RenderFlowLayoutBox flowLayout =
-          RenderFlowLayoutBox(children: children, style: style, targetId: targetId, elementManager: elementManager);
-=======
     String display = CSSStyleDeclaration.isNullOrEmptyValue(style[DISPLAY]) ? defaultDisplay : style[DISPLAY];
     if (display.endsWith(FLEX)) {
       RenderFlexLayout flexLayout = RenderFlexLayout(
         children: children,
         style: style,
         targetId: targetId,
+        elementManager: elementManager
       );
       decorateRenderFlex(flexLayout, style);
       return flexLayout;
@@ -569,8 +559,8 @@
         children: children,
         style: style,
         targetId: targetId,
+        elementManager: elementManager
       );
->>>>>>> 7d14cab5
       decorateRenderFlow(flowLayout, style);
       return flowLayout;
     } else {
