/*
 * Copyright (C) 2019-present Alibaba Inc. All rights reserved.
 * Author: Kraken Team.
 */

import 'dart:convert';
import 'dart:typed_data';
import 'dart:ui';
import 'dart:async';

import 'package:flutter/foundation.dart';
import 'package:flutter/gestures.dart';
import 'package:flutter/painting.dart';
import 'package:flutter/rendering.dart';
import 'package:flutter/scheduler.dart';
import 'package:kraken/bridge.dart';
import 'package:kraken/element.dart';
import 'package:kraken/module.dart';
import 'package:kraken/rendering.dart';
import 'package:kraken/css.dart';
import 'package:meta/meta.dart';

import '../css/flow.dart';
import 'event_handler.dart';
import 'bounding_client_rect.dart';

const String STYLE = 'style';

/// Defined by W3C Standard,
/// Most elements's default width is 300 in pixel,
/// height is 150 in pixel.
const String ELEMENT_DEFAULT_WIDTH = '300px';
const String ELEMENT_DEFAULT_HEIGHT = '150px';

typedef TestElement = bool Function(Element element);

enum StickyPositionType {
  relative,
  fixed,
}

enum BoxSizeType {
  // Element which have intrinsic before layout. Such as <img /> and <video />
  intrinsic,

  // Element which have width or min-width properties defined.
  specified,

  // Element which neither have intrinsic or predefined size.
  automatic,
}

mixin ElementBase {
  RenderLayoutBox renderLayoutBox;
  RenderIntrinsic renderIntrinsic;

  RenderBoxModel getRenderBoxModel() {
    if (renderIntrinsic != null) {
      return renderIntrinsic;
    } else {
      return renderLayoutBox;
    }
  }

  void setRenderBoxModel(RenderBoxModel renderBoxModel) {
    if (renderBoxModel is RenderIntrinsic) {
      renderIntrinsic = renderBoxModel;
    } else {
      renderLayoutBox = renderBoxModel;
    }
  }
}

class Element extends Node
    with
        ElementBase,
        NodeLifeCycle,
        EventHandlerMixin,
        CSSTextMixin,
        CSSDecoratedBoxMixin,
        CSSSizingMixin,
        CSSFlexboxMixin,
        CSSFlowMixin,
        CSSOverflowMixin,
        CSSOpacityMixin,
        CSSTransformMixin,
        CSSVisibilityMixin,
        CSSOffsetMixin,
        CSSContentVisibilityMixin,
        CSSTransitionMixin {
  Map<String, dynamic> properties;
  List<String> events;

  /// whether element needs reposition when append to tree or
  /// changing position property.
  bool needsReposition = false;

  /// Should create repaintBoundary for this element to repaint separately from parent.
  bool repaintSelf;

  bool shouldBlockStretch = true;

  // Position of sticky element changes between relative and fixed of scroll container
  StickyPositionType stickyStatus = StickyPositionType.relative;
  // Original offset to scroll container of sticky element
  Offset originalScrollContainerOffset;
  // Original offset of sticky element
  Offset originalOffset;

  final String tagName;

  final Map<String, dynamic> defaultStyle;

  /// The default display type of
  String defaultDisplay;

  // After `this` created, useful to set default properties, override this for individual element.
  void afterConstruct() {}

  // Style declaration from user.
  CSSStyleDeclaration style;

  RenderDecoratedBox stickyPlaceholder;
  // Placeholder renderObject of positioned element(absolute/fixed)
  // used to get original coordinate before move away from document flow
  RenderObject renderPositionedPlaceholder;

  bool get isValidSticky {
    return style[POSITION] == STICKY && (style.contains(TOP) || style.contains(BOTTOM));
  }

  Element(
    int targetId,
    ElementManager elementManager, {
    this.tagName,
    this.defaultStyle = const {},
    this.events = const [],
    this.needsReposition = false,
    // Whether element allows children.
    bool isIntrinsicBox = false,
    this.repaintSelf = false
  }) : assert(targetId != null),
        assert(tagName != null),
        super(NodeType.ELEMENT_NODE, targetId, elementManager, tagName) {
    if (properties == null) properties = {};
    if (events == null) events = [];

    defaultDisplay = defaultStyle.containsKey(DISPLAY) ? defaultStyle[DISPLAY] : BLOCK;
    style = CSSStyleDeclaration(this);
    style.addStyleChangeListener(_onStyleChanged);

    // Mark element needs to reposition according to position CSS.
    if (_isPositioned(style)) needsReposition = true;

    // Content children layout, BoxModel content.
    if (isIntrinsicBox) {
      renderIntrinsic = _createRenderIntrinsic(this, repaintSelf: repaintSelf);
    } else {
      renderLayoutBox = createRenderLayout(this, repaintSelf: repaintSelf);
    }

    _setDefaultStyle();
  }

  void _setDefaultStyle() {
    if (defaultStyle.isNotEmpty) {
      defaultStyle.forEach((property, dynamic value) {
        style.setProperty(property, value);
      });
    }
  }

  void _scrollListener(double scrollOffset, AxisDirection axisDirection) {
    layoutStickyChildren(scrollOffset, axisDirection);
  }

  // Set sticky child offset according to scroll offset and direction
  void layoutStickyChild(Element child, double scrollOffset, AxisDirection axisDirection) {
    CSSStyleDeclaration childStyle = child.style;
    bool isFixed = false;
    RenderBox renderBoxModel = getRenderBoxModel();
    RenderBox childRenderBoxModel = child.getRenderBoxModel();

    if (child.originalScrollContainerOffset == null) {
      Offset horizontalScrollContainerOffset =
          childRenderBoxModel.localToGlobal(Offset.zero, ancestor: child.elementManager.getRootRenderObject())
              - renderBoxModel.localToGlobal(Offset.zero, ancestor: child.elementManager.getRootRenderObject());
      Offset verticalScrollContainerOffset =
          childRenderBoxModel.localToGlobal(Offset.zero, ancestor: child.elementManager.getRootRenderObject())
              - renderBoxModel.localToGlobal(Offset.zero, ancestor: child.elementManager.getRootRenderObject());

      double offsetY = verticalScrollContainerOffset.dy;
      double offsetX = horizontalScrollContainerOffset.dx;
      if (axisDirection == AxisDirection.down) {
        offsetY += scrollOffset;
      } else if (axisDirection == AxisDirection.right) {
        offsetX += scrollOffset;
      }
      // Save original offset to scroll container in element tree to
      // act as base offset to compute dynamic sticky offset later
      child.originalScrollContainerOffset = Offset(offsetX, offsetY);
    }

    // Sticky offset to scroll container must include padding
    EdgeInsetsGeometry padding = renderLayoutBox.padding;
    EdgeInsets resolvedPadding = EdgeInsets.all(0);
    if (padding != null) {
      resolvedPadding = padding.resolve(TextDirection.ltr);
    }

    RenderLayoutParentData boxParentData = childRenderBoxModel?.parentData;

    if (child.originalOffset == null) {
      child.originalOffset = boxParentData.offset;
    }

    double offsetY = child.originalOffset.dy;
    double offsetX = child.originalOffset.dx;

    double childHeight = childRenderBoxModel?.size?.height;
    double childWidth = childRenderBoxModel?.size?.width;
    // Sticky element cannot exceed the boundary of its parent element container
    RenderBox parentContainer = child.parent.renderLayoutBox;
    double minOffsetY = 0;
    double maxOffsetY = parentContainer.size.height - childHeight;
    double minOffsetX = 0;
    double maxOffsetX = parentContainer.size.width - childWidth;

    if (axisDirection == AxisDirection.down) {
      double offsetTop = child.originalScrollContainerOffset.dy - scrollOffset;
      double viewPortHeight = renderBoxModel?.size?.height;
      double offsetBottom = viewPortHeight - childHeight - offsetTop;

      if (childStyle.contains(TOP)) {
        double top = CSSLength.toDisplayPortValue(childStyle[TOP]) + resolvedPadding.top;
        isFixed = offsetTop < top;
        if (isFixed) {
          offsetY += top - offsetTop;
          if (offsetY > maxOffsetY) {
            offsetY = maxOffsetY;
          }
        }
      } else if (childStyle.contains(BOTTOM)) {
        double bottom = CSSLength.toDisplayPortValue(childStyle[BOTTOM]) + resolvedPadding.bottom;
        isFixed = offsetBottom < bottom;
        if (isFixed) {
          offsetY += offsetBottom - bottom;
          if (offsetY < minOffsetY) {
            offsetY = minOffsetY;
          }
        }
      }

      if (isFixed) {
        boxParentData.offset = Offset(
          boxParentData.offset.dx,
          offsetY,
        );
      } else {
        boxParentData.offset = Offset(
          boxParentData.offset.dx,
          child.originalOffset.dy,
        );
      }
    } else if (axisDirection == AxisDirection.right) {
      double offsetLeft = child.originalScrollContainerOffset.dx - scrollOffset;
      double viewPortWidth = renderBoxModel?.size?.width;
      double offsetRight = viewPortWidth - childWidth - offsetLeft;

      if (childStyle.contains(LEFT)) {
        double left = CSSLength.toDisplayPortValue(childStyle[LEFT]) + resolvedPadding.left;
        isFixed = offsetLeft < left;
        if (isFixed) {
          offsetX += left - offsetLeft;
          if (offsetX > maxOffsetX) {
            offsetX = maxOffsetX;
          }
        }
      } else if (childStyle.contains(RIGHT)) {
        double right = CSSLength.toDisplayPortValue(childStyle[RIGHT]) + resolvedPadding.right;
        isFixed = offsetRight < right;
        if (isFixed) {
          offsetX += offsetRight - right;
          if (offsetX < minOffsetX) {
            offsetX = minOffsetX;
          }
        }
      }

      if (isFixed) {
        boxParentData.offset = Offset(
          offsetX,
          boxParentData.offset.dy,
        );
      } else {
        boxParentData.offset = Offset(
          child.originalOffset.dx,
          boxParentData.offset.dy,
        );
      }
    }

    if (isFixed) {
      // Change sticky status to fixed
      child.stickyStatus = StickyPositionType.fixed;
      boxParentData.isOffsetSet = true;
      childRenderBoxModel.markNeedsPaint();
    } else {
      // Change sticky status to relative
      if (child.stickyStatus == StickyPositionType.fixed) {
        child.stickyStatus = StickyPositionType.relative;
        // Reset child offset to its original offset
        childRenderBoxModel.markNeedsPaint();
      }
    }
  }

  // Calculate sticky status according to scroll offset and scroll direction
  void layoutStickyChildren(double scrollOffset, AxisDirection axisDirection) {
    List<Element> stickyElements = _findStickyChildren(this);
    stickyElements.forEach((Element el) {
      layoutStickyChild(el, scrollOffset, axisDirection);
    });
  }

  void _updatePosition(CSSPositionType prevPosition, CSSPositionType currentPosition) {
    RenderBoxModel renderBoxModel = getRenderBoxModel();
    if (renderBoxModel.parentData is RenderLayoutParentData) {
      (renderBoxModel.parentData as RenderLayoutParentData).position = currentPosition;
    }
    // Move element according to position when it's already connected
    if (isConnected) {
      if (currentPosition == CSSPositionType.static) {
        // Loop renderObject children to move positioned children to its containing block
        renderLayoutBox.visitChildren((childRenderObject) {
          if (childRenderObject is RenderBoxModel) {
            Element child = elementManager.getEventTargetByTargetId<Element>(childRenderObject.targetId);
            CSSPositionType childPositionType = resolvePositionFromStyle(child.style);
            if (childPositionType == CSSPositionType.absolute || childPositionType == CSSPositionType.fixed) {
              Element containgBlockElement = _findContainingBlock(child);
              child.detach();
              child.attachTo(containgBlockElement);
            }
          }
        });

        // Move self from containing block to original position in element tree
        if (prevPosition == CSSPositionType.absolute || prevPosition == CSSPositionType.fixed) {
          RenderPositionHolder renderPositionHolder = renderBoxModel.renderPositionHolder;
          if (renderPositionHolder != null) {
            RenderLayoutBox parentLayoutBox = renderPositionHolder.parent;
            int parentTargetId = parentLayoutBox.targetId;
            Element parentElement = elementManager.getEventTargetByTargetId<Element>(parentTargetId);

            List<RenderObject> layoutChildren = [];
            parentLayoutBox.visitChildren((child) {
              layoutChildren.add(child);
            });
            int idx = layoutChildren.indexOf(renderPositionHolder);
            RenderObject previousSibling = idx > 0 ? layoutChildren[idx - 1] : null;
            detach();
            attachTo(parentElement, after: previousSibling);
          }
        }

        // Reset stick element offset to normal flow
        if (prevPosition == CSSPositionType.sticky) {
          RenderLayoutParentData boxParentData = renderBoxModel?.parentData;
          boxParentData.isOffsetSet = false;
          renderBoxModel.markNeedsLayout();
          renderBoxModel.markNeedsPaint();
        }
      } else {
        // Move self to containing block
        if (currentPosition == CSSPositionType.absolute || currentPosition == CSSPositionType.fixed) {
          Element containgBlockElement = _findContainingBlock(this);
          detach();
          attachTo(containgBlockElement);
        }

        // Loop children tree to find and append positioned children whose containing block is self
        List<Element> positionedChildren = [];
        _findPositionedChildren(this, positionedChildren);
        positionedChildren.forEach((child) {
          child.detach();
          child.attachTo(this);
        });

        // Set stick element offset
        if (currentPosition == CSSPositionType.sticky) {
          Element scrollContainer = _findScrollContainer(this);
          // Set sticky child offset manually
          scrollContainer.layoutStickyChild(this, 0, AxisDirection.down);
          scrollContainer.layoutStickyChild(this, 0, AxisDirection.right);
        }
      }
    }
  }

  void _findPositionedChildren(Element parent, List<Element> positionedChildren) {
    for (int i = 0; i < parent.children.length; i++) {
      Element child = parent.children[i];
      CSSPositionType childPositionType = resolvePositionFromStyle(child.style);
      if (childPositionType == CSSPositionType.absolute || childPositionType == CSSPositionType.fixed) {
        positionedChildren.add(child);
      } else if (child.children.length != 0) {
        _findPositionedChildren(child, positionedChildren);
      }
    }
  }

  Element getElementById(Element parentElement, int targetId) {
    Element result = null;
    List childNodes = parentElement.childNodes;

    for (int i = 0; i < childNodes.length; i++) {
      Element element = childNodes[i];
      if (element.targetId == targetId) {
        result = element;
        break;
      }
    }
    return result;
  }

  void addChild(RenderObject child) {
    if (renderLayoutBox != null) {
      renderLayoutBox.add(child);
    } else {
      renderIntrinsic.child = child;
    }
  }

  @override
  bool get attached {
    RenderBoxModel renderBoxModel = getRenderBoxModel();
    return renderBoxModel.attached;
  }

  // Attach renderObject of current node to parent
  @override
  void attachTo(Element parent, {RenderObject after}) {
    CSSStyleDeclaration parentStyle = parent.style;
    CSSDisplay parentDisplayValue =
       CSSSizing.getDisplay(CSSStyleDeclaration.isNullOrEmptyValue(parentStyle[DISPLAY]) ? parent.defaultDisplay : parentStyle[DISPLAY]);
    // InlineFlex or Flex
    bool isParentFlexDisplayType = parentDisplayValue == CSSDisplay.flex || parentDisplayValue == CSSDisplay.inlineFlex;

    CSSPositionType positionType = resolvePositionFromStyle(style);
    switch (positionType) {
      case CSSPositionType.absolute:
      case CSSPositionType.fixed:
        parent._addPositionedChild(this, positionType);
        parent.renderLayoutBox.markNeedsSortChildren();
        break;
      case CSSPositionType.sticky:
        parent._addStickyChild(this, after);
        parent.renderLayoutBox.markNeedsSortChildren();
        break;
      case CSSPositionType.relative:
      case CSSPositionType.static:
        RenderBoxModel renderBoxModel = getRenderBoxModel();
        parent.renderLayoutBox.insert(renderBoxModel, after: after);
        break;
    }

    /// Update flex siblings.
    if (isParentFlexDisplayType) parent.children.forEach(_updateFlexItemStyle);
  }

  // Detach renderObject of current node from parent
  @override
  void detach() {
    RenderBoxModel renderBoxModel = getRenderBoxModel();
    RenderPositionHolder renderPositionHolder = renderBoxModel.renderPositionHolder;
    // Remove placeholder of positioned element
    if (renderPositionHolder != null) {
      ContainerRenderObjectMixin parent = renderPositionHolder.parent;
      if (parent != null) {
        parent.remove(renderPositionHolder);
      }
    }
    (renderBoxModel.parent as ContainerRenderObjectMixin).remove(renderBoxModel);
  }

  @override
  @mustCallSuper
  Node appendChild(Node child) {
    super.appendChild(child);

    VoidCallback doAppendChild = () {
      // Only append node types which is visible in RenderObject tree
      if (child is NodeLifeCycle) {
        _append(child, after: renderLayoutBox.lastChild);
        child.fireAfterConnected();
      }
    };

    if (isConnected) {
      doAppendChild();
    } else {
      queueAfterConnected(doAppendChild);
    }

    return child;
  }

  @override
  @mustCallSuper
  Node removeChild(Node child) {
    // Not remove node type which is not present in RenderObject tree such as Comment
    // Only append node types which is visible in RenderObject tree
    // Only remove childNode when it has parent
    if (child is NodeLifeCycle && child.attached) {
      child.detach();
    }

    super.removeChild(child);
    return child;
  }

  @override
  @mustCallSuper
  Node insertBefore(Node child, Node referenceNode) {
    int referenceIndex = childNodes.indexOf(referenceNode);

    // Node.insertBefore will change element tree structure,
    // so get the referenceIndex before calling it.
    Node node = super.insertBefore(child, referenceNode);
    VoidCallback doInsertBefore = () {
      if (referenceIndex != -1) {
        Node after;
        RenderObject afterRenderObject;
        if (referenceIndex == 0) {
          after = null;
        } else {
          do {
            after = childNodes[--referenceIndex];
          } while (after is! Element && referenceIndex > 0);
          if (after is Element) {
            afterRenderObject = after?.getRenderBoxModel();
          }
        }
        _append(child, after: afterRenderObject);
        if (child is NodeLifeCycle) child.fireAfterConnected();
      }
    };

    if (isConnected) {
      doInsertBefore();
    } else {
      queueAfterConnected(doInsertBefore);
    }
    return node;
  }

  // Add placeholder to positioned element for calculate original
  // coordinate before moved away
  void addPositionPlaceholder() {
    if (renderPositionedPlaceholder == null || !renderPositionedPlaceholder.attached) {
      addChild(renderPositionedPlaceholder);
    }
  }

  void _addPositionedChild(Element child, CSSPositionType position) {
    // RenderPosition parentRenderPosition;
    RenderLayoutBox parentRenderLayoutBox;

    switch (position) {
      case CSSPositionType.absolute:
        Element containingBlockElement = _findContainingBlock(child);
        parentRenderLayoutBox = containingBlockElement.renderLayoutBox;
        break;

      case CSSPositionType.fixed:
        final Element rootEl = elementManager.getRootElement();
        parentRenderLayoutBox = rootEl.renderLayoutBox;
        break;

      case CSSPositionType.sticky:
        Element containingBlockElement = _findContainingBlock(child);
        parentRenderLayoutBox = containingBlockElement.renderLayoutBox;
        break;

      default:
        return;
    }
    Size preferredSize = Size.zero;
    CSSDisplay childDisplay = CSSSizing.getDisplay(child.style[DISPLAY]);
    if (childDisplay != CSSDisplay.inline || (position != CSSPositionType.static)) {
      preferredSize = Size(
        CSSLength.toDisplayPortValue(child.style[WIDTH]) ?? 0,
        CSSLength.toDisplayPortValue(child.style[HEIGHT]) ?? 0,
      );
    }

    RenderPositionHolder childPositionHolder = RenderPositionHolder(preferredSize: preferredSize);

    RenderBoxModel childRenderBoxModel = child.getRenderBoxModel();
    child.parent.addChild(childPositionHolder);
    childRenderBoxModel.renderPositionHolder = childPositionHolder;
    _setPositionedChildParentData(parentRenderLayoutBox, child);
    childPositionHolder.realDisplayedBox = childRenderBoxModel;

    parentRenderLayoutBox.add(childRenderBoxModel);
  }

  void _addStickyChild(Element child, RenderObject after) {
    RenderBoxModel childRenderBoxModel = child.getRenderBoxModel();
    renderLayoutBox.insert(childRenderBoxModel, after: after);

    // Set sticky element offset
    Element scrollContainer = _findScrollContainer(child);
    // Flush layout first to calculate sticky offset
    if (!childRenderBoxModel.hasSize) {
      childRenderBoxModel.owner.flushLayout();
    }
    // Set sticky child offset manually
    scrollContainer.layoutStickyChild(child, 0, AxisDirection.down);
    scrollContainer.layoutStickyChild(child, 0, AxisDirection.right);
  }

  // Inline box including inline/inline-block/inline-flex/...
  bool get isInlineBox {
    String displayValue = style[DISPLAY];
    return displayValue.startsWith(INLINE);
  }

  // Inline content means children should be inline elements.
  bool get isInlineContent {
    String displayValue = style[DISPLAY];
    return displayValue == INLINE;
  }

  /// Append a child to childList, if after is null, insert into first.
  void _append(Node child, {RenderBox after}) {
    // @NOTE: Make sure inline-box only have inline children, or print warning.
    if ((child is Element) && !child.isInlineBox) {
      if (isInlineContent) print('[WARN]: Can not nest non-inline element into non-inline parent element.');
    }

    // Only append childNode when it is not attached.
    if (!child.attached) child.attachTo(this, after: after);
  }

  void _updateFlexItemStyle(Element element) {
    ParentData childParentData = element.getRenderBoxModel().parentData;
    if (childParentData is RenderFlexParentData) {
      final RenderFlexParentData parentData = childParentData;
      RenderFlexParentData flexParentData = CSSFlex.getParentData(element.style);
      parentData.flexGrow = flexParentData.flexGrow;
      parentData.flexShrink = flexParentData.flexShrink;
      parentData.flexBasis = flexParentData.flexBasis;
      parentData.alignSelf = flexParentData.alignSelf;

      element.getRenderBoxModel().markNeedsLayout();
    }
  }

  void _onStyleChanged(String property, String original, String present, bool inAnimation) {

    switch (property) {
      case DISPLAY:
        _styleDisplayChangedListener(property, original, present);
        break;

      case POSITION:
      case Z_INDEX:
        _stylePositionChangedListener(property, original, present);
        break;

      case TOP:
      case LEFT:
      case BOTTOM:
      case RIGHT:
        _styleOffsetChangedListener(property, original, present);
        break;

      case FLEX_FLOW:
      case FLEX_DIRECTION:
      case FLEX_WRAP:
      case ALIGN_SELF:
      case ALIGN_CONTENT:
      case ALIGN_ITEMS:
      case JUSTIFY_CONTENT:
        _styleFlexChangedListener(property, original, present);
        break;

      case FLEX:
      case FLEX_GROW:
      case FLEX_SHRINK:
      case FLEX_BASIS:
        _styleFlexItemChangedListener(property, original, present);
        break;

      case TEXT_ALIGN:
        _styleTextAlignChangedListener(property, original, present);
        break;

      case PADDING:
      case PADDING_TOP:
      case PADDING_RIGHT:
      case PADDING_BOTTOM:
      case PADDING_LEFT:
        _stylePaddingChangedListener(property, original, present);
        break;

      case WIDTH:
      case MIN_WIDTH:
      case MAX_WIDTH:
      case HEIGHT:
      case MIN_HEIGHT:
      case MAX_HEIGHT:
        _styleSizeChangedListener(property, original, present);
        break;

      case OVERFLOW:
      case OVERFLOW_X:
      case OVERFLOW_Y:
        _styleOverflowChangedListener(property, original, present);
        break;

      case BACKGROUND:
      case BACKGROUND_COLOR:
      case BACKGROUND_ATTACHMENT:
      case BACKGROUND_IMAGE:
      case BACKGROUND_REPEAT:
      case BACKGROUND_POSITION:
      case BACKGROUND_SIZE:
      case BACKGROUND_CLIP:
      case BACKGROUND_ORIGIN:
        _styleBoxChangedListener(property, original, present);
        break;

      case BORDER:
      case BORDER_BOTTOM:
      case BORDER_LEFT:
      case BORDER_TOP:
      case BORDER_RIGHT:
      case BORDER_WIDTH:
      case BORDER_LEFT_WIDTH:
      case BORDER_TOP_WIDTH:
      case BORDER_RIGHT_WIDTH:
      case BORDER_BOTTOM_WIDTH:
      case BORDER_RADIUS:
      case BORDER_TOP_LEFT_RADIUS:
      case BORDER_TOP_RIGHT_RADIUS:
      case BORDER_BOTTOM_LEFT_RADIUS:
      case BORDER_BOTTOM_RIGHT_RADIUS:
      case BORDER_STYLE:
      case BORDER_LEFT_STYLE:
      case BORDER_TOP_STYLE:
      case BORDER_RIGHT_STYLE:
      case BORDER_BOTTOM_STYLE:
      case BORDER_COLOR:
      case BORDER_LEFT_COLOR:
      case BORDER_TOP_COLOR:
      case BORDER_RIGHT_COLOR:
      case BORDER_BOTTOM_COLOR:
      case BOX_SHADOW:
        _styleBoxChangedListener(property, original, present);
        break;

      case MARGIN:
      case MARGIN_LEFT:
      case MARGIN_TOP:
      case MARGIN_RIGHT:
      case MARGIN_BOTTOM:
        _styleMarginChangedListener(property, original, present);
        break;

      case OPACITY:
        _styleOpacityChangedListener(property, original, present);
        break;
      case VISIBILITY:
        _styleVisibilityChangedListener(property, original, present);
        break;
      case CONTENT_VISIBILITY:
        _styleContentVisibilityChangedListener(property, original, present);
        break;
      case TRANSFORM:
        _styleTransformChangedListener(property, original, present);
        break;
      case TRANSFORM_ORIGIN:
        _styleTransformOriginChangedListener(property, original, present);
        break;
      case TRANSITION:
      case TRANSITION_DELAY:
      case TRANSITION_DURATION:
      case TRANSITION_TIMING_FUNCTION:
      case TRANSITION_PROPERTY:
        _styleTransitionChangedListener(property, original, present);
        break;
    }

    _updateChildNodesStyle();
  }

  void _styleDisplayChangedListener(String property, String original, String present) {
    // Display change may case width/height doesn't works at all.
    _styleSizeChangedListener(property, original, present);

    CSSDisplay originalDisplay = CSSSizing.getDisplay(CSSStyleDeclaration.isNullOrEmptyValue(original) ? defaultDisplay : original);
    CSSDisplay presentDisplay = CSSSizing.getDisplay(CSSStyleDeclaration.isNullOrEmptyValue(present) ? defaultDisplay : present);

    RenderBoxModel renderBoxModel = getRenderBoxModel();
    renderBoxModel.display = presentDisplay;

    if (renderLayoutBox != null) {
      if (originalDisplay != presentDisplay) {
        RenderLayoutBox prevRenderLayoutBox = renderLayoutBox;
        renderLayoutBox = createRenderLayout(this, prevRenderLayoutBox: prevRenderLayoutBox, repaintSelf: repaintSelf);
        renderLayoutBox.markNeedsLayout();
      }
    }
  }

  void _stylePositionChangedListener(String property, String original, String present) {
    /// Update position.
    CSSPositionType prevPosition = resolveCSSPosition(original);
    CSSPositionType currentPosition = resolveCSSPosition(present);

    // Position changed.
    if (prevPosition != currentPosition) {
      _updatePosition(prevPosition, currentPosition);
    }
  }

  void _styleOffsetChangedListener(String property, String original, String present) {
    updateRenderOffset(getRenderBoxModel(), property, present);
  }

  void _styleTextAlignChangedListener(String property, String original, String present) {
    _updateDecorationRenderLayoutBox();
  }

  void _updateDecorationRenderLayoutBox() {
    if (renderLayoutBox is RenderFlexLayout) {
      CSSFlexboxMixin.decorateRenderFlex(renderLayoutBox, style);
    } else if (renderLayoutBox is RenderFlowLayout) {
      CSSFlowMixin.decorateRenderFlow(renderLayoutBox, style);
    }
  }

  void _styleTransitionChangedListener(String property, String original, String present) {
    if (present != null) updateTransition(style);
  }

  void _styleOverflowChangedListener(String property, String original, String present) {
    updateRenderOverflow(getRenderBoxModel(), this, _scrollListener);
  }

  void _stylePaddingChangedListener(String property, String original, String present) {
    updateRenderPadding(getRenderBoxModel(), style, property, present);
  }

  void _styleSizeChangedListener(String property, String original, String present) {
    updateRenderSizing(getRenderBoxModel(), style, property, present);

    if (property == WIDTH || property == HEIGHT) {
      updateRenderOffset(getRenderBoxModel(), property, present);
    }
  }

  void _styleMarginChangedListener(String property, String original, String present) {
    /// Update margin.
    updateRenderMargin(getRenderBoxModel(), style, property, present);
  }

  void _styleFlexChangedListener(String property, String original, String present) {
    _updateDecorationRenderLayoutBox();
  }

  void _styleFlexItemChangedListener(String property, String original, String present) {
    CSSDisplay display = CSSSizing.getDisplay(CSSStyleDeclaration.isNullOrEmptyValue(style[DISPLAY]) ? defaultDisplay : style[DISPLAY]);
    if (display == CSSDisplay.flex || display == CSSDisplay.inlineFlex) {
      children.forEach((Element child) {
        _updateFlexItemStyle(child);
      });
    }
  }

  void _styleBoxChangedListener(String property, String original, String present) {
    updateRenderDecoratedBox(getRenderBoxModel(), style, property, original, present);
  }

  void _styleOpacityChangedListener(String property, String original, String present) {
    // Update opacity.
    updateRenderOpacity(getRenderBoxModel(), this, present);
  }

  void _styleVisibilityChangedListener(String property, String original, String present) {
    // Update visibility
    updateRenderVisibility(CSSVisibilityMixin.getVisibility(present));
  }

  void _styleContentVisibilityChangedListener(String property, original, present) {
    // Update content visibility.
    updateRenderContentVisibility(CSSContentVisibilityMixin.getContentVisibility(present));
  }

  void _styleTransformChangedListener(String property, String original, String present) {
    // Update transform.
    updateRenderTransform(this, getRenderBoxModel(), present);
  }

  void _styleTransformOriginChangedListener(String property, String original, String present) {
    // Update transform.
    updateRenderTransformOrigin(getRenderBoxModel(), present);
  }

  // Update textNode style when container style changed
  void _updateChildNodesStyle() {
    childNodes.forEach((node) {
      if (node is TextNode) node.updateTextStyle();
    });
  }

  // Universal style property change callback.
  @mustCallSuper
  void setStyle(String key, value) {
    // @NOTE: See [CSSStyleDeclaration.setProperty], value change will trigger
    // [StyleChangeListener] to be invoked in sync.
    style.setProperty(key, value);
  }

  @mustCallSuper
  void setProperty(String key, value) {
    // Each key change will emit to `setStyle`
    if (key == STYLE) {
      assert(value is Map<String, dynamic>);
      // @TODO: Consider `{ color: red }` to `{}`, need to remove invisible keys.
      (value as Map<String, dynamic>).forEach(setStyle);
    } else {
      switch(key) {
        case 'scrollTop':
          // need to flush layout to get correct size
          elementManager.getRootRenderObject().owner.flushLayout();
          setScrollTop(value.toDouble());
          break;
        case 'scrollLeft':
          // need to flush layout to get correct size
          elementManager.getRootRenderObject().owner.flushLayout();
          setScrollLeft(value.toDouble());
          break;
      }
      properties[key] = value;
    }
  }

  @mustCallSuper
  dynamic getProperty(String key) {
    RenderBoxModel renderBoxModel = getRenderBoxModel();
    switch(key) {
      case 'offsetTop':
        // need to flush layout to get correct size
        elementManager.getRootRenderObject().owner.flushLayout();
        return getOffsetY();
      case 'offsetLeft':
        // need to flush layout to get correct size
        elementManager.getRootRenderObject().owner.flushLayout();
        return getOffsetX();
      case 'offsetWidth':
        // need to flush layout to get correct size
        elementManager.getRootRenderObject().owner.flushLayout();
        return renderBoxModel.hasSize ? renderBoxModel.size.width : 0;
      case 'offsetHeight':
        // need to flush layout to get correct size
        elementManager.getRootRenderObject().owner.flushLayout();
        return renderBoxModel.hasSize ? renderBoxModel.size.height : 0;
        // @TODO support clientWidth clientHeight clientLeft clientTop
      case 'clientWidth':
        // need to flush layout to get correct size
        elementManager.getRootRenderObject().owner.flushLayout();
        return renderLayoutBox.clientWidth;
      case 'clientHeight':
        // need to flush layout to get correct size
        elementManager.getRootRenderObject().owner.flushLayout();
        return renderLayoutBox.clientHeight;
      case 'clientLeft':
        // need to flush layout to get correct size
        elementManager.getRootRenderObject().owner.flushLayout();
        return renderLayoutBox.borderLeft;
        break;
      case 'clientTop':
        // need to flush layout to get correct size
        elementManager.getRootRenderObject().owner.flushLayout();
        return renderLayoutBox.borderTop;
        break;
      case 'scrollTop':
        return getScrollTop();
      case 'scrollLeft':
        return getScrollLeft();
      case 'scrollHeight':
        return getScrollHeight(getRenderBoxModel());
      case 'scrollWidth':
        return getScrollWidth(getRenderBoxModel());
      case 'getBoundingClientRect':
        return getBoundingClientRect();
      default:
        return properties[key];
    }
  }

  @mustCallSuper
  void removeProperty(String key) {
    properties.remove(key);

    if (key == STYLE) {
      setProperty(STYLE, null);
    }
  }

  @mustCallSuper
  method(String name, List args) {
    switch (name) {
      case 'click':
        return click();
      case 'scroll':
        return scroll(args);
      case 'scrollBy':
        return scroll(args, isScrollBy: true);
    }
  }

  String getBoundingClientRect() {
    BoundingClientRect boundingClientRect;
    RenderBoxModel renderBoxModel = getRenderBoxModel();
    RenderBox sizedBox = renderBoxModel;
    if (isConnected) {
      // need to flush layout to get correct size
      elementManager.getRootRenderObject().owner.flushLayout();

      // Force flush layout.
      if (!sizedBox.hasSize) {
        sizedBox.markNeedsLayout();
        sizedBox.owner.flushLayout();
      }

      Offset offset = getOffset(sizedBox);
      Size size = sizedBox.size;
      boundingClientRect = BoundingClientRect(
        x: offset.dx,
        y: offset.dy,
        width: size.width,
        height: size.height,
        top: offset.dy,
        left: offset.dx,
        right: offset.dx + size.width,
        bottom: offset.dy + size.height,
      );
    } else {
      boundingClientRect = BoundingClientRect();
    }

    return boundingClientRect.toJSON();
  }

  double getOffsetX() {
    double offset = 0;
    RenderBoxModel renderBoxModel = getRenderBoxModel();
    if (renderBoxModel.attached) {
      Offset relative = getOffset(renderBoxModel);
      offset += relative.dx;
    }
    return offset;
  }

  double getOffsetY() {
    double offset = 0;
    RenderBoxModel renderBoxModel = getRenderBoxModel();
    if (renderBoxModel.attached) {
      Offset relative = getOffset(renderBoxModel);
      offset += relative.dy;
    }
    return offset;
  }

  Offset getOffset(RenderBox renderBox) {
    // need to flush layout to get correct size
    elementManager.getRootRenderObject().owner.flushLayout();

    Element element = _findContainingBlock(this);
    if (element == null) {
      element = elementManager.getRootElement();
    }
    return renderBox.localToGlobal(Offset.zero, ancestor: element.getRenderBoxModel());
  }

  @override
  void addEvent(String eventName) {
    if (eventHandlers.containsKey(eventName)) return; // Only listen once.
    bool isIntersectionObserverEvent = _isIntersectionObserverEvent(eventName);
    bool hasIntersectionObserverEvent = isIntersectionObserverEvent && _hasIntersectionObserverEvent(eventHandlers);
    super.addEventListener(eventName, _eventResponder);

    // bind pointer responder.
    addEventResponder(getRenderBoxModel());

    // Only add listener once for all intersection related event
    if (isIntersectionObserverEvent && !hasIntersectionObserverEvent) {
      RenderBoxModel renderBoxModel = getRenderBoxModel();
      renderBoxModel.addIntersectionChangeListener(handleIntersectionChange);
    }
  }

  void removeEvent(String eventName) {
    if (!eventHandlers.containsKey(eventName)) return; // Only listen once.
    super.removeEventListener(eventName, _eventResponder);

    // Remove pointer responder.
    removeEventResponder(getRenderBoxModel());

    // Remove listener when no intersection related event
    if (_isIntersectionObserverEvent(eventName) && !_hasIntersectionObserverEvent(eventHandlers)) {
      RenderBoxModel renderBoxModel = getRenderBoxModel();
      renderBoxModel.removeIntersectionChangeListener(handleIntersectionChange);
    }
  }

  void _eventResponder(Event event) {
    String json = jsonEncode([targetId, event]);
    emitUIEvent(elementManager.controller.view.contextId, json);
  }

  void click() {
    Event clickEvent = Event('click', EventInit());
    RenderBoxModel renderBoxModel = getRenderBoxModel();

    if (isConnected) {
      final RenderBox box = renderBoxModel;
      // HitTest will test rootView's every child (including
      // child's child), so must flush rootView every times,
      // or child may miss size.
      elementManager.getRootRenderObject().owner.flushLayout();

      // Position the center of element.
      Offset position = box.localToGlobal(box.size.center(Offset.zero), ancestor: elementManager.getRootRenderObject());
      final BoxHitTestResult boxHitTestResult = BoxHitTestResult();
      GestureBinding.instance.hitTest(boxHitTestResult, position);
      bool hitTest = true;
      Element currentElement = this;
      while (hitTest) {
        currentElement.handleClick(clickEvent);
        if (currentElement.parent != null) {
          currentElement = currentElement.parent;
          hitTest = currentElement.getRenderBoxModel().hitTest(boxHitTestResult, position: position);
        } else {
          hitTest = false;
        }
      }
    } else {
      // If element not in tree, click is fired and only response to itself.
      handleClick(clickEvent);
    }
  }

  Future<Uint8List> toBlob({double devicePixelRatio}) {
    if (devicePixelRatio == null) {
      devicePixelRatio = window.devicePixelRatio;
    }

    Completer<Uint8List> completer = new Completer();
    RenderBoxModel renderBoxModel = getRenderBoxModel();

    RenderObject parent = renderBoxModel.parent;
    if (!renderBoxModel.isRepaintBoundary) {
      RenderBoxModel renderReplacedBoxModel;
      if (renderBoxModel is RenderLayoutBox) {
        renderLayoutBox = renderReplacedBoxModel = createRenderLayout(this, prevRenderLayoutBox: renderBoxModel, repaintSelf: true);
      } else {
        renderIntrinsic = renderReplacedBoxModel = _createRenderIntrinsic(this, prevRenderIntrinsic: renderBoxModel, repaintSelf: true);
      }

      if (parent is RenderObjectWithChildMixin<RenderBox>) {
        parent.child = null;
        parent.child = renderReplacedBoxModel;
      } else if (parent is ContainerRenderObjectMixin) {
        ContainerBoxParentData parentData = renderBoxModel.parentData;
        RenderObject previousSibling = parentData.previousSibling;
        parent.remove(renderBoxModel);
        parent.insert(renderReplacedBoxModel, after: previousSibling);
      }
      renderBoxModel = renderReplacedBoxModel;
    }

    renderBoxModel.markNeedsLayout();
    renderBoxModel.markNeedsPaint();

    SchedulerBinding.instance.addPostFrameCallback((_) async {
      Uint8List captured;
      if (renderBoxModel.size == Size.zero) {
        // Return a blob with zero length.
        captured = Uint8List(0);
      } else {
        Image image = await renderBoxModel.toImage(pixelRatio: devicePixelRatio);
        ByteData byteData = await image.toByteData(format: ImageByteFormat.png);
        captured = byteData.buffer.asUint8List();
      }

      completer.complete(captured);
    });

    return completer.future;
  }
}

RenderLayoutBox createRenderLayout(Element element, {RenderLayoutBox prevRenderLayoutBox, bool repaintSelf = false}) {
  CSSStyleDeclaration style = element.style;
  CSSDisplay display = CSSSizing.getDisplay(CSSStyleDeclaration.isNullOrEmptyValue(style[DISPLAY]) ? element.defaultDisplay : style[DISPLAY]);
  if (display == CSSDisplay.flex || display == CSSDisplay.inlineFlex) {
    RenderFlexLayout flexLayout;

    if (prevRenderLayoutBox == null) {
      if (repaintSelf) {
        flexLayout = RenderSelfRepaintFlexLayout(style: style, targetId: element.targetId, elementManager: element.elementManager);
      } else {
        flexLayout = RenderFlexLayout(style: style, targetId: element.targetId, elementManager: element.elementManager);
      }

    } else if (prevRenderLayoutBox is RenderFlowLayout) {
      if (prevRenderLayoutBox is RenderSelfRepaintFlowLayout) {
        if (repaintSelf) {
          // RenderSelfRepaintFlowLayout --> RenderSelfRepaintFlexLayout
          flexLayout = prevRenderLayoutBox.toFlexLayout();
        } else {
          // RenderSelfRepaintFlowLayout --> RenderFlexLayout
          flexLayout = prevRenderLayoutBox.toParentRepaintFlexLayout();
        }
      } else {
        if (repaintSelf) {
          // RenderFlowLayout --> RenderSelfRepaintFlexLayout
          flexLayout = prevRenderLayoutBox.toSelfRepaintFlexLayout();
        } else {
          // RenderFlowLayout --> RenderFlexLayout
          flexLayout = prevRenderLayoutBox.toFlexLayout();
        }
      }
    } else if (prevRenderLayoutBox is RenderFlexLayout) {
      if (prevRenderLayoutBox is RenderSelfRepaintFlexLayout) {
        if (repaintSelf) {
          // RenderSelfRepaintFlexLayout --> RenderSelfRepaintFlexLayout
          flexLayout = prevRenderLayoutBox;
          return flexLayout;
        } else {
          // RenderSelfRepaintFlexLayout --> RenderFlexLayout
          flexLayout = prevRenderLayoutBox.toParentRepaint();
        }
      } else {
        if (repaintSelf) {
          // RenderFlexLayout --> RenderSelfRepaintFlexLayout
          flexLayout = prevRenderLayoutBox.toSelfRepaint();
        } else {
          // RenderFlexLayout --> RenderFlexLayout
          flexLayout = prevRenderLayoutBox;
          return flexLayout;
        }
      }
    }

    CSSFlexboxMixin.decorateRenderFlex(flexLayout, style);
    return flexLayout;
  } else if (display == CSSDisplay.block || display == CSSDisplay.none || display == CSSDisplay.inline || display == CSSDisplay.inlineBlock) {
    RenderFlowLayout flowLayout;

    if (prevRenderLayoutBox == null) {
      if (repaintSelf) {
        flowLayout = RenderSelfRepaintFlowLayout(style: style, targetId: element.targetId, elementManager: element.elementManager);
      } else {
        flowLayout = RenderFlowLayout(style: style, targetId: element.targetId, elementManager: element.elementManager);
      }
    } else if (prevRenderLayoutBox is RenderFlowLayout) {
      if (prevRenderLayoutBox is RenderSelfRepaintFlowLayout) {
        if (repaintSelf) {
          // RenderSelfRepaintFlowLayout --> RenderSelfRepaintFlowLayout
          flowLayout = prevRenderLayoutBox;
          return flowLayout;
        } else {
          // RenderSelfRepaintFlowLayout --> RenderFlowLayout
          flowLayout = prevRenderLayoutBox.toParentRepaint();
        }
      } else {
        if (repaintSelf) {
          // RenderFlowLayout --> RenderSelfRepaintFlowLayout
          flowLayout = prevRenderLayoutBox.toSelfRepaint();
        } else {
          // RenderFlowLayout --> RenderFlowLayout
          flowLayout = prevRenderLayoutBox;
          return flowLayout;
        }
      }
    } else if (prevRenderLayoutBox is RenderFlexLayout) {
      if (prevRenderLayoutBox is RenderSelfRepaintFlexLayout) {
        if (repaintSelf) {
          // RenderSelfRepaintFlexLayout --> RenderSelfRepaintFlowLayout
          flowLayout = prevRenderLayoutBox.toFlowLayout();
        } else {
          // RenderSelfRepaintFlexLayout --> RenderFlowLayout
          flowLayout = prevRenderLayoutBox.toParentRepaintFlowLayout();
        }
      } else {
        if (repaintSelf) {
          // RenderFlexLayout --> RenderSelfRepaintFlowLayout
          flowLayout = prevRenderLayoutBox.toSelfRepaintFlowLayout();
        } else {
          // RenderFlexLayout --> RenderFlowLayout
          flowLayout = prevRenderLayoutBox.toFlowLayout();
        }
      }
    }

    CSSFlowMixin.decorateRenderFlow(flowLayout, style);
    return flowLayout;
  } else {
    throw FlutterError('Not supported display type $display');
  }
}

RenderIntrinsic _createRenderIntrinsic(Element element, {RenderIntrinsic prevRenderIntrinsic, bool repaintSelf = false}) {
  RenderIntrinsic intrinsic;

  if (prevRenderIntrinsic == null) {
    if (repaintSelf) {
      intrinsic = RenderSelfRepaintIntrinsic(element.targetId, element.style, element.elementManager);
    } else {
      intrinsic = RenderIntrinsic(element.targetId, element.style, element.elementManager);
    }
  } else {
    if (prevRenderIntrinsic is RenderSelfRepaintIntrinsic) {
      if (repaintSelf) {
        // RenderSelfRepaintIntrinsic --> RenderSelfRepaintIntrinsic
        intrinsic = prevRenderIntrinsic;
      } else {
        // RenderSelfRepaintIntrinsic --> RenderIntrinsic
        intrinsic = prevRenderIntrinsic.toParentRepaint();
      }
    } else {
      if (repaintSelf) {
        // RenderIntrinsic --> RenderSelfRepaintIntrinsic
        intrinsic = prevRenderIntrinsic.toSelfRepaint();
      } else {
        // RenderIntrinsic --> RenderIntrinsic
        intrinsic = prevRenderIntrinsic;
      }
    }
  }
  return intrinsic;
}

<<<<<<< HEAD
RenderBoxModel createRenderBoxModel(Element element, {RenderBoxModel prevRenderBoxModel, bool repaintSelf = false}) {
  RenderBoxModel renderBoxModel = prevRenderBoxModel ?? element.getRenderBoxModel();

  if (renderBoxModel is RenderIntrinsic) {
    return createRenderIntrinsic(element, prevRenderIntrinsic: prevRenderBoxModel, repaintSelf: repaintSelf);
  } else {
    return createRenderLayout(element, prevRenderLayoutBox: prevRenderBoxModel, repaintSelf: repaintSelf);
  }
}

Element findContainingBlock(Element element) {
=======
Element _findContainingBlock(Element element) {
>>>>>>> 2c5f2df5
  Element _el = element?.parent;
  Element rootEl = element.elementManager.getRootElement();

  while (_el != null) {
    bool isElementNonStatic = _el.style[POSITION] != STATIC && _el.style[POSITION].isNotEmpty;
    bool hasTransform = _el.style[TRANSFORM].isNotEmpty;
    // https://www.w3.org/TR/CSS2/visudet.html#containing-block-details
    if (_el == rootEl || isElementNonStatic || hasTransform) {
      break;
    }
    _el = _el.parent;
  }
  return _el;
}

Element _findScrollContainer(Element element) {
  Element _el = element?.parent;
  Element rootEl = element.elementManager.getRootElement();

  while (_el != null) {
    List<CSSOverflowType> overflow = getOverflowTypes(_el.style);
    CSSOverflowType overflowX = overflow[0];
    CSSOverflowType overflowY = overflow[1];

    if (overflowX != CSSOverflowType.visible || overflowY != CSSOverflowType.visible || _el == rootEl) {
      break;
    }
    _el = _el.parent;
  }
  return _el;
}

List<Element> _findStickyChildren(Element element) {
  assert(element != null);
  List<Element> result = [];

  element.children.forEach((Element child) {
    List<CSSOverflowType> overflow = getOverflowTypes(child.style);
    CSSOverflowType overflowX = overflow[0];
    CSSOverflowType overflowY = overflow[1];

    if (child.isValidSticky) result.add(child);

    // No need to loop scrollable container children
    if (overflowX != CSSOverflowType.visible || overflowY != CSSOverflowType.visible) {
      return;
    }

    List<Element> mergedChildren = _findStickyChildren(child);
    mergedChildren.forEach((Element child) {
      result.add(child);
    });
  });

  return result;
}

bool _isIntersectionObserverEvent(String eventName) {
  return eventName == 'appear' || eventName == 'disappear' || eventName == 'intersectionchange';
}

bool _hasIntersectionObserverEvent(eventHandlers) {
  return eventHandlers.containsKey('appear') ||
      eventHandlers.containsKey('disappear') ||
      eventHandlers.containsKey('intersectionchange');
}

bool _isPositioned(CSSStyleDeclaration style) {
  if (style.contains(POSITION)) {
    String position = style[POSITION];
    return position != EMPTY && position != STATIC;
  } else {
    return false;
  }
}

void _setPositionedChildParentData(RenderLayoutBox parentRenderLayoutBox, Element child) {
  var parentData;
  if (parentRenderLayoutBox is RenderFlowLayout) {
    parentData = RenderLayoutParentData();
  } else {
    parentData = RenderFlexParentData();
  }
  CSSStyleDeclaration style = child.style;

  CSSPositionType positionType = resolvePositionFromStyle(style);
  parentData.position = positionType;

  if (style.contains(TOP)) {
    parentData.top = CSSLength.toDisplayPortValue(style[TOP]);
  }
  if (style.contains(LEFT)) {
    parentData.left = CSSLength.toDisplayPortValue(style[LEFT]);
  }
  if (style.contains(BOTTOM)) {
    parentData.bottom = CSSLength.toDisplayPortValue(style[BOTTOM]);
  }
  if (style.contains(RIGHT)) {
    parentData.right = CSSLength.toDisplayPortValue(style[RIGHT]);
  }
  parentData.width = CSSLength.toDisplayPortValue(style[WIDTH]) ?? 0.0;
  parentData.height = CSSLength.toDisplayPortValue(style[HEIGHT]) ?? 0.0;

  int zIndex = CSSLength.toInt(style[Z_INDEX]) ?? 0;
  parentData.zIndex = zIndex;

  parentData.isPositioned = positionType == CSSPositionType.absolute || positionType == CSSPositionType.fixed;

  RenderBoxModel childRenderBoxModel = child.getRenderBoxModel();
  childRenderBoxModel.parentData = parentData;
}<|MERGE_RESOLUTION|>--- conflicted
+++ resolved
@@ -1347,21 +1347,17 @@
   return intrinsic;
 }
 
-<<<<<<< HEAD
 RenderBoxModel createRenderBoxModel(Element element, {RenderBoxModel prevRenderBoxModel, bool repaintSelf = false}) {
   RenderBoxModel renderBoxModel = prevRenderBoxModel ?? element.getRenderBoxModel();
 
   if (renderBoxModel is RenderIntrinsic) {
-    return createRenderIntrinsic(element, prevRenderIntrinsic: prevRenderBoxModel, repaintSelf: repaintSelf);
+    return _createRenderIntrinsic(element, prevRenderIntrinsic: prevRenderBoxModel, repaintSelf: repaintSelf);
   } else {
     return createRenderLayout(element, prevRenderLayoutBox: prevRenderBoxModel, repaintSelf: repaintSelf);
   }
 }
 
-Element findContainingBlock(Element element) {
-=======
 Element _findContainingBlock(Element element) {
->>>>>>> 2c5f2df5
   Element _el = element?.parent;
   Element rootEl = element.elementManager.getRootElement();
 
