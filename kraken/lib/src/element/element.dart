/*
 * Copyright (C) 2019-present Alibaba Inc. All rights reserved.
 * Author: Kraken Team.
 */

import 'dart:convert';
import 'dart:typed_data';
import 'dart:ui';
import 'dart:async';

import 'package:flutter/foundation.dart';
import 'package:flutter/gestures.dart';
import 'package:flutter/painting.dart';
import 'package:flutter/rendering.dart';
import 'package:kraken/bridge.dart';
import 'package:kraken/element.dart';
import 'package:kraken/rendering.dart';
import 'package:kraken/style.dart';
import 'package:meta/meta.dart';

import 'event_handler.dart';

typedef TestElement = bool Function(Element element);

abstract class Element extends Node
    with
        NodeLifeCycle,
        EventHandlerMixin,
        TextStyleMixin,
        BackgroundImageMixin,
        RenderDecoratedBoxMixin,
        DimensionMixin,
        FlexMixin,
        FlowMixin,
        StyleOverflowMixin,
        ColorMixin,
        TransformStyleMixin,
        TransitionStyleMixin {
  Element({
    @required int nodeId,
    @required this.tagName,
    @required this.defaultDisplay,
    this.properties = const {},
    this.needsReposition = false,
    this.allowChildren = true,
    this.events,
  })  : assert(nodeId != null),
        assert(tagName != null),
        assert(defaultDisplay != null),
        super(NodeType.ELEMENT_NODE, nodeId, tagName) {
    setDefaultProps(properties);
    /// Element style render
    _style = Style(properties[STYLE]);
    _style.set('display', style.get('display') ?? defaultDisplay);

    // Mark element needs to reposition according to position CSS.
    if (_isPositioned(_style)) needsReposition = true;

    if (allowChildren) {
      renderObject =
          renderLayoutElement = createRenderLayoutElement(_style, null);
    }

    // padding
    renderObject = renderPadding = initRenderPadding(renderObject, _style);
    // background image
    if (_style.backgroundAttachment == 'local' &&
        _style.backgroundImage != null) {
      renderObject = initBackgroundImage(renderObject, _style, nodeId);
    }
    // overflow
    if (allowChildren) {
      renderObject = initOverflowBox(renderObject, _style, _scrollListener);
    }
    // constrained box
    renderObject =
        renderConstrainedBox = initRenderConstrainedBox(renderObject, _style);
    // position
    if (_style.position != 'static') {
      renderObject = renderStack = RenderPosition(
        textDirection: TextDirection.ltr,
        fit: StackFit.passthrough,
        overflow: Overflow.visible,
        children: [renderObject],
      );
    }
    // border
    renderObject = initRenderDecoratedBox(renderObject, _style, this);

    // Pointer event listener
    renderObject = RenderPointerListener(
      child: renderObject,
      onPointerDown: this.handlePointDown,
      onPointerMove: this.handlePointMove,
      onPointerUp: this.handlePointUp,
      onPointerCancel: this.handlePointCancel,
      behavior: HitTestBehavior.translucent,
    );

    // Intersection observer
    renderObject = renderIntersectionObserver =
        RenderIntersectionObserver(child: renderObject);
    // opacity
    renderObject = initRenderOpacity(renderObject, _style);

    // transition
    initTransition(style);

<<<<<<< HEAD
    renderObject = renderRepaintBoundary = RenderRepaintBoundary(child: renderObject);
=======
    // transform
    renderObject = initTransform(renderObject, _style);

    // RenderRepaintBoundary to support toBlob.
    renderObject =
        renderRepaintBoundary = RenderRepaintBoundary(child: renderObject);
>>>>>>> d946f673

    // Margin
    renderObject = initRenderMargin(renderObject, _style, this);

<<<<<<< HEAD
    // transform
    renderObject = renderElementBoundary = initTransform(renderObject, style, nodeId);
=======
    // The layout boundary of element.
    renderObject = renderElementBoundary = RenderElementBoundary(
        child: renderObject, style: _style, nodeId: nodeId);
>>>>>>> d946f673

    // Add element event listener
    events?.forEach((String eventName) {
      addEvent(eventName);
    });
  }

  Map<String, dynamic> properties;
  List<String> events;

  // A point reference to treed renderObject.
  RenderObject renderObject;
  RenderConstrainedBox renderConstrainedBox;
  RenderObject stickyPlaceholder;
  RenderRepaintBoundary renderRepaintBoundary;
  RenderStack renderStack;
  ContainerRenderObjectMixin renderLayoutElement;
  RenderPadding renderPadding;
  RenderIntersectionObserver renderIntersectionObserver;
  RenderElementBoundary renderElementBoundary;

  bool allowChildren = true; // Whether element allows children
  bool needsReposition =
  false; // whether element needs reposition when append to tree or changing position property
  bool shouldBlockStretch = true;
  double cropWidth = 0;
  double cropHeight = 0;
  double cropBorderWidth = 0;
  double cropBorderHeight = 0;
  double offsetTop = null; // offset to the top of viewport
  bool stickyFixed = false;

  final String tagName;

  /// The default display type of
  final String defaultDisplay;

  // If element is on the tree, the root parent is body.
  bool get isConnected {
    Element parent = this;
    while (parent.parent != null) {
      parent = parent.parent;
    }
    return parent == ElementManager().getRootElement();
  }

  // Set default properties, override this for individual element
  void setDefaultProps(Map<String, dynamic> props) {}

  Element get parent => this.parentNode;

  Style _style;
  Style get style => _style;
  set style(Style newStyle) {
    newStyle.set('display', newStyle.get('display') ?? defaultDisplay);

    // Update style;
    ///1.update layout properties
    if (renderLayoutElement != null) {
      String oldDisplay = style.get('display');
      String newDisplay = newStyle.get('display');
      bool hasFlexChange = isFlexStyleChanged(newStyle);
      if (newDisplay != oldDisplay || hasFlexChange) {
        ContainerRenderObjectMixin oldRenderElement = renderLayoutElement;
        List<RenderBox> children = [];
        RenderObjectVisitor visitor = (child) {
          children.add(child);
        };
        oldRenderElement
          ..visitChildren(visitor)
          ..removeAll();
        renderPadding.child = null;
        renderLayoutElement = createRenderLayoutElement(newStyle, children);
        renderPadding.child = renderLayoutElement as RenderBox;
        // update style reference
        renderElementBoundary.style = newStyle;
      }

      if (newDisplay == 'flex' || newDisplay == 'inline-flex') {
        // update flex layout properties
        decorateRenderFlex(renderLayoutElement, newStyle);
      } else {
        // update flow layout properties
        decorateRenderFlow(renderLayoutElement, newStyle);
      }

      // update style reference
      if (renderLayoutElement is RenderFlowLayout) {
        (renderLayoutElement as RenderFlowLayout).style = newStyle;
      } else {
        (renderLayoutElement as RenderFlexLayout).style = newStyle;
      }
    }

    // update transiton map
    if (newStyle.contains('transition')) {
      initTransition(newStyle);
    }

    ///2.update overflow
    updateOverFlowBox(newStyle, _scrollListener);

    ///3.update padding
    updateRenderPadding(newStyle, transitionMap);

    ///4.update constrained
    updateConstraints(newStyle, transitionMap);

    ///5.update decorated
    updateRenderDecoratedBox(newStyle, this, transitionMap);

<<<<<<< HEAD
      // position change
      if (positionChanged) {
        needsReposition = true;
        updatePosition(newStyle);
      } else if (newPosition != 'static') {
        int newZIndex = newStyle.zIndex;
        int oldZIndex = _style.zIndex;
        // zIndex change
        if (newZIndex != oldZIndex) {
          needsReposition = true;
          _updateZIndex(newStyle);
        }
=======
    ///6.update margin
    updateRenderMargin(newStyle, this, transitionMap);
>>>>>>> d946f673

    ///7.update position
    String newPosition = newStyle['position'] ?? 'static';
    String oldPosition = _style['position'] ?? 'static';
    bool positionChanged = false;
    if (newPosition != oldPosition) {
      positionChanged = true;
    }

    // position change
    if (positionChanged) {
      needsReposition = true;
      updatePosition(newStyle);
    } else if (newPosition != 'static') {
      int newZIndex = newStyle.zIndex;
      int oldZIndex = _style.zIndex;
      // zIndex change
      if (newZIndex != oldZIndex) {
        _updateZIndex(newStyle);
      }

<<<<<<< HEAD
      ///8.update opacity and visiblity
      updateRenderOpacity(
        style,
        newStyle,
        parentRenderObject: renderRepaintBoundary,
      );
=======
      // offset change
      if (newStyle.top != _style.top ||
          newStyle.bottom != _style.bottom ||
          newStyle.left != _style.left ||
          newStyle.right != _style.right ||
          newStyle.width != _style.width ||
          newStyle.height != _style.height) {
        _updateOffset(newStyle);
      }
    }
>>>>>>> d946f673

    ///8.update opacity and visiblity
    updateRenderOpacity(
      style,
      newStyle,
      parentRenderObject: transform,
    );

    ///9.update transform
    updateTransform(newStyle, transitionMap);

    if (transitionMap != null) {
      for (Transition transition in transitionMap.values) {
        transition?.apply();
      }
    }

    _style = newStyle;
  }

  markShouldUpdateMargin() {
    updateRenderMargin(style, this);
  }

  bool isFlexStyleChanged(Style newStyle) {
    String display = newStyle.get('display');
    List flexStyles = [
      'flexDirection',
      'flexWrap',
      'alignItems',
      'justifyContent',
      'alignContent',
    ];
    bool hasChanged = false;
    if (display == 'flex' || display == 'inline-flex') {
      flexStyles.forEach((key) {
        if (style.get(key) != newStyle.get(key)) {
          hasChanged = true;
        }
      });
    }
    return hasChanged;
  }

  void _scrollListener(double scrollTop) {
<<<<<<< HEAD
    // Only trigger on body element
    if (this != ElementManager().getRootElement()) {
      return;
    }
    _updateStickyPosition(scrollTop);
  }

  // Calculate sticky status according to scrollTop
  void _updateStickyPosition(double scrollTop) {
    Element bodyEl = ElementManager().getRootElement();
    List stickyEls = findStickyChildren(bodyEl);

    for (int i = 0; i < stickyEls.length; i++) {
      Element el = stickyEls[i];
=======
    // Only works with body.
    if (nodeId != -1) return;

    List<Element> stickyElements = findStickyChildren(this);
    stickyElements.forEach((Element el) {
>>>>>>> d946f673
      Style elStyle = el.style;
      bool isFixed;

      if (el.offsetTop == null) {
        double offsetTop = el.getOffsetY();
        // save element original offset to viewport
        el.offsetTop = offsetTop;
      }

      if (elStyle.get('top') != null) {
        double top = baseGetDisplayPortedLength(elStyle.get('top'));
        isFixed = el.offsetTop - scrollTop <= top;
      } else if (elStyle.get('bottom') != null) {
        double bottom = baseGetDisplayPortedLength(elStyle.get('bottom'));
        double viewPortHeight = renderMargin?.size?.height;
        double elViewPortTop = el.offsetTop - scrollTop;
        isFixed = viewPortHeight - elViewPortTop <= bottom;
      }

      if (isFixed) {
        // change to fixed behavior
        if (!el.stickyFixed) {
          el.stickyFixed = true;
          el.updatePosition(elStyle.copyWith({'position': 'fixed'}));
        }
      } else {
        // change to relative behavior
        if (el.stickyFixed) {
          el.stickyFixed = false;
          el.updatePosition(elStyle.copyWith({'position': 'sticky'}));
        }
      }
    });
  }

  void updatePosition(Style newStyle) {
    // remove stack node when change to non positioned
    if (newStyle.position == 'static') {
      RenderObject child = renderStack.firstChild;
      renderStack.remove(child);
      (renderStack.parent as RenderDecoratedBox).child = child;
      renderStack = null;
    } else {
      // add stack node when change to positioned
      if (renderStack == null) {
        RenderObject child = renderDecoratedBox.child;
        renderDecoratedBox.child = null;
        RenderStack renderNewStack = RenderPosition(
          textDirection: TextDirection.ltr,
          fit: StackFit.passthrough,
          overflow: Overflow.visible,
          children: [child],
        );

        renderStack = renderDecoratedBox.child = renderNewStack;
      }
    }

    // move element back to document flow
    if (newStyle.position == 'static' ||
        newStyle.position == 'relative' ||
        (newStyle.position == 'sticky' && !stickyFixed)) {
      // move element back to document flow
<<<<<<< HEAD
      if (style.position == 'absolute' || style.position == 'fixed' || (style.position == 'sticky' && stickyFixed)) {
        Element parentElementWithStack;
        // find positioned element to remove
        if (style.position == 'absolute') {
          parentElementWithStack = findParent(this, (element) => element.renderStack != null);
        } else {
          parentElementWithStack = ElementManager().getRootElement();
        }
        // Element parentElementWithStack = findParent(this, (element) => element.renderStack != null);
=======
      if (style.position == 'absolute' ||
          style.position == 'fixed' ||
          style.position == 'sticky') {
        // remove positioned element from parent element stack
        Element parentElementWithStack =
            findParent(this, (element) => element.renderStack != null);
>>>>>>> d946f673
        parentElementWithStack.renderStack.remove(renderElementBoundary);

        // remove sticky placeholder
        if (style.position == 'sticky') {
          removeStickyPlaceholder();
        }
        // find pre non positioned element
        var preNonPositionedElement = null;
        var currentElement = nodeMap[nodeId];
        var parentElement = currentElement.parentNode;
        int curIdx = parentElement.childNodes.indexOf(currentElement);
        for (int i = curIdx - 1; i > -1; i--) {
          var element = parentElement.childNodes[i];
          var style = element.properties['style'];
          if (style == null ||
              !style.containsKey('position') ||
              (style.containsKey('position') &&
                  style['position'] == 'static')) {
            preNonPositionedElement = element;
            break;
          }
        }
        // find pre non positioned renderObject
        RenderElementBoundary preNonPositionedObject = null;
        if (preNonPositionedElement != null) {
          RenderObjectVisitor visitor = (child) {
            if (child is RenderElementBoundary &&
                preNonPositionedElement.nodeId == child.nodeId) {
              preNonPositionedObject = child;
            }
          };
          parentElement.renderLayoutElement.visitChildren(visitor);
        }
        // insert non positioned renderObject to parent element in the order of original element tree
        parentElement.renderLayoutElement
            .insert(renderElementBoundary, after: preNonPositionedObject);

        needsReposition = false;
      }
    } else {
      // move element out of document flow

      // append element to positioned parent
      _repositionElement(this);
    }

    // loop positioned children to reposition
    List<Element> targets = findPositionedChildren(this);
    if (targets != null) {
      targets.forEach((target) {
        _repositionElement(target);
      });
    }
  }

  void removeStickyPlaceholder() {
    (stickyPlaceholder.parent as ContainerRenderObjectMixin)
        .remove(stickyPlaceholder);
  }

  void insertStickyPlaceholder() {
    Style pStyle = Style({
      'width': renderMargin.size.width.toString() + 'px',
      'height': renderMargin.size.height.toString() + 'px',
    });
    stickyPlaceholder = initRenderConstrainedBox(stickyPlaceholder, pStyle);
    stickyPlaceholder = initRenderDecoratedBox(stickyPlaceholder, pStyle, this);
    (renderObject.parent as ContainerRenderObjectMixin)
        .insert(stickyPlaceholder, after: renderObject);
  }

  // reposition element with position absolute/fixed
  void _repositionElement(Element el) {
    RenderObject renderObject = el.renderObject;
    Style style = el.style;
    int nodeId = el.nodeId;

    // new node not in the tree, wait for append in appenedElement
    if (renderObject.parent == null) {
      return;
    }

    // find positioned element to attach
    Element parentElementWithStack;
    if (style.position == 'absolute') {
      parentElementWithStack =
          findParent(el, (element) => element.renderStack != null);
    } else {
      parentElementWithStack = ElementManager().getRootElement();
    }
    // not found positioned parent element, wait for append in appenedElement
    if (parentElementWithStack == null) return;

    // add placeholder for sticky element before moved
    if (style.position == 'sticky') {
      insertStickyPlaceholder();
    }

    // remove non positioned element from parent element
    // TODO(refactor): remove as cast.
    (renderObject.parent as ContainerRenderObjectMixin).remove(renderObject);
    RenderStack parentStack = parentElementWithStack.renderStack;

    StackParentData stackParentData = getPositionParentDataFromStyle(style);
    renderObject.parentData = stackParentData;

    Element currentElement = nodeMap[nodeId];

    // current element's zIndex
    int currentZIndex = 0;
    if (currentElement.style.contains('zIndex') &&
        currentElement.style['zIndex'] != null) {
      currentZIndex = currentElement.style['zIndex'];
    }
    // add current element back to parent stack by zIndex
    insertByZIndex(parentStack, renderObject, el, currentZIndex);
  }

  void _updateZIndex(Style style) {
<<<<<<< HEAD
    // new node not in the tree, wait for append in appenedElement
    if (renderObject.parent == null) {
      return;
    }
    Element parentElementWithStack = findParent(this, (element) => element.renderStack != null);
=======
    Element parentElementWithStack =
        findParent(this, (element) => element.renderStack != null);
>>>>>>> d946f673
    RenderStack parentStack = parentElementWithStack.renderStack;

    // remove current element from parent stack
    parentStack.remove(renderObject);

    StackParentData stackParentData = getPositionParentDataFromStyle(style);
    renderObject.parentData = stackParentData;

    // current element's zIndex
    int currentZIndex = 0;
    if (style['zIndex'] != null) {
<<<<<<< HEAD
      curZIndex = int.parse(style['zIndex']);
=======
      currentZIndex = style['zIndex'];
>>>>>>> d946f673
    }
    // add current element back to parent stack by zIndex
    insertByZIndex(parentStack, renderObject, this, currentZIndex);
  }

  void _updateOffset(Style style) {
    ZIndexParentData zIndexParentData;
    AbstractNode renderParent = renderObject.parent;
    if (renderParent is RenderPosition &&
        renderObject.parentData is ZIndexParentData) {
      zIndexParentData = renderObject.parentData;
      Transition allTransition,
          topTransition,
          leftTransition,
          rightTransition,
          bottomTransition,
          widthTransition,
          heightTransition;
      double topDiff, leftDiff, rightDiff, bottomDiff, widthDiff, heightDiff;
      double topBase, leftBase, rightBase, bottomBase, widthBase, heightBase;
      ZIndexParentData progressParentData = zIndexParentData;

      if (transitionMap != null) {
        allTransition = transitionMap["all"];
        if (style.top != _style.top) {
          topTransition = transitionMap["top"];
          topDiff = (style.top ?? 0) - (_style.top ?? 0);
          topBase = _style.top ?? 0;
        }
        if (style.left != _style.left) {
          leftTransition = transitionMap["left"];
          leftDiff = (style.left ?? 0) - (_style.left ?? 0);
          leftBase = _style.left ?? 0;
        }
        if (style.right != _style.right) {
          rightTransition = transitionMap["right"];
          rightDiff = (style.right ?? 0) - (_style.left ?? 0);
          rightBase = _style.right ?? 0;
        }
        if (style.bottom != _style.bottom) {
          bottomTransition = transitionMap["bottom"];
          bottomDiff = (style.bottom ?? 0) - (_style.bottom ?? 0);
          bottomBase = _style.bottom ?? 0;
        }
        if (style.width != _style.width) {
          widthTransition = transitionMap["width"];
          widthDiff = (style.width ?? 0) - (_style.width ?? 0);
          widthBase = _style.bottom ?? 0;
        }
        if (style.height != _style.height) {
          heightTransition = transitionMap["height"];
          heightDiff = (style.height ?? 0) - (_style.height ?? 0);
          heightBase = _style.height ?? 0;
        }
      }
      if (allTransition != null ||
          topTransition != null ||
          leftTransition != null ||
          rightTransition != null ||
          bottomTransition != null ||
          widthTransition != null ||
          heightTransition != null) {
        bool hasTop = false,
            hasLeft = false,
            hasRight = false,
            hasBottom = false,
            hasWidth = false,
            hasHeight = false;
        if (topDiff != null) {
          if (topTransition == null) {
            hasTop = true;
          } else {
            topTransition.addProgressListener((percent) {
              progressParentData.top = topBase + topDiff * percent;
              renderObject.parentData = progressParentData;
              renderParent.markNeedsLayout();
            });
          }
        }
        if (leftDiff != null) {
          if (leftTransition == null) {
            hasLeft = true;
          } else {
            leftTransition.addProgressListener((percent) {
              progressParentData.left = leftBase + leftDiff * percent;
              renderObject.parentData = progressParentData;
              renderParent.markNeedsLayout();
            });
          }
        }
        if (rightDiff != null) {
          if (rightTransition == null) {
            hasRight = true;
          } else {
            rightTransition.addProgressListener((percent) {
              progressParentData.right = rightBase + rightDiff * percent;
              renderObject.parentData = progressParentData;
              renderParent.markNeedsLayout();
            });
          }
        }
        if (bottomDiff != null) {
          if (bottomTransition == null) {
            hasBottom = true;
          } else {
            bottomTransition.addProgressListener((percent) {
              progressParentData.bottom = bottomBase + bottomDiff * percent;
              renderObject.parentData = progressParentData;
              renderParent.markNeedsLayout();
            });
          }
        }
        if (widthDiff != null) {
          if (widthTransition == null) {
            hasWidth = true;
          } else {
            widthTransition.addProgressListener((percent) {
              progressParentData.width = widthBase + widthDiff * percent;
              renderObject.parentData = progressParentData;
              renderParent.markNeedsLayout();
            });
          }
        }
        if (heightDiff != null) {
          if (heightTransition == null) {
            hasHeight = true;
          } else {
            heightTransition.addProgressListener((percent) {
              progressParentData.height = heightBase + heightDiff * percent;
              renderObject.parentData = progressParentData;
              renderParent.markNeedsLayout();
            });
          }
        }
        if (allTransition != null &&
            (hasTop ||
                hasBottom ||
                hasLeft ||
                hasRight ||
                hasWidth ||
                hasHeight)) {
          allTransition.addProgressListener((percent) {
            if (hasTop) {
              progressParentData.top = topBase + topDiff * percent;
            }
            if (hasLeft) {
              progressParentData.left = leftBase + leftDiff * percent;
            }
            if (hasRight) {
              progressParentData.right = rightBase + rightDiff * percent;
            }
            if (hasBottom) {
              progressParentData.bottom = bottomBase + bottomDiff * percent;
            }
            if (hasWidth) {
              progressParentData.width = widthBase + widthDiff * percent;
            }
            if (hasHeight) {
              progressParentData.height = heightBase + heightDiff * percent;
            }
            renderObject.parentData = progressParentData;
            renderParent.markNeedsLayout();
          });
        }
      } else {
        zIndexParentData.zIndex = style.zIndex;
        zIndexParentData.top = style.top;
        zIndexParentData.left = style.left;
        zIndexParentData.right = style.right;
        zIndexParentData.bottom = style.bottom;
        zIndexParentData.width = style.width;
        zIndexParentData.height = style.height;
        renderObject.parentData = zIndexParentData;
        renderParent.markNeedsLayout();
      }
    }
  }

  Element getElementById(Element parentElement, int nodeId) {
    Element result = null;
    List childNodes = parentElement.childNodes;

    for (int i = 0; i < childNodes.length; i++) {
      Element element = childNodes[i];
      if (element.nodeId == nodeId) {
        result = element;
        break;
      }
    }
    return result;
  }

  List<Element> get children {
    List<Element> _children = [];
    for (var child in this.childNodes) {
      if (child is Element) _children.add(child);
    }
    return _children;
  }

  void addChild(RenderObject child) {
    if (renderLayoutElement != null) {
      renderLayoutElement.add(child);
    } else {
      renderPadding.child = child;
    }
  }

  ContainerRenderObjectMixin createRenderLayoutElement(
      Style newStyle, List<RenderBox> children) {
    String display = newStyle.get('display');
    String flexWrap = newStyle.get('flexWrap');
    bool isFlexWrap =
        (display == 'flex' || display == 'inline-flex') && flexWrap == 'wrap';
    if ((display == 'flex' || display == 'inline-flex') && flexWrap != 'wrap') {
      ContainerRenderObjectMixin flexLayout = RenderFlexLayout(
        textDirection: TextDirection.ltr,
        crossAxisAlignment: CrossAxisAlignment.start,
        mainAxisSize: MainAxisSize.min,
        children: children,
        style: newStyle,
        nodeId: nodeId,
      );
      decorateRenderFlex(flexLayout, newStyle);
      return flexLayout;
    } else if (display == 'none' ||
        display == 'inline' ||
        display == 'inline-block' ||
        display == 'block' ||
        isFlexWrap) {
      MainAxisAlignment runAlignment = MainAxisAlignment.start;
      switch (newStyle['alignContent']) {
        case 'end':
          runAlignment = MainAxisAlignment.end;
          break;
        case 'center':
          runAlignment = MainAxisAlignment.center;
          break;
        case 'space-around':
          runAlignment = MainAxisAlignment.spaceAround;
          break;
        case 'space-between':
          runAlignment = MainAxisAlignment.spaceBetween;
          break;
        case 'space-evenly':
          runAlignment = MainAxisAlignment.spaceEvenly;
          break;
      }
      ContainerRenderObjectMixin flowLayout = RenderFlowLayout(
        runAlignment: runAlignment,
        children: children,
        style: newStyle,
        nodeId: nodeId,
      );

      if (isFlexWrap) {
        decorateRenderFlex(flowLayout, newStyle);
      } else {
        decorateRenderFlow(flowLayout, newStyle);
      }
      return flowLayout;
    } else {
      throw FlutterError('Not supported display type $display: $this');
    }
  }

  @override
  @mustCallSuper
  Node appendChild(Node child) {
    super.appendChild(child);

    VoidCallback doAppendChild = () {
      // Only append node types which is visible in RenderObject tree
      if (child is NodeLifeCycle) {
        appendElement(child);
        child.fireAfterConnected();
      }
    };

    if (isConnected) {
      doAppendChild();
    } else {
      queueAfterConnected(doAppendChild);
    }

    return child;
  }

  @override
  @mustCallSuper
  Node removeChild(Node child) {
    // Not remove node type which is not present in RenderObject tree such as Comment
    // Only append node types which is visible in RenderObject tree
    if (child is NodeLifeCycle) {
      removeElement(child);
    }

    super.removeChild(child);
    return child;
  }

  @override
  @mustCallSuper
  Node insertBefore(Node child, Node referenceNode) {
    int referenceIndex = childNodes.indexOf(referenceNode);

    // Node.insertBefore will change element tree structure,
    // so get the referenceIndex before calling it.
    Node node = super.insertBefore(child, referenceNode);

    VoidCallback doInsertBefore = () {
      if (referenceIndex != -1) {
        Node after;
        RenderObject afterRenderObject;
        if (referenceIndex == 0) {
          after = null;
        } else {
          do {
            after = childNodes[--referenceIndex];
          } while (after is! Element && referenceIndex > 0);
          if (after is Element) {
            afterRenderObject = after?.renderObject;
          }
        }
        appendElement(child, afterRenderObject: afterRenderObject, isAppend: false);
        if (child is NodeLifeCycle) child.fireAfterConnected();
      }
    };

    if (isConnected) {
      doInsertBefore();
    } else {
      queueAfterConnected(doInsertBefore);
    }
    return node;
  }

  // Loop element's children to find elements need to reposition
  List<Element> findPositionedChildren(Element element,
      {bool needsReposition = false}) {
    assert(element != null);
    List<Element> result = [];

    element.children.forEach((Element child) {
      if (_isPositioned(child.style)) {
        if (needsReposition) {
          if (child.needsReposition) result.add(child);
        } else {
          result.add(child);
        }
      }

      List<Element> mergeChildren =
          findPositionedChildren(child, needsReposition: needsReposition);
      if (mergeChildren != null) {
        mergeChildren.forEach((Element child) {
          result.add(child);
        });
      }
    });

    return result;
  }

  void removeElement(Node child) {
    List<RenderObject> children = [];
    RenderObjectVisitor visitor = (child) {
      children.add(child);
    };
    renderLayoutElement..visitChildren(visitor);

    if (children.isNotEmpty) {
      int childIdx;
      children.forEach((childNode) {
        int childId;
        if (childNode is RenderTextBox) {
          childId = childNode.nodeId;
        } else if (childNode is RenderElementBoundary) {
          childId = childNode.nodeId;
        }
        if (childId == child.nodeId) {
          childIdx = children.indexOf(childNode);
        }
      });
      renderLayoutElement.remove(children[childIdx]);
    }
  }

  void appendElement(Node child,
      {RenderObject afterRenderObject, bool isAppend = true}) {
    if (child is Element) {
      RenderObject childRenderObject = child.renderObject;
      Style childStyle = child.style;
      String childPosition = childStyle['position'] ?? 'static';
      String display = style.get('display');
      bool isFlex = display == 'flex' || display == 'inline-flex';

      // Set audio element size to zero
      // TODO(refactor): Should not exists here.
      if (child is AudioElement) {
        RenderConstrainedBox renderConstrainedBox = child.renderConstrainedBox;
        renderConstrainedBox.additionalConstraints = BoxConstraints();
      }

      if (isFlex) {
        // Add FlexItem wrap for flex child node.
        if (child.renderLayoutElement != null) {
          child.renderPadding.child = null;
          child.renderPadding.child =
              RenderFlexItem(child: child.renderLayoutElement as RenderBox);
<<<<<<< HEAD
=======
        }
      } else {
        Style childStyle = child.style;
        String childDisplay = childStyle.get('display') ?? child.defaultDisplay;

        // Remove inline element dimension in flow layout
        if (childDisplay == 'inline') {
          RenderConstrainedBox renderConstrainedBox =
              child.renderConstrainedBox;
          renderConstrainedBox.additionalConstraints = BoxConstraints();
>>>>>>> d946f673
        }
      }

      RenderBox getStackedRenderBox(Element element) {
        ZIndexParentData stackParentData =
            getPositionParentDataFromStyle(element.style);
        RenderBox stackedRenderBox = element.renderLayoutElement as RenderBox;

        if (!isFlex) {
          stackParentData.hookRenderObject =
              RenderPadding(padding: EdgeInsets.zero);
        }
        stackedRenderBox.parentData = stackParentData;
        return stackedRenderBox;
      }

      if (childPosition == 'absolute') {
        Element parentStackedElement =
            findParent(child, (element) => element.renderStack != null);
        if (parentStackedElement != null) {
          RenderObject renderBoxToBeStacked = getStackedRenderBox(child);
          insertByZIndex(parentStackedElement.renderStack, renderBoxToBeStacked,
              child, childStyle.zIndex);
          return;
        }
      } else if (childPosition == 'fixed') {
        final RenderPosition rootRenderStack =
            ElementManager().getRootElement().renderStack;
        if (rootRenderStack != null) {
          RenderBox stackedRenderBox = getStackedRenderBox(child);
          insertByZIndex(
              rootRenderStack, stackedRenderBox, child, childStyle.zIndex);
          return;
        }

        if (isFlex) return;
      }

      if (isAppend) {
        addChild(childRenderObject);
      } else {
        renderLayoutElement.insert(childRenderObject, after: afterRenderObject);
      }

<<<<<<< HEAD
=======
      // append positioned children not appended to renderStack yet to element's renderStack
      if (renderStack != null) {
        List<Element> targets =
            findPositionedChildren(child, needsReposition: true);
        targets.forEach((Element target) {
          RenderBox stackedRenderBox = getStackedRenderBox(target);

          ///insert by z-index
          insertByZIndex(
              renderStack, stackedRenderBox, target, target.style.zIndex);
        });
      }

>>>>>>> d946f673
      ParentData childParentData = childRenderObject.parentData;
      if (isFlex) {
        assert(childParentData is KrakenFlexParentData);
        final KrakenFlexParentData parentData = childParentData;
        KrakenFlexParentData flexParentData =
            FlexItem.getParentData(childStyle);
        parentData.flexGrow = flexParentData.flexGrow;
        parentData.flexShrink = flexParentData.flexShrink;
        parentData.flexBasis = flexParentData.flexBasis;
        parentData.fit = flexParentData.fit;
        String alignItems = style[FlexItem.ALIGN_ITEMS];
        if (alignItems != null && style[FlexItem.ALIGN_ITEMS] != 'stretch') {
          flexParentData.fit = FlexFit.tight;
        }

        child.markShouldUpdateMargin(); // Update margin for flex child.
        renderObject.markNeedsLayout();
      }
<<<<<<< HEAD

      // @TODO move to connected callback instead use of timer
      Timer(Duration(milliseconds: 0), () {
        // Trigger sticky update logic after node is connected
        if (childStyle.get('position') == 'sticky') {
          _updateStickyPosition(0);
        }
      });

    } else if (child is TextNode) {
      RenderTextNode newTextNode = RenderTextNode(
        nodeId: child.nodeId,
        text: child.data,
        style: style,
      );
      addChild(newTextNode);
=======
>>>>>>> d946f673
    }
  }

  void insertByZIndex(RenderStack renderStack, RenderObject renderObject,
      Element el, int zIndex) {
    el.needsReposition = false;
    RenderBox child = renderStack.lastChild;
    while (child != null) {
      ParentData parentData = child.parentData;
      if (parentData is ZIndexParentData) {
        if (parentData.zIndex <= zIndex) {
          renderStack.insert(renderObject, after: child);
        } else {
          final ContainerParentDataMixin childParentData = child.parentData;
          renderStack.insert(renderObject,
              after: childParentData.previousSibling);
        }
        return;
      } else if (zIndex >= 0) {
        renderStack.insert(renderObject, after: child);
        return;
      }
      final ContainerParentDataMixin childParentData = child.parentData;
      child = childParentData.previousSibling;
    }
    renderStack.insert(renderObject, after: null);
  }

  static ZIndexParentData getPositionParentDataFromStyle(Style style) {
    ZIndexParentData parentData = ZIndexParentData();

    if (style.contains('top')) {
      parentData..top = Length.toDisplayPortValue(style['top']);
    }
    if (style.contains('left')) {
      parentData..left = Length.toDisplayPortValue(style['left']);
    }
    if (style.contains('bottom')) {
      parentData..bottom = Length.toDisplayPortValue(style['bottom']);
    }
    if (style.contains('right')) {
      parentData..right = Length.toDisplayPortValue(style['right']);
    }
    parentData.width = Length.toDisplayPortValue(style['width']);
    parentData.height = Length.toDisplayPortValue(style['height']);
    parentData.zIndex = style.zIndex;
    return parentData;
  }

  // Update textNode style when container style changed
  void updateTextNodeStyle() {
    childNodes.forEach((node) {
      if (node is TextNode) node.updateTextStyle();
    });
  }

  void setStyle(String key, value) {
    Style newStyle = _style.copyWith({ key: value });
    properties['style'] = newStyle.getOriginalStyleMap();
    style = newStyle;
    updateTextNodeStyle();
  }

  @mustCallSuper
  void setProperty(String key, value) {
    properties[key] = value;

    if (key == STYLE) {
      style = _style.copyWith(value);
      updateTextNodeStyle();
    }
  }

  @mustCallSuper
  void removeProperty(String key) {
    properties.remove(key);
  }

  method(String name, List args) {
    switch (name) {
      case 'offsetTop':
        return getOffsetY();
      case 'offsetLeft':
        return getOffsetX();
      case 'offsetWidth':
        return renderMargin.hasSize ? renderMargin.size.width : 0;
      case 'offsetHeight':
        return renderMargin.hasSize ? renderMargin.size.height : 0;
      case 'clientWidth':
        return renderPadding.hasSize ? renderPadding.size.width : 0;
      case 'clientHeight':
        return renderPadding.hasSize ? renderPadding.size.height : 0;
      case 'clientLeft':
        return renderPadding.hasSize
            ? renderPadding
                .localToGlobal(Offset.zero, ancestor: renderMargin)
                .dx
            : 0;
      case 'clientTop':
        return renderPadding.hasSize
            ? renderPadding
                .localToGlobal(Offset.zero, ancestor: renderMargin)
                .dy
            : 0;
      case 'scrollTop':
        return getScrollTop();
      case 'scrollLeft':
        return getScrollLeft();
      case 'scrollHeight':
        return getScrollHeight();
      case 'scrollWidth':
        return getScrollWidth();
      case 'getBoundingClientRect':
        return getBoundingClientRect();
      case 'click':
        return click();
      default:
        debugPrint('Unknown method call. name: $name, args: ${args}');
    }
  }

  Map<String, double> getBoundingClientRect() {
    Map<String, double> rect = {};
    if (renderBorderMargin.hasSize) {
      Offset offset = getOffset(renderBorderMargin);
      Size size = renderBorderMargin.size;
      rect['x'] = offset.dx;
      rect['y'] = offset.dy;
      rect['width'] = size.width;
      rect['height'] = size.height;
      rect['top'] = offset.dy;
      rect['left'] = offset.dx;
      rect['right'] = offset.dx + size.width;
      rect['bottom'] = offset.dy + size.height;
    }
    return rect;
  }

  double getOffsetX() {
    double offset = 0;
    if (renderObject is RenderBox && renderObject.attached) {
      Offset relative = getOffset(renderObject as RenderBox);
      offset += relative.dx;
    }
    return offset;
  }

  double getOffsetY() {
    double offset = 0;
    if (renderObject is RenderBox && renderObject.attached) {
      Offset relative = getOffset(renderObject as RenderBox);
      offset += relative.dy;
    }
    return offset;
  }

  Offset getOffset(RenderBox renderBox) {
    Element element =
        findParent(this, (element) => element.renderStack != null);
    if (element == null) {
      element = ElementManager().getRootElement();
    }
    return renderBox.localToGlobal(Offset.zero, ancestor: element.renderObject);
  }

  void addEvent(String eventName) {
    if (this.eventHandlers.containsKey(eventName)) return; // Only listen once.
    super.addEventListener(eventName, this._eventResponder);

    if (_isIntersectionObserverEvent(eventName)) {
      renderIntersectionObserver.onIntersectionChange =
          handleIntersectionChange;
    }
  }

  void removeEvent(String eventName) {
    if (!this.eventHandlers.containsKey(eventName)) return; // Only listen once.
    super.removeEventListener(eventName, this._eventResponder);

    if (_isIntersectionObserverEvent(eventName)) {
      if (!_hasIntersectionObserverEvent(this.eventHandlers)) {
        renderIntersectionObserver.onIntersectionChange = null;
      }
    }
  }

  void _eventResponder(Event event) {
    String json = jsonEncode([nodeId, event]);
    emitUIEvent(json);
  }

  void click() {
    final RenderBox box = renderObject as RenderBox;
    // Click at the center of the element
    Offset position = box.localToGlobal(box.size.center(Offset.zero));
    PointerEvent downEvent = PointerDownEvent(position: position);

    final HitTestResult hitTestResult = HitTestResult();
    GestureBinding.instance.hitTest(hitTestResult, position);
    GestureBinding.instance.dispatchEvent(downEvent, hitTestResult);

    PointerEvent upEvent = PointerUpEvent(position: position);
    GestureBinding.instance.dispatchEvent(upEvent, hitTestResult);
  }

  Future<Uint8List> toBlob({double devicePixelRatio}) {
    if (devicePixelRatio == null) {
      devicePixelRatio = window.devicePixelRatio;
    }

    Completer<Uint8List> completer = new Completer();

    // need to make sure all renderObject had repainted.
    renderObject.markNeedsPaint();
    RendererBinding.instance.addPostFrameCallback((_) async {
      Image image =
          await renderRepaintBoundary.toImage(pixelRatio: devicePixelRatio);
      ByteData byteData = await image.toByteData(format: ImageByteFormat.png);
      completer.complete(byteData.buffer.asUint8List());
    });

    return completer.future;
  }
}

Element findParent(Element element, TestElement testElement) {
  Element _el = element?.parent;
  while (_el != null && !testElement(_el)) {
    _el = _el.parent;
  }
  return _el;
}

List<Element> findStickyChildren(Element element) {
  assert(element != null);
  List<Element> result = [];

  element.children.forEach((Element child) {
    if (_isSticky(child.style)) result.add(child);

    List<Element> mergedChildren = findStickyChildren(child);
    mergedChildren.forEach((Element child) {
      result.add(child);
    });
  });

  return result;
}

bool _isIntersectionObserverEvent(String eventName) {
  return eventName == 'appear' ||
      eventName == 'disappear' ||
      eventName == 'intersectionchange';
}

bool _hasIntersectionObserverEvent(eventHandlers) {
  return eventHandlers.containsKey('appear') ||
      eventHandlers.containsKey('disappear') ||
      eventHandlers.containsKey('intersectionchange');
}

bool _isPositioned(Style style) {
  return style.contains('position') && style.position == 'absolute' ||
      style.position == 'fixed';
}

bool _isSticky(Style style) {
  return style.position == 'sticky' && style.top != null ||
      style.bottom != null;
}<|MERGE_RESOLUTION|>--- conflicted
+++ resolved
@@ -106,28 +106,15 @@
     // transition
     initTransition(style);
 
-<<<<<<< HEAD
-    renderObject = renderRepaintBoundary = RenderRepaintBoundary(child: renderObject);
-=======
-    // transform
-    renderObject = initTransform(renderObject, _style);
-
     // RenderRepaintBoundary to support toBlob.
     renderObject =
         renderRepaintBoundary = RenderRepaintBoundary(child: renderObject);
->>>>>>> d946f673
 
     // Margin
     renderObject = initRenderMargin(renderObject, _style, this);
 
-<<<<<<< HEAD
-    // transform
+    // The layout boundary of element.
     renderObject = renderElementBoundary = initTransform(renderObject, style, nodeId);
-=======
-    // The layout boundary of element.
-    renderObject = renderElementBoundary = RenderElementBoundary(
-        child: renderObject, style: _style, nodeId: nodeId);
->>>>>>> d946f673
 
     // Add element event listener
     events?.forEach((String eventName) {
@@ -239,24 +226,6 @@
     ///5.update decorated
     updateRenderDecoratedBox(newStyle, this, transitionMap);
 
-<<<<<<< HEAD
-      // position change
-      if (positionChanged) {
-        needsReposition = true;
-        updatePosition(newStyle);
-      } else if (newPosition != 'static') {
-        int newZIndex = newStyle.zIndex;
-        int oldZIndex = _style.zIndex;
-        // zIndex change
-        if (newZIndex != oldZIndex) {
-          needsReposition = true;
-          _updateZIndex(newStyle);
-        }
-=======
-    ///6.update margin
-    updateRenderMargin(newStyle, this, transitionMap);
->>>>>>> d946f673
-
     ///7.update position
     String newPosition = newStyle['position'] ?? 'static';
     String oldPosition = _style['position'] ?? 'static';
@@ -274,17 +243,10 @@
       int oldZIndex = _style.zIndex;
       // zIndex change
       if (newZIndex != oldZIndex) {
+        needsReposition = true;
         _updateZIndex(newStyle);
       }
 
-<<<<<<< HEAD
-      ///8.update opacity and visiblity
-      updateRenderOpacity(
-        style,
-        newStyle,
-        parentRenderObject: renderRepaintBoundary,
-      );
-=======
       // offset change
       if (newStyle.top != _style.top ||
           newStyle.bottom != _style.bottom ||
@@ -295,13 +257,12 @@
         _updateOffset(newStyle);
       }
     }
->>>>>>> d946f673
 
     ///8.update opacity and visiblity
     updateRenderOpacity(
       style,
       newStyle,
-      parentRenderObject: transform,
+      parentRenderObject: renderRepaintBoundary,
     );
 
     ///9.update transform
@@ -341,7 +302,6 @@
   }
 
   void _scrollListener(double scrollTop) {
-<<<<<<< HEAD
     // Only trigger on body element
     if (this != ElementManager().getRootElement()) {
       return;
@@ -352,17 +312,8 @@
   // Calculate sticky status according to scrollTop
   void _updateStickyPosition(double scrollTop) {
     Element bodyEl = ElementManager().getRootElement();
-    List stickyEls = findStickyChildren(bodyEl);
-
-    for (int i = 0; i < stickyEls.length; i++) {
-      Element el = stickyEls[i];
-=======
-    // Only works with body.
-    if (nodeId != -1) return;
-
     List<Element> stickyElements = findStickyChildren(this);
     stickyElements.forEach((Element el) {
->>>>>>> d946f673
       Style elStyle = el.style;
       bool isFixed;
 
@@ -426,8 +377,9 @@
         newStyle.position == 'relative' ||
         (newStyle.position == 'sticky' && !stickyFixed)) {
       // move element back to document flow
-<<<<<<< HEAD
-      if (style.position == 'absolute' || style.position == 'fixed' || (style.position == 'sticky' && stickyFixed)) {
+      if (style.position == 'absolute' ||
+          style.position == 'fixed' ||
+          (style.position == 'sticky' && stickyFixed)) {
         Element parentElementWithStack;
         // find positioned element to remove
         if (style.position == 'absolute') {
@@ -435,15 +387,6 @@
         } else {
           parentElementWithStack = ElementManager().getRootElement();
         }
-        // Element parentElementWithStack = findParent(this, (element) => element.renderStack != null);
-=======
-      if (style.position == 'absolute' ||
-          style.position == 'fixed' ||
-          style.position == 'sticky') {
-        // remove positioned element from parent element stack
-        Element parentElementWithStack =
-            findParent(this, (element) => element.renderStack != null);
->>>>>>> d946f673
         parentElementWithStack.renderStack.remove(renderElementBoundary);
 
         // remove sticky placeholder
@@ -563,16 +506,12 @@
   }
 
   void _updateZIndex(Style style) {
-<<<<<<< HEAD
     // new node not in the tree, wait for append in appenedElement
     if (renderObject.parent == null) {
       return;
     }
-    Element parentElementWithStack = findParent(this, (element) => element.renderStack != null);
-=======
     Element parentElementWithStack =
         findParent(this, (element) => element.renderStack != null);
->>>>>>> d946f673
     RenderStack parentStack = parentElementWithStack.renderStack;
 
     // remove current element from parent stack
@@ -584,11 +523,7 @@
     // current element's zIndex
     int currentZIndex = 0;
     if (style['zIndex'] != null) {
-<<<<<<< HEAD
-      curZIndex = int.parse(style['zIndex']);
-=======
-      currentZIndex = style['zIndex'];
->>>>>>> d946f673
+      currentZIndex = int.parse(style['zIndex']);
     }
     // add current element back to parent stack by zIndex
     insertByZIndex(parentStack, renderObject, this, currentZIndex);
@@ -999,19 +934,6 @@
           child.renderPadding.child = null;
           child.renderPadding.child =
               RenderFlexItem(child: child.renderLayoutElement as RenderBox);
-<<<<<<< HEAD
-=======
-        }
-      } else {
-        Style childStyle = child.style;
-        String childDisplay = childStyle.get('display') ?? child.defaultDisplay;
-
-        // Remove inline element dimension in flow layout
-        if (childDisplay == 'inline') {
-          RenderConstrainedBox renderConstrainedBox =
-              child.renderConstrainedBox;
-          renderConstrainedBox.additionalConstraints = BoxConstraints();
->>>>>>> d946f673
         }
       }
 
@@ -1056,22 +978,6 @@
         renderLayoutElement.insert(childRenderObject, after: afterRenderObject);
       }
 
-<<<<<<< HEAD
-=======
-      // append positioned children not appended to renderStack yet to element's renderStack
-      if (renderStack != null) {
-        List<Element> targets =
-            findPositionedChildren(child, needsReposition: true);
-        targets.forEach((Element target) {
-          RenderBox stackedRenderBox = getStackedRenderBox(target);
-
-          ///insert by z-index
-          insertByZIndex(
-              renderStack, stackedRenderBox, target, target.style.zIndex);
-        });
-      }
-
->>>>>>> d946f673
       ParentData childParentData = childRenderObject.parentData;
       if (isFlex) {
         assert(childParentData is KrakenFlexParentData);
@@ -1090,7 +996,6 @@
         child.markShouldUpdateMargin(); // Update margin for flex child.
         renderObject.markNeedsLayout();
       }
-<<<<<<< HEAD
 
       // @TODO move to connected callback instead use of timer
       Timer(Duration(milliseconds: 0), () {
@@ -1099,16 +1004,6 @@
           _updateStickyPosition(0);
         }
       });
-
-    } else if (child is TextNode) {
-      RenderTextNode newTextNode = RenderTextNode(
-        nodeId: child.nodeId,
-        text: child.data,
-        style: style,
-      );
-      addChild(newTextNode);
-=======
->>>>>>> d946f673
     }
   }
 
