--- conflicted
+++ resolved
@@ -21,35 +21,6 @@
 
 typedef Statement = bool Function(Element element);
 
-<<<<<<< HEAD
-Element createW3CElement(PayloadNode node) {
-  switch (node.type) {
-    case DIV:
-      return DivElement(node.id, node.props, node.events);
-    case SPAN:
-      return SpanElement(node.id, node.props, node.events);
-    case IMAGE:
-      return ImgElement(node.id, node.props, node.events);
-    case PARAGRAPH:
-      return ParagraphElement(node.id, node.props, node.events);
-    case INPUT:
-      return InputElement(node.id, node.props, node.events);
-    case CANVAS:
-      return CanvasElement(node.id, node.props, node.events);
-    case VIDEO:
-      {
-        VideoElement.setDefaultPropsStyle(node.props);
-        return VideoElement(node.id, node.props, node.events);
-      }
-    case AUDIO:
-      return AudioElement(node.id, node.props, node.events);
-    default:
-      throw FlutterError('ERROR: unexpected element type, ' + node.type);
-  }
-}
-
-=======
->>>>>>> 98950457
 abstract class Element extends Node
     with
         EventHandlerMixin,
