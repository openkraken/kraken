/*
 * Copyright (C) 2019-present Alibaba Inc. All rights reserved.
 * Author: Kraken Team.
 */

import 'dart:convert';
import 'dart:typed_data';
import 'dart:ui';
import 'dart:async';

import 'package:flutter/foundation.dart';
import 'package:flutter/gestures.dart';
import 'package:flutter/painting.dart';
import 'package:flutter/rendering.dart';
import 'package:flutter/scheduler.dart';
import 'package:kraken/bridge.dart';
import 'package:kraken/element.dart';
import 'package:kraken/module.dart';
import 'package:kraken/rendering.dart';
import 'package:kraken/css.dart';
import 'package:meta/meta.dart';

import '../css/flow.dart';
import 'event_handler.dart';
import 'bounding_client_rect.dart';

const String STYLE = 'style';

/// Defined by W3C Standard,
/// Most elements's default width is 300 in pixel,
/// height is 150 in pixel.
const String ELEMENT_DEFAULT_WIDTH = '300px';
const String ELEMENT_DEFAULT_HEIGHT = '150px';

typedef TestElement = bool Function(Element element);

enum StickyPositionType {
  relative,
  fixed,
}

enum BoxSizeType {
  // Element which have intrinsic before layout. Such as <img /> and <video />
  intrinsic,

  // Element which have width or min-width properties defined.
  specified,

  // Element which neither have intrinsic or predefined size.
  automatic,
}

mixin ElementBase {
  RenderLayoutBox renderLayoutBox;
  RenderIntrinsic renderIntrinsic;

  RenderBoxModel get renderBoxModel {
    if (renderIntrinsic != null) {
      return renderIntrinsic;
    } else {
      return renderLayoutBox;
    }
  }
  set renderBoxModel(RenderBoxModel value) {
    if (value is RenderIntrinsic) {
      renderIntrinsic = value;
    } else {
      renderLayoutBox = value;
    }
  }
}

class Element extends Node
    with
        ElementBase,
        NodeLifeCycle,
        EventHandlerMixin,
        CSSTextMixin,
        CSSDecoratedBoxMixin,
        CSSSizingMixin,
        CSSFlexboxMixin,
        CSSFlowMixin,
        CSSOverflowMixin,
        CSSOpacityMixin,
        CSSTransformMixin,
        CSSVisibilityMixin,
        CSSOffsetMixin,
        CSSContentVisibilityMixin,
        CSSTransitionMixin {
  Map<String, dynamic> properties;
  List<String> events;

  /// whether element needs reposition when append to tree or
  /// changing position property.
  bool needsReposition = false;

  /// Should create repaintBoundary for this element to repaint separately from parent.
  bool repaintSelf;

  bool shouldBlockStretch = true;

  // Position of sticky element changes between relative and fixed of scroll container
  StickyPositionType stickyStatus = StickyPositionType.relative;
  // Original offset to scroll container of sticky element
  Offset originalScrollContainerOffset;
  // Original offset of sticky element
  Offset originalOffset;

  final String tagName;

  final Map<String, dynamic> defaultStyle;

  /// The default display type of
  String defaultDisplay;

  // After `this` created, useful to set default properties, override this for individual element.
  void afterConstruct() {}

  // Style declaration from user.
  CSSStyleDeclaration style;

  RenderDecoratedBox stickyPlaceholder;
  // Placeholder renderObject of positioned element(absolute/fixed)
  // used to get original coordinate before move away from document flow
  RenderObject renderPositionedPlaceholder;

  bool get isValidSticky {
    return style[POSITION] == STICKY && (style.contains(TOP) || style.contains(BOTTOM));
  }

  Element(
    int targetId,
    ElementManager elementManager, {
    this.tagName,
    this.defaultStyle = const {},
    this.events = const [],
    this.needsReposition = false,
    // Whether element allows children.
    bool isIntrinsicBox = false,
    this.repaintSelf = false
  }) : assert(targetId != null),
        assert(tagName != null),
        super(NodeType.ELEMENT_NODE, targetId, elementManager, tagName) {
    if (properties == null) properties = {};
    if (events == null) events = [];

    defaultDisplay = defaultStyle.containsKey(DISPLAY) ? defaultStyle[DISPLAY] : BLOCK;
    style = CSSStyleDeclaration(this);
    style.addStyleChangeListener(_onStyleChanged);

    // Mark element needs to reposition according to position CSS.
    if (_isPositioned(style)) needsReposition = true;

    // Content children layout, BoxModel content.
    if (isIntrinsicBox) {
      renderIntrinsic = _createRenderIntrinsic(this, repaintSelf: repaintSelf);
    } else {
      renderLayoutBox = createRenderLayout(this, repaintSelf: repaintSelf);
    }

    _setDefaultStyle();
  }

  void _setDefaultStyle() {
    if (defaultStyle.isNotEmpty) {
      defaultStyle.forEach((property, dynamic value) {
        style.setProperty(property, value);
      });
    }
  }

  void _scrollListener(double scrollOffset, AxisDirection axisDirection) {
    layoutStickyChildren(scrollOffset, axisDirection);
  }

  // Set sticky child offset according to scroll offset and direction
  void layoutStickyChild(Element child, double scrollOffset, AxisDirection axisDirection) {
    CSSStyleDeclaration childStyle = child.style;
    bool isFixed = false;
    RenderBox childRenderBoxModel = child.renderBoxModel;

    if (child.originalScrollContainerOffset == null) {
      Offset horizontalScrollContainerOffset =
          childRenderBoxModel.localToGlobal(Offset.zero, ancestor: child.elementManager.getRootRenderObject())
              - renderBoxModel.localToGlobal(Offset.zero, ancestor: child.elementManager.getRootRenderObject());
      Offset verticalScrollContainerOffset =
          childRenderBoxModel.localToGlobal(Offset.zero, ancestor: child.elementManager.getRootRenderObject())
              - renderBoxModel.localToGlobal(Offset.zero, ancestor: child.elementManager.getRootRenderObject());

      double offsetY = verticalScrollContainerOffset.dy;
      double offsetX = horizontalScrollContainerOffset.dx;
      if (axisDirection == AxisDirection.down) {
        offsetY += scrollOffset;
      } else if (axisDirection == AxisDirection.right) {
        offsetX += scrollOffset;
      }
      // Save original offset to scroll container in element tree to
      // act as base offset to compute dynamic sticky offset later
      child.originalScrollContainerOffset = Offset(offsetX, offsetY);
    }

    // Sticky offset to scroll container must include padding
    EdgeInsetsGeometry padding = renderLayoutBox.padding;
    EdgeInsets resolvedPadding = EdgeInsets.all(0);
    if (padding != null) {
      resolvedPadding = padding.resolve(TextDirection.ltr);
    }

    RenderLayoutParentData boxParentData = childRenderBoxModel?.parentData;

    if (child.originalOffset == null) {
      child.originalOffset = boxParentData.offset;
    }

    double offsetY = child.originalOffset.dy;
    double offsetX = child.originalOffset.dx;

    double childHeight = childRenderBoxModel?.size?.height;
    double childWidth = childRenderBoxModel?.size?.width;
    // Sticky element cannot exceed the boundary of its parent element container
    RenderBox parentContainer = child.parent.renderLayoutBox;
    double minOffsetY = 0;
    double maxOffsetY = parentContainer.size.height - childHeight;
    double minOffsetX = 0;
    double maxOffsetX = parentContainer.size.width - childWidth;

    if (axisDirection == AxisDirection.down) {
      double offsetTop = child.originalScrollContainerOffset.dy - scrollOffset;
      double viewPortHeight = renderBoxModel?.size?.height;
      double offsetBottom = viewPortHeight - childHeight - offsetTop;

      if (childStyle.contains(TOP)) {
        double top = CSSLength.toDisplayPortValue(childStyle[TOP]) + resolvedPadding.top;
        isFixed = offsetTop < top;
        if (isFixed) {
          offsetY += top - offsetTop;
          if (offsetY > maxOffsetY) {
            offsetY = maxOffsetY;
          }
        }
      } else if (childStyle.contains(BOTTOM)) {
        double bottom = CSSLength.toDisplayPortValue(childStyle[BOTTOM]) + resolvedPadding.bottom;
        isFixed = offsetBottom < bottom;
        if (isFixed) {
          offsetY += offsetBottom - bottom;
          if (offsetY < minOffsetY) {
            offsetY = minOffsetY;
          }
        }
      }

      if (isFixed) {
        boxParentData.offset = Offset(
          boxParentData.offset.dx,
          offsetY,
        );
      } else {
        boxParentData.offset = Offset(
          boxParentData.offset.dx,
          child.originalOffset.dy,
        );
      }
    } else if (axisDirection == AxisDirection.right) {
      double offsetLeft = child.originalScrollContainerOffset.dx - scrollOffset;
      double viewPortWidth = renderBoxModel?.size?.width;
      double offsetRight = viewPortWidth - childWidth - offsetLeft;

      if (childStyle.contains(LEFT)) {
        double left = CSSLength.toDisplayPortValue(childStyle[LEFT]) + resolvedPadding.left;
        isFixed = offsetLeft < left;
        if (isFixed) {
          offsetX += left - offsetLeft;
          if (offsetX > maxOffsetX) {
            offsetX = maxOffsetX;
          }
        }
      } else if (childStyle.contains(RIGHT)) {
        double right = CSSLength.toDisplayPortValue(childStyle[RIGHT]) + resolvedPadding.right;
        isFixed = offsetRight < right;
        if (isFixed) {
          offsetX += offsetRight - right;
          if (offsetX < minOffsetX) {
            offsetX = minOffsetX;
          }
        }
      }

      if (isFixed) {
        boxParentData.offset = Offset(
          offsetX,
          boxParentData.offset.dy,
        );
      } else {
        boxParentData.offset = Offset(
          child.originalOffset.dx,
          boxParentData.offset.dy,
        );
      }
    }

    if (isFixed) {
      // Change sticky status to fixed
      child.stickyStatus = StickyPositionType.fixed;
      boxParentData.isOffsetSet = true;
      childRenderBoxModel.markNeedsPaint();
    } else {
      // Change sticky status to relative
      if (child.stickyStatus == StickyPositionType.fixed) {
        child.stickyStatus = StickyPositionType.relative;
        // Reset child offset to its original offset
        childRenderBoxModel.markNeedsPaint();
      }
    }
  }

  // Calculate sticky status according to scroll offset and scroll direction
  void layoutStickyChildren(double scrollOffset, AxisDirection axisDirection) {
    List<Element> stickyElements = _findStickyChildren(this);
    stickyElements.forEach((Element el) {
      layoutStickyChild(el, scrollOffset, axisDirection);
    });
  }

  void _updatePosition(CSSPositionType prevPosition, CSSPositionType currentPosition) {
    if (renderBoxModel.parentData is RenderLayoutParentData) {
      (renderBoxModel.parentData as RenderLayoutParentData).position = currentPosition;
    }
    // Move element according to position when it's already connected
    if (isConnected) {
      if (currentPosition == CSSPositionType.static) {
        // Loop renderObject children to move positioned children to its containing block
        renderLayoutBox.visitChildren((childRenderObject) {
          if (childRenderObject is RenderBoxModel) {
            Element child = elementManager.getEventTargetByTargetId<Element>(childRenderObject.targetId);
            CSSPositionType childPositionType = resolvePositionFromStyle(child.style);
            if (childPositionType == CSSPositionType.absolute || childPositionType == CSSPositionType.fixed) {
              Element containgBlockElement = _findContainingBlock(child);
              child.detach();
              child.attachTo(containgBlockElement);
            }
          }
        });

        // Move self from containing block to original position in element tree
        if (prevPosition == CSSPositionType.absolute || prevPosition == CSSPositionType.fixed) {
          RenderPositionHolder renderPositionHolder = renderBoxModel.renderPositionHolder;
          if (renderPositionHolder != null) {
            RenderLayoutBox parentLayoutBox = renderPositionHolder.parent;
            int parentTargetId = parentLayoutBox.targetId;
            Element parentElement = elementManager.getEventTargetByTargetId<Element>(parentTargetId);

            List<RenderObject> layoutChildren = [];
            parentLayoutBox.visitChildren((child) {
              layoutChildren.add(child);
            });
            int idx = layoutChildren.indexOf(renderPositionHolder);
            RenderObject previousSibling;
            if (idx > 0) {
              /// RenderBoxModel and its placeholder is the same
              if (layoutChildren[idx - 1] == renderBoxModel) {
                /// Placeholder is placed after its original renderBoxModel
                /// get idx - 2 as its previous sibling
                previousSibling = idx > 1 ? layoutChildren[idx - 2] : null;
              } else { /// RenderBoxModel and its placeholder is different
                previousSibling = layoutChildren[idx - 1];
              }
            } else {
              previousSibling = null;
            }
            detach();
            attachTo(parentElement, after: previousSibling);
          }
        }

        // Reset stick element offset to normal flow
        if (prevPosition == CSSPositionType.sticky) {
          RenderLayoutParentData boxParentData = renderBoxModel?.parentData;
          boxParentData.isOffsetSet = false;
          renderBoxModel.markNeedsLayout();
          renderBoxModel.markNeedsPaint();
        }
      } else {
        // Move self to containing block
        if (currentPosition == CSSPositionType.absolute || currentPosition == CSSPositionType.fixed) {
          Element containgBlockElement = _findContainingBlock(this);
          detach();
          attachTo(containgBlockElement);
        }

        // Loop children tree to find and append positioned children whose containing block is self
        List<Element> positionedChildren = [];
        _findPositionedChildren(this, positionedChildren);
        positionedChildren.forEach((child) {
          child.detach();
          child.attachTo(this);
        });

        // Set stick element offset
        if (currentPosition == CSSPositionType.sticky) {
          Element scrollContainer = _findScrollContainer(this);
          // Set sticky child offset manually
          scrollContainer.layoutStickyChild(this, 0, AxisDirection.down);
          scrollContainer.layoutStickyChild(this, 0, AxisDirection.right);
        }
      }
    }
  }

  void _findPositionedChildren(Element parent, List<Element> positionedChildren) {
    for (int i = 0; i < parent.children.length; i++) {
      Element child = parent.children[i];
      CSSPositionType childPositionType = resolvePositionFromStyle(child.style);
      if (childPositionType == CSSPositionType.absolute || childPositionType == CSSPositionType.fixed) {
        positionedChildren.add(child);
      } else if (child.children.length != 0) {
        _findPositionedChildren(child, positionedChildren);
      }
    }
  }

  Element getElementById(Element parentElement, int targetId) {
    Element result = null;
    List childNodes = parentElement.childNodes;

    for (int i = 0; i < childNodes.length; i++) {
      Element element = childNodes[i];
      if (element.targetId == targetId) {
        result = element;
        break;
      }
    }
    return result;
  }

  void addChild(RenderObject child) {
    if (renderLayoutBox != null) {
      renderLayoutBox.add(child);
    } else {
      renderIntrinsic.child = child;
    }
  }

  @override
  bool get attached {
    return renderBoxModel.attached;
  }

  // Attach renderObject of current node to parent
  @override
  void attachTo(Element parent, {RenderObject after}) {
    CSSStyleDeclaration parentStyle = parent.style;
    CSSDisplay parentDisplayValue =
       CSSSizing.getDisplay(CSSStyleDeclaration.isNullOrEmptyValue(parentStyle[DISPLAY]) ? parent.defaultDisplay : parentStyle[DISPLAY]);
    // InlineFlex or Flex
    bool isParentFlexDisplayType = parentDisplayValue == CSSDisplay.flex || parentDisplayValue == CSSDisplay.inlineFlex;

    CSSPositionType positionType = resolvePositionFromStyle(style);
    switch (positionType) {
      case CSSPositionType.absolute:
      case CSSPositionType.fixed:
        parent._addPositionedChild(this, positionType);
        parent.renderLayoutBox.markNeedsSortChildren();
        break;
      case CSSPositionType.sticky:
        parent._addStickyChild(this, after);
        parent.renderLayoutBox.markNeedsSortChildren();
        break;
      case CSSPositionType.relative:
      case CSSPositionType.static:
        parent.renderLayoutBox.insert(renderBoxModel, after: after);
        break;
    }

    /// Update flex siblings.
    if (isParentFlexDisplayType) parent.children.forEach(_updateFlexItemStyle);
  }

  // Detach renderObject of current node from parent
  @override
  void detach() {
    RenderPositionHolder renderPositionHolder = renderBoxModel.renderPositionHolder;
    // Remove placeholder of positioned element
    if (renderPositionHolder != null) {
      ContainerRenderObjectMixin parent = renderPositionHolder.parent;
      if (parent != null) {
        parent.remove(renderPositionHolder);
      }
    }
    (renderBoxModel.parent as ContainerRenderObjectMixin).remove(renderBoxModel);
  }

  @override
  @mustCallSuper
  Node appendChild(Node child) {
    super.appendChild(child);

    VoidCallback doAppendChild = () {
      // Only append node types which is visible in RenderObject tree
      if (child is NodeLifeCycle) {
        _append(child, after: renderLayoutBox.lastChild);
        child.fireAfterConnected();
      }
    };

    if (isConnected) {
      doAppendChild();
    } else {
      queueAfterConnected(doAppendChild);
    }

    return child;
  }

  @override
  @mustCallSuper
  Node removeChild(Node child) {
    // Not remove node type which is not present in RenderObject tree such as Comment
    // Only append node types which is visible in RenderObject tree
    // Only remove childNode when it has parent
    if (child is NodeLifeCycle && child.attached) {
      child.detach();
    }

    super.removeChild(child);
    return child;
  }

  @override
  @mustCallSuper
  Node insertBefore(Node child, Node referenceNode) {
    int referenceIndex = childNodes.indexOf(referenceNode);

    // Node.insertBefore will change element tree structure,
    // so get the referenceIndex before calling it.
    Node node = super.insertBefore(child, referenceNode);
    VoidCallback doInsertBefore = () {
      if (referenceIndex != -1) {
        Node after;
        RenderObject afterRenderObject;
        if (referenceIndex == 0) {
          after = null;
        } else {
          do {
            after = childNodes[--referenceIndex];
          } while (after is! Element && referenceIndex > 0);
          if (after is Element) {
            afterRenderObject = after?.renderBoxModel;
          }
        }
        _append(child, after: afterRenderObject);
        if (child is NodeLifeCycle) child.fireAfterConnected();
      }
    };

    if (isConnected) {
      doInsertBefore();
    } else {
      queueAfterConnected(doInsertBefore);
    }
    return node;
  }

  // Add placeholder to positioned element for calculate original
  // coordinate before moved away
  void addPositionPlaceholder() {
    if (renderPositionedPlaceholder == null || !renderPositionedPlaceholder.attached) {
      addChild(renderPositionedPlaceholder);
    }
  }

  void _addPositionedChild(Element child, CSSPositionType position) {
    // RenderPosition parentRenderPosition;
    RenderLayoutBox parentRenderLayoutBox;

    switch (position) {
      case CSSPositionType.absolute:
        Element containingBlockElement = _findContainingBlock(child);
        parentRenderLayoutBox = containingBlockElement.renderLayoutBox;
        break;

      case CSSPositionType.fixed:
        final Element rootEl = elementManager.getRootElement();
        parentRenderLayoutBox = rootEl.renderLayoutBox;
        break;

      case CSSPositionType.sticky:
        Element containingBlockElement = _findContainingBlock(child);
        parentRenderLayoutBox = containingBlockElement.renderLayoutBox;
        break;

      default:
        return;
    }
    Size preferredSize = Size.zero;
    CSSDisplay childDisplay = CSSSizing.getDisplay(child.style[DISPLAY]);
    if (childDisplay != CSSDisplay.inline || (position != CSSPositionType.static)) {
      preferredSize = Size(
        CSSLength.toDisplayPortValue(child.style[WIDTH]) ?? 0,
        CSSLength.toDisplayPortValue(child.style[HEIGHT]) ?? 0,
      );
    }

    RenderPositionHolder childPositionHolder = RenderPositionHolder(preferredSize: preferredSize);

<<<<<<< HEAD
    RenderBoxModel childRenderBoxModel = child.getRenderBoxModel();
=======
    RenderBoxModel childRenderBoxModel = child.renderBoxModel;
    child.parent.addChild(childPositionHolder);
>>>>>>> 357ef2cc
    childRenderBoxModel.renderPositionHolder = childPositionHolder;
    _setPositionedChildParentData(parentRenderLayoutBox, child);
    childPositionHolder.realDisplayedBox = childRenderBoxModel;

    parentRenderLayoutBox.add(childRenderBoxModel);
    /// Placeholder of flexbox needs to inherit size from its real display box, 
    /// so it needs to layout after real box layout
    child.parent.addChild(childPositionHolder);
  }

  void _addStickyChild(Element child, RenderObject after) {
    RenderBoxModel childRenderBoxModel = child.renderBoxModel;
    renderLayoutBox.insert(childRenderBoxModel, after: after);

    // Set sticky element offset
    Element scrollContainer = _findScrollContainer(child);
    // Flush layout first to calculate sticky offset
    if (!childRenderBoxModel.hasSize) {
      childRenderBoxModel.owner.flushLayout();
    }
    // Set sticky child offset manually
    scrollContainer.layoutStickyChild(child, 0, AxisDirection.down);
    scrollContainer.layoutStickyChild(child, 0, AxisDirection.right);
  }

  // Inline box including inline/inline-block/inline-flex/...
  bool get isInlineBox {
    String displayValue = style[DISPLAY];
    return displayValue.startsWith(INLINE);
  }

  // Inline content means children should be inline elements.
  bool get isInlineContent {
    String displayValue = style[DISPLAY];
    return displayValue == INLINE;
  }

  /// Append a child to childList, if after is null, insert into first.
  void _append(Node child, {RenderBox after}) {
    // @NOTE: Make sure inline-box only have inline children, or print warning.
    if ((child is Element) && !child.isInlineBox) {
      if (isInlineContent) print('[WARN]: Can not nest non-inline element into non-inline parent element.');
    }

    // Only append childNode when it is not attached.
    if (!child.attached) child.attachTo(this, after: after);
  }

  void _updateFlexItemStyle(Element element) {
    ParentData childParentData = element.renderBoxModel.parentData;
    if (childParentData is RenderFlexParentData) {
      final RenderFlexParentData parentData = childParentData;
      RenderFlexParentData flexParentData = CSSFlex.getParentData(element.style);
      parentData.flexGrow = flexParentData.flexGrow;
      parentData.flexShrink = flexParentData.flexShrink;
      parentData.flexBasis = flexParentData.flexBasis;
      parentData.alignSelf = flexParentData.alignSelf;

      element.renderBoxModel.markNeedsLayout();
    }
  }

  void _onStyleChanged(String property, String original, String present, bool inAnimation) {

    switch (property) {
      case DISPLAY:
        _styleDisplayChangedListener(property, original, present);
        break;

      case POSITION:
      case Z_INDEX:
        _stylePositionChangedListener(property, original, present);
        break;

      case TOP:
      case LEFT:
      case BOTTOM:
      case RIGHT:
        _styleOffsetChangedListener(property, original, present);
        break;

      case FLEX_FLOW:
      case FLEX_DIRECTION:
      case FLEX_WRAP:
      case ALIGN_SELF:
      case ALIGN_CONTENT:
      case ALIGN_ITEMS:
      case JUSTIFY_CONTENT:
        _styleFlexChangedListener(property, original, present);
        break;

      case FLEX:
      case FLEX_GROW:
      case FLEX_SHRINK:
      case FLEX_BASIS:
        _styleFlexItemChangedListener(property, original, present);
        break;

      case TEXT_ALIGN:
        _styleTextAlignChangedListener(property, original, present);
        break;

      case PADDING:
      case PADDING_TOP:
      case PADDING_RIGHT:
      case PADDING_BOTTOM:
      case PADDING_LEFT:
        _stylePaddingChangedListener(property, original, present);
        break;

      case WIDTH:
      case MIN_WIDTH:
      case MAX_WIDTH:
      case HEIGHT:
      case MIN_HEIGHT:
      case MAX_HEIGHT:
        _styleSizeChangedListener(property, original, present);
        break;

      case OVERFLOW:
      case OVERFLOW_X:
      case OVERFLOW_Y:
        _styleOverflowChangedListener(property, original, present);
        break;

      case BACKGROUND:
      case BACKGROUND_COLOR:
      case BACKGROUND_ATTACHMENT:
      case BACKGROUND_IMAGE:
      case BACKGROUND_REPEAT:
      case BACKGROUND_POSITION:
      case BACKGROUND_SIZE:
      case BACKGROUND_CLIP:
      case BACKGROUND_ORIGIN:
        _styleBoxChangedListener(property, original, present);
        break;

      case BORDER:
      case BORDER_BOTTOM:
      case BORDER_LEFT:
      case BORDER_TOP:
      case BORDER_RIGHT:
      case BORDER_WIDTH:
      case BORDER_LEFT_WIDTH:
      case BORDER_TOP_WIDTH:
      case BORDER_RIGHT_WIDTH:
      case BORDER_BOTTOM_WIDTH:
      case BORDER_RADIUS:
      case BORDER_TOP_LEFT_RADIUS:
      case BORDER_TOP_RIGHT_RADIUS:
      case BORDER_BOTTOM_LEFT_RADIUS:
      case BORDER_BOTTOM_RIGHT_RADIUS:
      case BORDER_STYLE:
      case BORDER_LEFT_STYLE:
      case BORDER_TOP_STYLE:
      case BORDER_RIGHT_STYLE:
      case BORDER_BOTTOM_STYLE:
      case BORDER_COLOR:
      case BORDER_LEFT_COLOR:
      case BORDER_TOP_COLOR:
      case BORDER_RIGHT_COLOR:
      case BORDER_BOTTOM_COLOR:
      case BOX_SHADOW:
        _styleBoxChangedListener(property, original, present);
        break;

      case MARGIN:
      case MARGIN_LEFT:
      case MARGIN_TOP:
      case MARGIN_RIGHT:
      case MARGIN_BOTTOM:
        _styleMarginChangedListener(property, original, present);
        break;

      case OPACITY:
        _styleOpacityChangedListener(property, original, present);
        break;
      case VISIBILITY:
        _styleVisibilityChangedListener(property, original, present);
        break;
      case CONTENT_VISIBILITY:
        _styleContentVisibilityChangedListener(property, original, present);
        break;
      case TRANSFORM:
        _styleTransformChangedListener(property, original, present);
        break;
      case TRANSFORM_ORIGIN:
        _styleTransformOriginChangedListener(property, original, present);
        break;
      case TRANSITION:
      case TRANSITION_DELAY:
      case TRANSITION_DURATION:
      case TRANSITION_TIMING_FUNCTION:
      case TRANSITION_PROPERTY:
        _styleTransitionChangedListener(property, original, present);
        break;
    }

    _updateChildNodesStyle();
  }

  void _styleDisplayChangedListener(String property, String original, String present) {
    // Display change may case width/height doesn't works at all.
    _styleSizeChangedListener(property, original, present);

    CSSDisplay originalDisplay = CSSSizing.getDisplay(CSSStyleDeclaration.isNullOrEmptyValue(original) ? defaultDisplay : original);
    CSSDisplay presentDisplay = CSSSizing.getDisplay(CSSStyleDeclaration.isNullOrEmptyValue(present) ? defaultDisplay : present);

    renderBoxModel.display = presentDisplay;

    if (renderLayoutBox != null) {
      if (originalDisplay != presentDisplay) {
        RenderLayoutBox prevRenderLayoutBox = renderLayoutBox;
        renderLayoutBox = createRenderLayout(this, prevRenderLayoutBox: prevRenderLayoutBox, repaintSelf: repaintSelf);
        renderLayoutBox.markNeedsLayout();
      }
    }
  }

  void _stylePositionChangedListener(String property, String original, String present) {
    /// Update position.
    CSSPositionType prevPosition = resolveCSSPosition(original);
    CSSPositionType currentPosition = resolveCSSPosition(present);

    // Position changed.
    if (prevPosition != currentPosition) {
      _updatePosition(prevPosition, currentPosition);
    }
  }

  void _styleOffsetChangedListener(String property, String original, String present) {
    updateRenderOffset(renderBoxModel, property, present);
  }

  void _styleTextAlignChangedListener(String property, String original, String present) {
    _updateDecorationRenderLayoutBox();
  }

  void _updateDecorationRenderLayoutBox() {
    if (renderLayoutBox is RenderFlexLayout) {
      CSSFlexboxMixin.decorateRenderFlex(renderLayoutBox, style);
    } else if (renderLayoutBox is RenderFlowLayout) {
      CSSFlowMixin.decorateRenderFlow(renderLayoutBox, style);
    }
  }

  void _styleTransitionChangedListener(String property, String original, String present) {
    if (present != null) updateTransition(style);
  }

  void _styleOverflowChangedListener(String property, String original, String present) {
    updateRenderOverflow(renderBoxModel, this, _scrollListener);
  }

  void _stylePaddingChangedListener(String property, String original, String present) {
    updateRenderPadding(renderBoxModel, style, property, present);
  }

  void _styleSizeChangedListener(String property, String original, String present) {
    updateRenderSizing(renderBoxModel, style, property, present);

    if (property == WIDTH || property == HEIGHT) {
      updateRenderOffset(renderBoxModel, property, present);
    }
  }

  void _styleMarginChangedListener(String property, String original, String present) {
    /// Update margin.
    updateRenderMargin(renderBoxModel, style, property, present);
  }

  void _styleFlexChangedListener(String property, String original, String present) {
    _updateDecorationRenderLayoutBox();
  }

  void _styleFlexItemChangedListener(String property, String original, String present) {
    CSSDisplay display = CSSSizing.getDisplay(CSSStyleDeclaration.isNullOrEmptyValue(style[DISPLAY]) ? defaultDisplay : style[DISPLAY]);
    if (display == CSSDisplay.flex || display == CSSDisplay.inlineFlex) {
      children.forEach((Element child) {
        _updateFlexItemStyle(child);
      });
    }
  }

  void _styleBoxChangedListener(String property, String original, String present) {
    updateRenderDecoratedBox(renderBoxModel, style, property, original, present);
  }

  void _styleOpacityChangedListener(String property, String original, String present) {
    // Update opacity.
    updateRenderOpacity(renderBoxModel, this, present);
  }

  void _styleVisibilityChangedListener(String property, String original, String present) {
    // Update visibility
    updateRenderVisibility(CSSVisibilityMixin.getVisibility(present));
  }

  void _styleContentVisibilityChangedListener(String property, original, present) {
    // Update content visibility.
    updateRenderContentVisibility(CSSContentVisibilityMixin.getContentVisibility(present));
  }

  void _styleTransformChangedListener(String property, String original, String present) {
    // Update transform.
    updateRenderTransform(this, renderBoxModel, present);
  }

  void _styleTransformOriginChangedListener(String property, String original, String present) {
    // Update transform.
    updateRenderTransformOrigin(renderBoxModel, present);
  }

  // Update textNode style when container style changed
  void _updateChildNodesStyle() {
    childNodes.forEach((node) {
      if (node is TextNode) node.updateTextStyle();
    });
  }

  // Universal style property change callback.
  @mustCallSuper
  void setStyle(String key, value) {
    // @NOTE: See [CSSStyleDeclaration.setProperty], value change will trigger
    // [StyleChangeListener] to be invoked in sync.
    style.setProperty(key, value);
  }

  @mustCallSuper
  void setProperty(String key, value) {
    // Each key change will emit to `setStyle`
    if (key == STYLE) {
      assert(value is Map<String, dynamic>);
      // @TODO: Consider `{ color: red }` to `{}`, need to remove invisible keys.
      (value as Map<String, dynamic>).forEach(setStyle);
    } else {
      switch(key) {
        case 'scrollTop':
          // need to flush layout to get correct size
          elementManager.getRootRenderObject().owner.flushLayout();
          setScrollTop(value.toDouble());
          break;
        case 'scrollLeft':
          // need to flush layout to get correct size
          elementManager.getRootRenderObject().owner.flushLayout();
          setScrollLeft(value.toDouble());
          break;
      }
      properties[key] = value;
    }
  }

  @mustCallSuper
  dynamic getProperty(String key) {
    switch(key) {
      case 'offsetTop':
        // need to flush layout to get correct size
        elementManager.getRootRenderObject().owner.flushLayout();
        return getOffsetY();
      case 'offsetLeft':
        // need to flush layout to get correct size
        elementManager.getRootRenderObject().owner.flushLayout();
        return getOffsetX();
      case 'offsetWidth':
        // need to flush layout to get correct size
        elementManager.getRootRenderObject().owner.flushLayout();
        return renderBoxModel.hasSize ? renderBoxModel.size.width : 0;
      case 'offsetHeight':
        // need to flush layout to get correct size
        elementManager.getRootRenderObject().owner.flushLayout();
        return renderBoxModel.hasSize ? renderBoxModel.size.height : 0;
        // @TODO support clientWidth clientHeight clientLeft clientTop
      case 'clientWidth':
        // need to flush layout to get correct size
        elementManager.getRootRenderObject().owner.flushLayout();
        return renderLayoutBox.clientWidth;
      case 'clientHeight':
        // need to flush layout to get correct size
        elementManager.getRootRenderObject().owner.flushLayout();
        return renderLayoutBox.clientHeight;
      case 'clientLeft':
        // need to flush layout to get correct size
        elementManager.getRootRenderObject().owner.flushLayout();
        return renderLayoutBox.borderLeft;
        break;
      case 'clientTop':
        // need to flush layout to get correct size
        elementManager.getRootRenderObject().owner.flushLayout();
        return renderLayoutBox.borderTop;
        break;
      case 'scrollTop':
        return getScrollTop();
      case 'scrollLeft':
        return getScrollLeft();
      case 'scrollHeight':
        return getScrollHeight(renderBoxModel);
      case 'scrollWidth':
        return getScrollWidth(renderBoxModel);
      case 'getBoundingClientRect':
        return getBoundingClientRect();
      default:
        return properties[key];
    }
  }

  @mustCallSuper
  void removeProperty(String key) {
    properties.remove(key);

    if (key == STYLE) {
      setProperty(STYLE, null);
    }
  }

  @mustCallSuper
  method(String name, List args) {
    switch (name) {
      case 'click':
        return click();
      case 'scroll':
        return scroll(args);
      case 'scrollBy':
        return scroll(args, isScrollBy: true);
    }
  }

  String getBoundingClientRect() {
    BoundingClientRect boundingClientRect;
    RenderBox sizedBox = renderBoxModel;
    if (isConnected) {
      // need to flush layout to get correct size
      elementManager.getRootRenderObject().owner.flushLayout();

      // Force flush layout.
      if (!sizedBox.hasSize) {
        sizedBox.markNeedsLayout();
        sizedBox.owner.flushLayout();
      }

      Offset offset = getOffset(sizedBox);
      Size size = sizedBox.size;
      boundingClientRect = BoundingClientRect(
        x: offset.dx,
        y: offset.dy,
        width: size.width,
        height: size.height,
        top: offset.dy,
        left: offset.dx,
        right: offset.dx + size.width,
        bottom: offset.dy + size.height,
      );
    } else {
      boundingClientRect = BoundingClientRect();
    }

    return boundingClientRect.toJSON();
  }

  double getOffsetX() {
    double offset = 0;
    if (renderBoxModel.attached) {
      Offset relative = getOffset(renderBoxModel);
      offset += relative.dx;
    }
    return offset;
  }

  double getOffsetY() {
    double offset = 0;
    if (renderBoxModel.attached) {
      Offset relative = getOffset(renderBoxModel);
      offset += relative.dy;
    }
    return offset;
  }

  Offset getOffset(RenderBox renderBox) {
    // need to flush layout to get correct size
    elementManager.getRootRenderObject().owner.flushLayout();

    Element element = _findContainingBlock(this);
    if (element == null) {
      element = elementManager.getRootElement();
    }
    return renderBox.localToGlobal(Offset.zero, ancestor: element.renderBoxModel);
  }

  @override
  void addEvent(String eventName) {
    if (eventHandlers.containsKey(eventName)) return; // Only listen once.
    bool isIntersectionObserverEvent = _isIntersectionObserverEvent(eventName);
    bool hasIntersectionObserverEvent = isIntersectionObserverEvent && _hasIntersectionObserverEvent(eventHandlers);
    super.addEventListener(eventName, _eventResponder);

    // bind pointer responder.
    addEventResponder(renderBoxModel);

    // Only add listener once for all intersection related event
    if (isIntersectionObserverEvent && !hasIntersectionObserverEvent) {
      renderBoxModel.addIntersectionChangeListener(handleIntersectionChange);
    }
  }

  void removeEvent(String eventName) {
    if (!eventHandlers.containsKey(eventName)) return; // Only listen once.
    super.removeEventListener(eventName, _eventResponder);

    // Remove pointer responder.
    removeEventResponder(renderBoxModel);

    // Remove listener when no intersection related event
    if (_isIntersectionObserverEvent(eventName) && !_hasIntersectionObserverEvent(eventHandlers)) {
      renderBoxModel.removeIntersectionChangeListener(handleIntersectionChange);
    }
  }

  void _eventResponder(Event event) {
    String json = jsonEncode([targetId, event]);
    emitUIEvent(elementManager.controller.view.contextId, json);
  }

  void click() {
    Event clickEvent = Event('click', EventInit());

    if (isConnected) {
      final RenderBox box = renderBoxModel;
      // HitTest will test rootView's every child (including
      // child's child), so must flush rootView every times,
      // or child may miss size.
      elementManager.getRootRenderObject().owner.flushLayout();

      // Position the center of element.
      Offset position = box.localToGlobal(box.size.center(Offset.zero), ancestor: elementManager.getRootRenderObject());
      final BoxHitTestResult boxHitTestResult = BoxHitTestResult();
      GestureBinding.instance.hitTest(boxHitTestResult, position);
      bool hitTest = true;
      Element currentElement = this;
      while (hitTest) {
        currentElement.handleClick(clickEvent);
        if (currentElement.parent != null) {
          currentElement = currentElement.parent;
          hitTest = currentElement.renderBoxModel.hitTest(boxHitTestResult, position: position);
        } else {
          hitTest = false;
        }
      }
    } else {
      // If element not in tree, click is fired and only response to itself.
      handleClick(clickEvent);
    }
  }

  Future<Uint8List> toBlob({double devicePixelRatio}) {
    if (devicePixelRatio == null) {
      devicePixelRatio = window.devicePixelRatio;
    }

    Completer<Uint8List> completer = new Completer();
    RenderBoxModel renderBoxModel = this.renderBoxModel;

    RenderObject parent = renderBoxModel.parent;
    if (!renderBoxModel.isRepaintBoundary) {
      RenderBoxModel renderReplacedBoxModel;
      if (renderBoxModel is RenderLayoutBox) {
        renderLayoutBox = renderReplacedBoxModel = createRenderLayout(this, prevRenderLayoutBox: renderBoxModel, repaintSelf: true);
      } else {
        renderIntrinsic = renderReplacedBoxModel = _createRenderIntrinsic(this, prevRenderIntrinsic: renderBoxModel, repaintSelf: true);
      }

      if (parent is RenderObjectWithChildMixin<RenderBox>) {
        parent.child = null;
        parent.child = renderReplacedBoxModel;
      } else if (parent is ContainerRenderObjectMixin) {
        ContainerBoxParentData parentData = renderBoxModel.parentData;
        RenderObject previousSibling = parentData.previousSibling;
        parent.remove(renderBoxModel);
        parent.insert(renderReplacedBoxModel, after: previousSibling);
      }
      renderBoxModel = renderReplacedBoxModel;
    }

    renderBoxModel.markNeedsLayout();
    renderBoxModel.markNeedsPaint();

    SchedulerBinding.instance.addPostFrameCallback((_) async {
      Uint8List captured;
      if (renderBoxModel.size == Size.zero) {
        // Return a blob with zero length.
        captured = Uint8List(0);
      } else {
        Image image = await renderBoxModel.toImage(pixelRatio: devicePixelRatio);
        ByteData byteData = await image.toByteData(format: ImageByteFormat.png);
        captured = byteData.buffer.asUint8List();
      }

      completer.complete(captured);
    });

    return completer.future;
  }
}

RenderLayoutBox createRenderLayout(Element element, {RenderLayoutBox prevRenderLayoutBox, bool repaintSelf = false}) {
  CSSStyleDeclaration style = element.style;
  CSSDisplay display = CSSSizing.getDisplay(CSSStyleDeclaration.isNullOrEmptyValue(style[DISPLAY]) ? element.defaultDisplay : style[DISPLAY]);
  if (display == CSSDisplay.flex || display == CSSDisplay.inlineFlex) {
    RenderFlexLayout flexLayout;

    if (prevRenderLayoutBox == null) {
      if (repaintSelf) {
        flexLayout = RenderSelfRepaintFlexLayout(style: style, targetId: element.targetId, elementManager: element.elementManager);
      } else {
        flexLayout = RenderFlexLayout(style: style, targetId: element.targetId, elementManager: element.elementManager);
      }

    } else if (prevRenderLayoutBox is RenderFlowLayout) {
      if (prevRenderLayoutBox is RenderSelfRepaintFlowLayout) {
        if (repaintSelf) {
          // RenderSelfRepaintFlowLayout --> RenderSelfRepaintFlexLayout
          flexLayout = prevRenderLayoutBox.toFlexLayout();
        } else {
          // RenderSelfRepaintFlowLayout --> RenderFlexLayout
          flexLayout = prevRenderLayoutBox.toParentRepaintFlexLayout();
        }
      } else {
        if (repaintSelf) {
          // RenderFlowLayout --> RenderSelfRepaintFlexLayout
          flexLayout = prevRenderLayoutBox.toSelfRepaintFlexLayout();
        } else {
          // RenderFlowLayout --> RenderFlexLayout
          flexLayout = prevRenderLayoutBox.toFlexLayout();
        }
      }
    } else if (prevRenderLayoutBox is RenderFlexLayout) {
      if (prevRenderLayoutBox is RenderSelfRepaintFlexLayout) {
        if (repaintSelf) {
          // RenderSelfRepaintFlexLayout --> RenderSelfRepaintFlexLayout
          flexLayout = prevRenderLayoutBox;
          return flexLayout;
        } else {
          // RenderSelfRepaintFlexLayout --> RenderFlexLayout
          flexLayout = prevRenderLayoutBox.toParentRepaint();
        }
      } else {
        if (repaintSelf) {
          // RenderFlexLayout --> RenderSelfRepaintFlexLayout
          flexLayout = prevRenderLayoutBox.toSelfRepaint();
        } else {
          // RenderFlexLayout --> RenderFlexLayout
          flexLayout = prevRenderLayoutBox;
          return flexLayout;
        }
      }
    }

    CSSFlexboxMixin.decorateRenderFlex(flexLayout, style);
    return flexLayout;
  } else if (display == CSSDisplay.block || display == CSSDisplay.none || display == CSSDisplay.inline || display == CSSDisplay.inlineBlock) {
    RenderFlowLayout flowLayout;

    if (prevRenderLayoutBox == null) {
      if (repaintSelf) {
        flowLayout = RenderSelfRepaintFlowLayout(style: style, targetId: element.targetId, elementManager: element.elementManager);
      } else {
        flowLayout = RenderFlowLayout(style: style, targetId: element.targetId, elementManager: element.elementManager);
      }
    } else if (prevRenderLayoutBox is RenderFlowLayout) {
      if (prevRenderLayoutBox is RenderSelfRepaintFlowLayout) {
        if (repaintSelf) {
          // RenderSelfRepaintFlowLayout --> RenderSelfRepaintFlowLayout
          flowLayout = prevRenderLayoutBox;
          return flowLayout;
        } else {
          // RenderSelfRepaintFlowLayout --> RenderFlowLayout
          flowLayout = prevRenderLayoutBox.toParentRepaint();
        }
      } else {
        if (repaintSelf) {
          // RenderFlowLayout --> RenderSelfRepaintFlowLayout
          flowLayout = prevRenderLayoutBox.toSelfRepaint();
        } else {
          // RenderFlowLayout --> RenderFlowLayout
          flowLayout = prevRenderLayoutBox;
          return flowLayout;
        }
      }
    } else if (prevRenderLayoutBox is RenderFlexLayout) {
      if (prevRenderLayoutBox is RenderSelfRepaintFlexLayout) {
        if (repaintSelf) {
          // RenderSelfRepaintFlexLayout --> RenderSelfRepaintFlowLayout
          flowLayout = prevRenderLayoutBox.toFlowLayout();
        } else {
          // RenderSelfRepaintFlexLayout --> RenderFlowLayout
          flowLayout = prevRenderLayoutBox.toParentRepaintFlowLayout();
        }
      } else {
        if (repaintSelf) {
          // RenderFlexLayout --> RenderSelfRepaintFlowLayout
          flowLayout = prevRenderLayoutBox.toSelfRepaintFlowLayout();
        } else {
          // RenderFlexLayout --> RenderFlowLayout
          flowLayout = prevRenderLayoutBox.toFlowLayout();
        }
      }
    }

    CSSFlowMixin.decorateRenderFlow(flowLayout, style);
    return flowLayout;
  } else {
    throw FlutterError('Not supported display type $display');
  }
}

RenderIntrinsic _createRenderIntrinsic(Element element, {RenderIntrinsic prevRenderIntrinsic, bool repaintSelf = false}) {
  RenderIntrinsic intrinsic;

  if (prevRenderIntrinsic == null) {
    if (repaintSelf) {
      intrinsic = RenderSelfRepaintIntrinsic(element.targetId, element.style, element.elementManager);
    } else {
      intrinsic = RenderIntrinsic(element.targetId, element.style, element.elementManager);
    }
  } else {
    if (prevRenderIntrinsic is RenderSelfRepaintIntrinsic) {
      if (repaintSelf) {
        // RenderSelfRepaintIntrinsic --> RenderSelfRepaintIntrinsic
        intrinsic = prevRenderIntrinsic;
      } else {
        // RenderSelfRepaintIntrinsic --> RenderIntrinsic
        intrinsic = prevRenderIntrinsic.toParentRepaint();
      }
    } else {
      if (repaintSelf) {
        // RenderIntrinsic --> RenderSelfRepaintIntrinsic
        intrinsic = prevRenderIntrinsic.toSelfRepaint();
      } else {
        // RenderIntrinsic --> RenderIntrinsic
        intrinsic = prevRenderIntrinsic;
      }
    }
  }
  return intrinsic;
}

RenderBoxModel createRenderBoxModel(Element element, {RenderBoxModel prevRenderBoxModel, bool repaintSelf = false}) {
  RenderBoxModel renderBoxModel = prevRenderBoxModel ?? element.renderBoxModel;

  if (renderBoxModel is RenderIntrinsic) {
    return _createRenderIntrinsic(element, prevRenderIntrinsic: prevRenderBoxModel, repaintSelf: repaintSelf);
  } else {
    return createRenderLayout(element, prevRenderLayoutBox: prevRenderBoxModel, repaintSelf: repaintSelf);
  }
}

Element _findContainingBlock(Element element) {
  Element _el = element?.parent;
  Element rootEl = element.elementManager.getRootElement();

  while (_el != null) {
    bool isElementNonStatic = _el.style[POSITION] != STATIC && _el.style[POSITION].isNotEmpty;
    bool hasTransform = _el.style[TRANSFORM].isNotEmpty;
    // https://www.w3.org/TR/CSS2/visudet.html#containing-block-details
    if (_el == rootEl || isElementNonStatic || hasTransform) {
      break;
    }
    _el = _el.parent;
  }
  return _el;
}

Element _findScrollContainer(Element element) {
  Element _el = element?.parent;
  Element rootEl = element.elementManager.getRootElement();

  while (_el != null) {
    List<CSSOverflowType> overflow = getOverflowTypes(_el.style);
    CSSOverflowType overflowX = overflow[0];
    CSSOverflowType overflowY = overflow[1];

    if (overflowX != CSSOverflowType.visible || overflowY != CSSOverflowType.visible || _el == rootEl) {
      break;
    }
    _el = _el.parent;
  }
  return _el;
}

List<Element> _findStickyChildren(Element element) {
  assert(element != null);
  List<Element> result = [];

  element.children.forEach((Element child) {
    List<CSSOverflowType> overflow = getOverflowTypes(child.style);
    CSSOverflowType overflowX = overflow[0];
    CSSOverflowType overflowY = overflow[1];

    if (child.isValidSticky) result.add(child);

    // No need to loop scrollable container children
    if (overflowX != CSSOverflowType.visible || overflowY != CSSOverflowType.visible) {
      return;
    }

    List<Element> mergedChildren = _findStickyChildren(child);
    mergedChildren.forEach((Element child) {
      result.add(child);
    });
  });

  return result;
}

bool _isIntersectionObserverEvent(String eventName) {
  return eventName == 'appear' || eventName == 'disappear' || eventName == 'intersectionchange';
}

bool _hasIntersectionObserverEvent(eventHandlers) {
  return eventHandlers.containsKey('appear') ||
      eventHandlers.containsKey('disappear') ||
      eventHandlers.containsKey('intersectionchange');
}

bool _isPositioned(CSSStyleDeclaration style) {
  if (style.contains(POSITION)) {
    String position = style[POSITION];
    return position != EMPTY && position != STATIC;
  } else {
    return false;
  }
}

void _setPositionedChildParentData(RenderLayoutBox parentRenderLayoutBox, Element child) {
  var parentData;
  if (parentRenderLayoutBox is RenderFlowLayout) {
    parentData = RenderLayoutParentData();
  } else {
    parentData = RenderFlexParentData();
  }
  CSSStyleDeclaration style = child.style;

  CSSPositionType positionType = resolvePositionFromStyle(style);
  parentData.position = positionType;

  if (style.contains(TOP)) {
    parentData.top = CSSLength.toDisplayPortValue(style[TOP]);
  }
  if (style.contains(LEFT)) {
    parentData.left = CSSLength.toDisplayPortValue(style[LEFT]);
  }
  if (style.contains(BOTTOM)) {
    parentData.bottom = CSSLength.toDisplayPortValue(style[BOTTOM]);
  }
  if (style.contains(RIGHT)) {
    parentData.right = CSSLength.toDisplayPortValue(style[RIGHT]);
  }
  parentData.width = CSSLength.toDisplayPortValue(style[WIDTH]) ?? 0.0;
  parentData.height = CSSLength.toDisplayPortValue(style[HEIGHT]) ?? 0.0;

  int zIndex = CSSLength.toInt(style[Z_INDEX]) ?? 0;
  parentData.zIndex = zIndex;

  parentData.isPositioned = positionType == CSSPositionType.absolute || positionType == CSSPositionType.fixed;

  RenderBoxModel childRenderBoxModel = child.renderBoxModel;
  childRenderBoxModel.parentData = parentData;
}<|MERGE_RESOLUTION|>--- conflicted
+++ resolved
@@ -602,12 +602,7 @@
 
     RenderPositionHolder childPositionHolder = RenderPositionHolder(preferredSize: preferredSize);
 
-<<<<<<< HEAD
-    RenderBoxModel childRenderBoxModel = child.getRenderBoxModel();
-=======
     RenderBoxModel childRenderBoxModel = child.renderBoxModel;
-    child.parent.addChild(childPositionHolder);
->>>>>>> 357ef2cc
     childRenderBoxModel.renderPositionHolder = childPositionHolder;
     _setPositionedChildParentData(parentRenderLayoutBox, child);
     childPositionHolder.realDisplayedBox = childRenderBoxModel;
