/*
 * Copyright (C) 2019-present Alibaba Inc. All rights reserved.
 * Author: Kraken Team.
 */

import 'dart:core';
import 'dart:math' as math;
import 'dart:ui';
import 'package:kraken/launcher.dart';

import 'package:flutter/rendering.dart';
import 'package:kraken/element.dart';
import 'package:kraken/foundation.dart';
import 'package:kraken/scheduler.dart';
import 'package:kraken/module.dart';

Element _createElement(
    int id, String type, Map<String, dynamic> props, List<String> events, ElementManager elementManager) {
  Element element;
  switch (type) {
    case DIV:
      element = DivElement(id, elementManager);
      break;
    case SPAN:
      element = SpanElement(id, elementManager);
      break;
    case STRONG:
      element = StrongElement(id, elementManager);
      break;
    case IMAGE:
      element = ImageElement(id, elementManager);
      break;
    case PARAGRAPH:
      element = ParagraphElement(id, elementManager);
      break;
    case INPUT:
      element = InputElement(id, elementManager);
      break;
    case PRE:
      element = PreElement(id, elementManager);
      break;
    case CANVAS:
      element = CanvasElement(id, elementManager);
      break;
    case ANIMATION_PLAYER:
      element = AnimationPlayerElement(id, elementManager);
      break;
    case VIDEO:
      element = VideoElement(id, elementManager);
      break;
    case CAMERA_PREVIEW:
      element = CameraPreviewElement(id, elementManager);
      break;
    case IFRAME:
      element = IFrameElement(id, elementManager);
      break;
    case AUDIO:
      element = AudioElement(id, elementManager);
      break;
    default:
      element = DivElement(id, elementManager);
      print('ERROR: unexpected element type "$type"');
  }

  props?.forEach((String key, value) {
    element.setProperty(key, value);
  });

  // Add element event listener
  events?.forEach((String eventName) {
    element.addEvent(eventName);
  });

  return element;
}

const int BODY_ID = -1;
const int WINDOW_ID = -2;

class ElementManager {
  Element _rootElement;
  Map<int, EventTarget> _eventTargets = <int, EventTarget>{};
  bool showPerformanceOverlayOverride;
  KrakenViewController controller;

  final double viewportWidth;
  final double viewportHeight;

  ElementManager(double viewportWidth, double viewportHeight,
      {KrakenViewController this.controller, this.showPerformanceOverlayOverride})
      : viewportWidth = viewportWidth,
        viewportHeight = viewportHeight {
    _rootElement = BodyElement(viewportWidth, viewportHeight, targetId: BODY_ID, elementManager: this);
    _root = _rootElement.renderObject;
    setEventTarget(_rootElement);
    setEventTarget(Window(this));
  }

  T getEventTargetByTargetId<T>(int targetId) {
    assert(targetId != null);
    EventTarget target = _eventTargets[targetId];
    if (target is T)
      return target as T;
    else
      return null;
  }

  bool existsTarget(int id) {
    return _eventTargets.containsKey(id);
  }

  void removeTarget(int targetId) {
    assert(targetId != null);
    _eventTargets.remove(targetId);
  }

  void setEventTarget(EventTarget target) {
    assert(target != null);

    _eventTargets[target.targetId] = target;
  }

  void clearTargets() {
    // Set current eventTargets to a new object, clean old targets by gc.
    _eventTargets = <int, EventTarget>{};
  }

  void createElement(int id, String type, Map<String, dynamic> props, List events) {
    assert(!existsTarget(id), 'ERROR: Can not create element with same id "$id"');

    List<String> eventList;
    if (events != null) {
      eventList = [];
      for (var eventName in events) {
        if (eventName is String) eventList.add(eventName);
      }
    }

    EventTarget target = _createElement(id, type, props, eventList, this);
    setEventTarget(target);
  }

  void createTextNode(int id, String data) {
    TextNode textNode = TextNode(id, data, this);
    textNode.elementManager = this;
    setEventTarget(textNode);
  }

  void createComment(int id, String data) {
    EventTarget comment = Comment(targetId: id, data: data, elementManager: this);
    comment.elementManager = this;
    setEventTarget(comment);
  }

  void removeNode(int targetId) {
    assert(existsTarget(targetId), 'targetId: $targetId');

    Node target = getEventTargetByTargetId<Node>(targetId);
    assert(target != null);

    target?.parentNode?.removeChild(target);
    // remove node reference to ElementManager
    target.elementManager = null;
    removeTarget(targetId);
  }

  void setProperty(int targetId, String key, value) {
    assert(existsTarget(targetId), 'targetId: $targetId key: $key value: $value');
    Node target = getEventTargetByTargetId<Node>(targetId);
    assert(target != null);

    if (target is Element) {
      // Only Element has properties
      target.setProperty(key, value);
    } else if (target is TextNode && key == 'data') {
      target.data = value;
    } else {
      debugPrint('Only element has properties, try setting $key to Node(#$targetId).');
    }
  }

  dynamic getProperty(int targetId, String key) {
    assert(existsTarget(targetId), 'targetId: $targetId key: $key');
    Node target = getEventTargetByTargetId<Node>(targetId);
    assert(target != null);

    if (target is Element) {
      // Only Element has properties
      return target.getProperty(key);
    }
    return null;
  }

  void removeProperty(int targetId, String key) {
    assert(existsTarget(targetId), 'targetId: $targetId key: $key');
    Node target = getEventTargetByTargetId<Node>(targetId);
    assert(target != null);

    if (target is Element) {
      target.removeProperty(key);
    } else {
      debugPrint('Only element has properties, try removing $key from Node(#$targetId).');
    }
  }

  void setStyle(int targetId, String key, value) {
    assert(existsTarget(targetId), 'id: $targetId key: $key value: $value');
    Node target = getEventTargetByTargetId<Node>(targetId);
    assert(target != null);

    if (target is Element) {
      target.setStyle(key, value);
    } else {
      debugPrint('Only element has style, try setting style.$key from Node(#$targetId).');
    }
  }

  /// <!-- beforebegin -->
  /// <p>
  ///   <!-- afterbegin -->
  ///   foo
  ///   <!-- beforeend -->
  /// </p>
  /// <!-- afterend -->
  void insertAdjacentNode(int targetId, String position, int newTargetId) {
    assert(existsTarget(targetId), 'targetId: $targetId position: $position newTargetId: $newTargetId');

    Node target = getEventTargetByTargetId<Node>(targetId);
    Node newNode = getEventTargetByTargetId<Node>(newTargetId);

    switch (position) {
      case 'beforebegin':
        target?.parentNode?.insertBefore(newNode, target);
        break;
      case 'afterbegin':
        target.insertBefore(newNode, target.firstChild);
        break;
      case 'beforeend':
        target.appendChild(newNode);
        break;
      case 'afterend':
        if (target.parentNode.lastChild == target) {
          target.parentNode.appendChild(newNode);
        } else {
          target.parentNode.insertBefore(
            newNode,
            target.parentNode.childNodes[target.parentNode.childNodes.indexOf(target) + 1],
          );
        }

        break;
    }
  }

  void addEvent(int targetId, String eventName) {
    assert(existsTarget(targetId), 'targetId: $targetId event: $eventName');

    EventTarget target = getEventTargetByTargetId<EventTarget>(targetId);
    assert(target != null);

    target.addEvent(eventName);
  }

  void removeEvent(int targetId, String eventName) {
    assert(existsTarget(targetId), 'targetId: $targetId event: $eventName');

    Element target = getEventTargetByTargetId<Element>(targetId);
    assert(target != null);

    target.removeEvent(eventName);
  }

  method(int targetId, String method, args) {
    assert(existsTarget(targetId), 'targetId: $targetId, method: $method, args: $args');
    Element target = getEventTargetByTargetId<Element>(targetId);
    List _args;
    try {
      _args = (args as List).cast();
    } catch (e, stack) {
      if (!PRODUCTION) {
        print('Method parse error: $e\n$stack');
      }
      _args = [];
    }
    assert(target != null);
    assert(target.method != null);
    return target.method(method, _args);
  }

  RenderObject _root;
  RenderObject get root => _root;
  set root(RenderObject root) {
    assert(() {
      throw FlutterError('Can not set root to ElementManagerActionDelegate.');
    }());
  }

  RenderObject getRootRenderObject() {
    return root;
  }

  Element getRootElement() {
    return _rootElement;
  }

  bool showPerformanceOverlay = false;

  RenderBox buildRenderBox({bool showPerformanceOverlay}) {
    if (showPerformanceOverlay != null) {
      this.showPerformanceOverlay = showPerformanceOverlay;
    }

    RenderBox result = getRootRenderObject();

    // We need to add PerformanceOverlay of it's needed.
    if (showPerformanceOverlayOverride != null) showPerformanceOverlay = showPerformanceOverlayOverride;

    if (showPerformanceOverlay) {
      RenderPerformanceOverlay renderPerformanceOverlay =
          RenderPerformanceOverlay(optionsMask: 15, rasterizerThreshold: 0);
      RenderConstrainedBox renderConstrainedPerformanceOverlayBox = RenderConstrainedBox(
        child: renderPerformanceOverlay,
        additionalConstraints: BoxConstraints.tight(Size(
          math.min(350.0, window.physicalSize.width),
          math.min(150.0, window.physicalSize.height),
        )),
      );
      RenderFpsOverlay renderFpsOverlayBox = RenderFpsOverlay();

      result = RenderStack(
        children: [
          result,
          renderConstrainedPerformanceOverlayBox,
          renderFpsOverlayBox,
        ],
        textDirection: TextDirection.ltr,
      );
    }
    return result;
  }

  void attach(RenderObject parent, RenderObject previousSibling, {bool showPerformanceOverlay}) {
    RenderObject root = buildRenderBox(showPerformanceOverlay: showPerformanceOverlay);

    if (parent is ContainerRenderObjectMixin) {
      parent.insert(root, after: previousSibling);
    } else if (parent is RenderObjectWithChildMixin) {
      parent.child = root;
    }
  }

  void detach() {
    RenderObject parent = root.parent;

    if (parent == null) return;

    if (parent is ContainerRenderObjectMixin) {
      parent.remove(root);
    } else if (parent is RenderObjectWithChildMixin) {
      parent.child = null;
    }

    clearTargets();
<<<<<<< HEAD
=======
    clearTimer();
    await VideoElement.disposeVideos();
    _managerSingleton = ElementManager._();
>>>>>>> 65ea43a8
  }

  dynamic applyAction(String action, List payload) {
    var returnValue;

    switch (action) {
      case 'createElement':
        var props, events;
        if (payload.length > 2) {
          props = payload[2];
          if (payload.length > 3) events = payload[3];
        }
        createElement(payload[0], payload[1], props, events);
        break;
      case 'createTextNode':
        createTextNode(payload[0], payload[1]);
        break;
      case 'createComment':
        createComment(payload[0], payload[1]);
        break;
      case 'insertAdjacentNode':
        insertAdjacentNode(payload[0], payload[1], payload[2]);
        break;
      case 'removeNode':
        removeNode(payload[0]);
        break;
      case 'setStyle':
        setStyle(payload[0], payload[1], payload[2]);
        break;
      case 'setProperty':
        setProperty(payload[0], payload[1], payload[2]);
        break;
      case 'getProperty':
        returnValue = getProperty(payload[0], payload[1]);
        break;
      case 'removeProperty':
        removeProperty(payload[0], payload[1]);
        break;
      case 'addEvent':
        addEvent(payload[0], payload[1]);
        break;
      case 'removeEvent':
        removeEvent(payload[0], payload[1]);
        break;
      case 'method':
        returnValue = method(payload[0], payload[1], payload[2]);
        break;
    }

    return returnValue;
  }
}<|MERGE_RESOLUTION|>--- conflicted
+++ resolved
@@ -361,12 +361,6 @@
     }
 
     clearTargets();
-<<<<<<< HEAD
-=======
-    clearTimer();
-    await VideoElement.disposeVideos();
-    _managerSingleton = ElementManager._();
->>>>>>> 65ea43a8
   }
 
   dynamic applyAction(String action, List payload) {
