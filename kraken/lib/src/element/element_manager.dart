--- conflicted
+++ resolved
@@ -23,12 +23,8 @@
       element = SpanElement(id);
       break;
     case IMAGE:
-<<<<<<< HEAD
-      element = ImgElement(id);
-      break;
-=======
-      return ImageElement(id, props, events);
->>>>>>> 1dd15938
+      element = ImageElement(id);
+      break;
     case PARAGRAPH:
       element = ParagraphElement(id);
       break;
