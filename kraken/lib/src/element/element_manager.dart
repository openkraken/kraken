--- conflicted
+++ resolved
@@ -28,19 +28,12 @@
     case ANIMATION:
       return AnimationElement(id, props, events);
     case VIDEO:
-<<<<<<< HEAD
       return VideoElement(id, props, events);
-=======
-      {
-        VideoElement.setDefaultPropsStyle(props);
-        return VideoElement(id, props, events);
-      }
     case CAMERA:
     {
       CameraElement.setDefaultPropsStyle(props);
       return CameraElement(id, props, events);
     }
->>>>>>> 7157cc14
     case IFRAME:
       return IFrameElement(id, props, events);
     case AUDIO:
