--- conflicted
+++ resolved
@@ -11,26 +11,12 @@
 
 const String VIDEO = 'VIDEO';
 
-<<<<<<< HEAD
 const Map<String, dynamic> _defaultStyle = {
   'width': ELEMENT_DEFAULT_WIDTH,
   'height': ELEMENT_DEFAULT_HEIGHT,
 };
 
-class VideoParentData extends ContainerBoxParentData<RenderBox> {}
-
-List<VideoPlayerController> videoControllers = [];
-
-// dispose all video player when Dart VM is going to shutdown
-Future<void> shutDownVideoPlayer() async {
-  for (int i = 0; i < videoControllers.length; i++) {
-    await videoControllers[i].dispose();
-  }
-  videoControllers.clear();
-}
-=======
 List<VideoPlayerController> _videoControllers = [];
->>>>>>> 1dd15938
 
 class VideoElement extends Element {
   VideoElement(int targetId)
