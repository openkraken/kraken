--- conflicted
+++ resolved
@@ -9,23 +9,14 @@
 
 const String BODY = 'BODY';
 
-<<<<<<< HEAD
 Map<String, dynamic> createBodyStyle(double viewportWidth, double viewportHeight) {
   return {
-    'width': '${viewportWidth}px',
-    'height': '${viewportHeight}px',
-    'overflow': 'auto',
-    'backgroundColor': 'white'
+    WIDTH: '${viewportWidth}px',
+    HEIGHT: '${viewportHeight}px',
+    OVERFLOW: AUTO,
+    BACKGROUND_COLOR: 'white'
   };
 }
-=======
-final Map<String, dynamic> _defaultStyle = {
-  WIDTH: '100vw',
-  HEIGHT: '100vh',
-  OVERFLOW: AUTO,
-  BACKGROUND_COLOR: 'white'
-};
->>>>>>> 7d14cab5
 
 class BodyElement extends Element {
   BodyElement(double viewportWidth, double viewportHeight,
