--- conflicted
+++ resolved
@@ -237,220 +237,4 @@
 
   @override
   TickerProvider get vsync => this;
-<<<<<<< HEAD
-}
-
-mixin RenderOverflowMixin on RenderBox {
-  ScrollListener? scrollListener;
-  void Function(PointerEvent)? scrollablePointerListener;
-
-  void disposeScrollable() {
-    scrollListener = null;
-    scrollablePointerListener = null;
-    _scrollOffsetX = null;
-    _scrollOffsetY = null;
-    // Dispose clip layer.
-    _clipRRectLayer = null;
-    _clipRectLayer = null;
-  }
-
-  bool _clipX = false;
-  bool get clipX => _clipX;
-  set clipX(bool value) {
-    if (_clipX == value) return;
-    _clipX = value;
-    markNeedsLayout();
-  }
-
-  bool _clipY = false;
-  bool get clipY => _clipY;
-  set clipY(bool value) {
-    if (_clipY == value) return;
-    _clipY = value;
-    markNeedsLayout();
-  }
-
-  bool _enableScrollX = false;
-  bool get enableScrollX => _enableScrollX;
-  set enableScrollX(bool value) {
-    if (_enableScrollX == value) return;
-    _enableScrollX = value;
-  }
-
-  bool _enableScrollY = false;
-  bool get enableScrollY => _enableScrollY;
-  set enableScrollY(bool value) {
-    if (_enableScrollY == value) return;
-    _enableScrollY = value;
-  }
-
-  Size? _scrollableSize;
-  Size? _viewportSize;
-
-  ViewportOffset? get scrollOffsetX => _scrollOffsetX;
-  ViewportOffset? _scrollOffsetX;
-  set scrollOffsetX(ViewportOffset? value) {
-    if (value == _scrollOffsetX) return;
-    _scrollOffsetX?.removeListener(_scrollXListener);
-    _scrollOffsetX = value;
-    _scrollOffsetX?.addListener(_scrollXListener);
-    markNeedsLayout();
-  }
-
-  ViewportOffset? get scrollOffsetY => _scrollOffsetY;
-  ViewportOffset? _scrollOffsetY;
-  set scrollOffsetY(ViewportOffset? value) {
-    if (value == _scrollOffsetY) return;
-    _scrollOffsetY?.removeListener(_scrollYListener);
-    _scrollOffsetY = value;
-    _scrollOffsetY?.addListener(_scrollYListener);
-    markNeedsLayout();
-  }
-
-  void _scrollXListener() {
-    assert(scrollListener != null);
-    scrollListener!(scrollOffsetX!.pixels, AxisDirection.right);
-    markNeedsPaint();
-  }
-
-  void _scrollYListener() {
-    assert(scrollListener != null);
-    scrollListener!(scrollOffsetY!.pixels, AxisDirection.down);
-    markNeedsPaint();
-  }
-
-  BoxConstraints deflateOverflowConstraints(BoxConstraints constraints) {
-    BoxConstraints result = constraints;
-    if (_clipX && _clipY) {
-      result = BoxConstraints();
-    } else if (_clipX) {
-      result = BoxConstraints(minWidth: constraints.minWidth, maxWidth: constraints.maxWidth);
-    } else if (_clipY) {
-      result = BoxConstraints(minHeight: constraints.minHeight, maxHeight: constraints.maxHeight);
-    }
-    return result;
-  }
-
-  void _setUpScrollX() {
-    _scrollOffsetX!.applyViewportDimension(_viewportSize!.width);
-    _scrollOffsetX!.applyContentDimensions(0.0, math.max(0.0, _scrollableSize!.width - _viewportSize!.width));
-  }
-
-  void _setUpScrollY() {
-    _scrollOffsetY!.applyViewportDimension(_viewportSize!.height);
-    _scrollOffsetY!.applyContentDimensions(0.0, math.max(0.0, _scrollableSize!.height - _viewportSize!.height));
-  }
-
-  void setUpOverflowScroller(Size scrollableSize, Size viewportSize) {
-    _scrollableSize = scrollableSize;
-    _viewportSize = viewportSize;
-    if (_clipX && _scrollOffsetX != null) {
-      _setUpScrollX();
-    }
-
-    if (_clipY && _scrollOffsetY != null) {
-      _setUpScrollY();
-    }
-  }
-
-  double get _paintOffsetX {
-    if (_scrollOffsetX == null) return 0.0;
-    return -_scrollOffsetX!.pixels;
-  }
-  double get _paintOffsetY {
-    if (_scrollOffsetY == null) return 0.0;
-    return -_scrollOffsetY!.pixels;
-  }
-
-  double get scrollTop {
-    if (_scrollOffsetY == null) return 0.0;
-    return _scrollOffsetY!.pixels;
-  }
-
-  double get scrollLeft {
-    if (_scrollOffsetX == null) return 0.0;
-    return _scrollOffsetX!.pixels;
-  }
-
-  bool _shouldClipAtPaintOffset(Offset paintOffset, Size childSize) {
-    return paintOffset < Offset.zero || !(Offset.zero & size).contains((paintOffset & childSize).bottomRight);
-  }
-
-  ClipRRectLayer? _clipRRectLayer;
-  ClipRectLayer? _clipRectLayer;
-
-  void paintOverflow(PaintingContext context, Offset offset, EdgeInsets borderEdge, BoxDecoration? decoration, PaintingContextCallback callback) {
-    if (clipX == false && clipY == false) return callback(context, offset);
-    final double paintOffsetX = _paintOffsetX;
-    final double paintOffsetY = _paintOffsetY;
-    final Offset paintOffset = Offset(paintOffsetX, paintOffsetY);
-    // Overflow should not cover border
-    Rect clipRect = Offset(borderEdge.left, borderEdge.top) & Size(
-      size.width - borderEdge.right - borderEdge.left,
-      size.height - borderEdge.bottom - borderEdge.top,
-    );
-    if (_shouldClipAtPaintOffset(paintOffset, size)) {
-      // ignore: prefer_function_declarations_over_variables
-      PaintingContextCallback painter = (PaintingContext context, Offset offset) {
-        callback(context, offset + paintOffset);
-      };
-
-      // It needs to create new layer to clip children in case children has its own layer
-      // for all overflow value which is not visible (auto/scroll/hidden/clip).
-      bool _needsCompositing = true;
-
-      if (decoration != null && decoration.borderRadius != null) {
-        BorderRadius radius = decoration.borderRadius as BorderRadius;
-        RRect clipRRect = RRect.fromRectAndCorners(clipRect,
-            topLeft: radius.topLeft,
-            topRight: radius.topRight,
-            bottomLeft: radius.bottomLeft,
-            bottomRight: radius.bottomRight
-        );
-        _clipRRectLayer = context.pushClipRRect(_needsCompositing, offset, clipRect, clipRRect, painter, oldLayer: _clipRRectLayer);
-      } else {
-        _clipRectLayer = context.pushClipRect(_needsCompositing, offset, clipRect, painter, oldLayer: _clipRectLayer);
-      }
-    } else {
-      _clipRectLayer = null;
-      _clipRRectLayer = null;
-      callback(context, offset);
-    }
-  }
-
-  @override
-  double? computeDistanceToActualBaseline(TextBaseline baseline) {
-    double? result;
-    final BoxParentData? childParentData = parentData as BoxParentData?;
-    double? candidate = getDistanceToActualBaseline(baseline);
-    if (candidate != null) {
-      candidate += childParentData!.offset.dy;
-      if (result != null)
-        result = math.min(result, candidate);
-      else
-        result = candidate;
-    }
-    return result;
-  }
-
-  void applyOverflowPaintTransform(RenderBox child, Matrix4 transform) {
-    final Offset paintOffset = Offset(_paintOffsetX, _paintOffsetY);
-    transform.translate(paintOffset.dx, paintOffset.dy);
-  }
-
-  @override
-  Rect? describeApproximatePaintClip(RenderObject child) {
-    final Offset paintOffset = Offset(_paintOffsetX, _paintOffsetY);
-    if (_shouldClipAtPaintOffset(paintOffset, size)) return Offset.zero & size;
-    return null;
-  }
-
-  void debugOverflowProperties(DiagnosticPropertiesBuilder properties) {
-    if (_scrollableSize != null) properties.add(DiagnosticsProperty('scrollableSize', _scrollableSize));
-    if (_viewportSize != null) properties.add(DiagnosticsProperty('viewportSize', _viewportSize));
-    properties.add(DiagnosticsProperty('clipX', clipX));
-    properties.add(DiagnosticsProperty('clipY', clipY));
-  }
-=======
->>>>>>> 793cc844
 }