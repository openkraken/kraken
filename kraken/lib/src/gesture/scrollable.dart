/*
 * Copyright (C) 2019-present Alibaba Inc. All rights reserved.
 * Author: Kraken Team.
 */

import 'dart:math' as math;

import 'package:flutter/foundation.dart';
import 'package:flutter/gestures.dart';
import 'package:flutter/rendering.dart';
import 'package:flutter/scheduler.dart';

import 'gesture_detector.dart';
import 'monodrag.dart';
import 'scroll_activity.dart';
import 'scroll_context.dart';
import 'scroll_physics.dart';
import 'scroll_position.dart';
import 'scroll_position_with_single_context.dart';

typedef ScrollListener = void Function(double scrollOffset, AxisDirection axisDirection);

mixin _CustomTickerProviderStateMixin implements TickerProvider {
  Set<Ticker>? _tickers;

  @override
  Ticker createTicker(TickerCallback onTick) {
    _tickers ??= <_CustomTicker>{};
    final _CustomTicker result = _CustomTicker(onTick, this, debugLabel: 'created by $this');
    _tickers!.add(result);
    return result;
  }

  void _removeTicker(_CustomTicker ticker) {
    assert(_tickers != null);
    assert(_tickers!.contains(ticker));
    _tickers!.remove(ticker);
  }
}

// This class should really be called _DisposingTicker or some such, but this
// class name leaks into stack traces and error messages and that name would be
// confusing. Instead we use the less precise but more anodyne "_WidgetTicker",
// which attracts less attention.
class _CustomTicker extends Ticker {
  _CustomTicker(TickerCallback onTick, this._creator, {String? debugLabel}) : super(onTick, debugLabel: debugLabel);

  final _CustomTickerProviderStateMixin _creator;

  @override
  void dispose() {
    _creator._removeTicker(this);
    super.dispose();
  }
}

class KrakenScrollable with _CustomTickerProviderStateMixin implements ScrollContext {
  late AxisDirection _axisDirection;
  ScrollPosition? position;
  final ScrollPhysics _physics = ScrollPhysics.createScrollPhysics();
  DragStartBehavior dragStartBehavior;
  ScrollListener? scrollListener;

  KrakenScrollable({
    AxisDirection axisDirection = AxisDirection.down,
    this.dragStartBehavior = DragStartBehavior.start,
    this.scrollListener,
  }) {
    _axisDirection = axisDirection;
    position = ScrollPositionWithSingleContext(physics: _physics, context: this, oldPosition: null);
  }

  /// The axis along which the scroll view scrolls.
  ///
  /// Determined by the [axisDirection].
  Axis get axis => axisDirectionToAxis(_axisDirection);

  void handlePointerDown(PointerDownEvent event) {
    for (GestureRecognizer? recognizer in _recognizers.values) {
      recognizer!.addPointer(event);
    }
  }

  @override
  AxisDirection get axisDirection => _axisDirection;

  // This field is set during layout, and then reused until the next time it is set.
  Map<Type, GestureRecognizerFactory> _gestureRecognizers = const <Type, GestureRecognizerFactory>{};
  Map<Type, GestureRecognizer?> _recognizers = const <Type, GestureRecognizer?>{};
  bool? _lastCanDrag;
  Axis? _lastAxisDirection;

  @override
  void setCanDrag(bool canDrag) {
    if (canDrag == _lastCanDrag && (!canDrag || axis == _lastAxisDirection)) return;
    if (!canDrag) {
      _gestureRecognizers = const <Type, GestureRecognizerFactory>{};
    } else {
      switch (axis) {
        case Axis.vertical:
        // Vertical trag gesture recongnizer to trigger vertical scroll.
          _gestureRecognizers = <Type, GestureRecognizerFactory>{
            ScrollVerticalDragGestureRecognizer: GestureRecognizerFactoryWithHandlers<ScrollVerticalDragGestureRecognizer>(
              () => ScrollVerticalDragGestureRecognizer(),
              (ScrollVerticalDragGestureRecognizer instance) {
                instance
                  ..isAcceptedDrag = _isAcceptedVerticalDrag
                  ..onDown = _handleDragDown
                  ..onStart = _handleDragStart
                  ..onUpdate = _handleDragUpdate
                  ..onEnd = _handleDragEnd
                  ..onCancel = _handleDragCancel
                  ..minFlingDistance = _physics.minFlingDistance
                  ..minFlingVelocity = _physics.minFlingVelocity
                  ..maxFlingVelocity = _physics.maxFlingVelocity
                  ..dragStartBehavior = dragStartBehavior;
              },
            ),
          };
          break;
        case Axis.horizontal:
          // Horizontal trag gesture recongnizer to horizontal vertical scroll.
          _gestureRecognizers = <Type, GestureRecognizerFactory>{
            ScrollHorizontalDragGestureRecognizer: GestureRecognizerFactoryWithHandlers<ScrollHorizontalDragGestureRecognizer>(
              () => ScrollHorizontalDragGestureRecognizer(),
              (ScrollHorizontalDragGestureRecognizer instance) {
                instance
                  ..isAcceptedDrag = _isAcceptedHorizontalDrag
                  ..onDown = _handleDragDown
                  ..onStart = _handleDragStart
                  ..onUpdate = _handleDragUpdate
                  ..onEnd = _handleDragEnd
                  ..onCancel = _handleDragCancel
                  ..minFlingDistance = _physics.minFlingDistance
                  ..minFlingVelocity = _physics.minFlingVelocity
                  ..maxFlingVelocity = _physics.maxFlingVelocity
                  ..dragStartBehavior = dragStartBehavior;
              },
            ),
          };
          break;
      }
    }
    _lastCanDrag = canDrag;
    _lastAxisDirection = axis;
    _syncAll(_gestureRecognizers);
  }

  // Used in the Arena to judge whether the vertical trag gesture can trigger the current container to scroll.
  bool _isAcceptedVerticalDrag (AxisDirection direction) {
    double? pixels = (_drag as ScrollDragController).pixels;
    double? maxScrollExtent = (_drag as ScrollDragController).maxScrollExtent;
    double? minScrollExtent = (_drag as ScrollDragController).minScrollExtent;
    return !((direction == AxisDirection.down && pixels! <= minScrollExtent!) || direction == AxisDirection.up && pixels! >= maxScrollExtent!);
  }

  // Used in the Arena to judge whether the horizontal trag gesture can trigger the current container to scroll.
  bool _isAcceptedHorizontalDrag (AxisDirection direction) {
    double? pixels = (_drag as ScrollDragController).pixels;
    double? maxScrollExtent = (_drag as ScrollDragController).maxScrollExtent;
    double? minScrollExtent = (_drag as ScrollDragController).minScrollExtent;
    return !((direction == AxisDirection.right && pixels! <= minScrollExtent!) || direction == AxisDirection.left && pixels! >= maxScrollExtent!);
  }

  void _syncAll(Map<Type, GestureRecognizerFactory> gestures) {
    final Map<Type, GestureRecognizer?> oldRecognizers = _recognizers;
    _recognizers = <Type, GestureRecognizer?>{};
    for (Type type in gestures.keys) {
      assert(gestures[type] != null);
      assert(!_recognizers.containsKey(type));
      _recognizers[type] = oldRecognizers[type] ?? gestures[type]!.constructor();
      assert(_recognizers[type].runtimeType == type,
          'GestureRecognizerFactory of type $type created a GestureRecognizer of type ${_recognizers[type].runtimeType}. The GestureRecognizerFactory must be specialized with the type of the class that it returns from its constructor method.');
      gestures[type]!.initializer(_recognizers[type]);
    }
    for (Type type in oldRecognizers.keys) {
      if (!_recognizers.containsKey(type)) oldRecognizers[type]!.dispose();
    }
  }

  // TOUCH HANDLERS

  Drag? _drag;
  ScrollHoldController? _hold;

  void _handleDragDown(DragDownDetails details) {
    assert(_drag == null);
    assert(_hold == null);
    _hold = position!.hold(_disposeHold);
  }

  void _handleDragStart(DragStartDetails details) {
    // It's possible for _hold to become null between _handleDragDown and
    // _handleDragStart, for example if some user code calls jumpTo or otherwise
    // triggers a new activity to begin.
    assert(_drag == null);
    _drag = position!.drag(details, _disposeDrag);
    assert(_drag != null);
    assert(_hold == null);
  }

  void _handleDragUpdate(DragUpdateDetails details) {
    // _drag might be null if the drag activity ended and called _disposeDrag.
    assert(_hold == null || _drag == null);
    _drag?.update(details);
  }

  void _handleDragEnd(DragEndDetails details) {
    // _drag might be null if the drag activity ended and called _disposeDrag.
    assert(_hold == null || _drag == null);
    _drag?.end(details);
    assert(_drag == null);
  }

  void _handleDragCancel() {
    // _hold might be null if the drag started.
    // _drag might be null if the drag activity ended and called _disposeDrag.
    assert(_hold == null || _drag == null);
    _hold?.cancel();
    _drag?.cancel();
    assert(_hold == null);
    assert(_drag == null);
  }

  void _disposeHold() {
    _hold = null;
  }

  void _disposeDrag() {
    _drag = null;
  }

  @override
  void setSemanticsActions(Set<SemanticsAction?>? actions) {}

  @override
  TickerProvider get vsync => this;
}

mixin RenderOverflowMixin on RenderBox {
  ScrollListener? scrollListener;
  void Function(PointerEvent)? scrollablePointerListener;

  void disposeScrollable() {
    scrollListener = null;
    scrollablePointerListener = null;
    _scrollOffsetX = null;
    _scrollOffsetY = null;
    // Dispose clip layer.
    _clipRRectLayer.layer = null;
    _clipRectLayer.layer = null;
  }

  bool _clipX = false;
  bool get clipX => _clipX;
  set clipX(bool value) {
    if (_clipX == value) return;
    _clipX = value;
    markNeedsLayout();
  }

  bool _clipY = false;
  bool get clipY => _clipY;
  set clipY(bool value) {
    if (_clipY == value) return;
    _clipY = value;
    markNeedsLayout();
  }

  bool _enableScrollX = false;
  bool get enableScrollX => _enableScrollX;
  set enableScrollX(bool value) {
    if (_enableScrollX == value) return;
    _enableScrollX = value;
  }

  bool _enableScrollY = false;
  bool get enableScrollY => _enableScrollY;
  set enableScrollY(bool value) {
    if (_enableScrollY == value) return;
    _enableScrollY = value;
  }

  Size? _scrollableSize;
  Size? _viewportSize;

  ViewportOffset? get scrollOffsetX => _scrollOffsetX;
  ViewportOffset? _scrollOffsetX;
  set scrollOffsetX(ViewportOffset? value) {
    if (value == _scrollOffsetX) return;
    _scrollOffsetX?.removeListener(_scrollXListener);
    _scrollOffsetX = value;
    _scrollOffsetX?.addListener(_scrollXListener);
    markNeedsLayout();
  }

  ViewportOffset? get scrollOffsetY => _scrollOffsetY;
  ViewportOffset? _scrollOffsetY;
  set scrollOffsetY(ViewportOffset? value) {
    if (value == _scrollOffsetY) return;
    _scrollOffsetY?.removeListener(_scrollYListener);
    _scrollOffsetY = value;
    _scrollOffsetY?.addListener(_scrollYListener);
    markNeedsLayout();
  }

  void _scrollXListener() {
    assert(scrollListener != null);
    scrollListener!(scrollOffsetX!.pixels, AxisDirection.right);
    markNeedsPaint();
  }

  void _scrollYListener() {
    assert(scrollListener != null);
    scrollListener!(scrollOffsetY!.pixels, AxisDirection.down);
    markNeedsPaint();
  }

  BoxConstraints deflateOverflowConstraints(BoxConstraints constraints) {
    BoxConstraints result = constraints;
    if (_clipX && _clipY) {
      result = BoxConstraints();
    } else if (_clipX) {
      result = BoxConstraints(minWidth: constraints.minWidth, maxWidth: constraints.maxWidth);
    } else if (_clipY) {
      result = BoxConstraints(minHeight: constraints.minHeight, maxHeight: constraints.maxHeight);
    }
    return result;
  }

  void _setUpScrollX() {
    _scrollOffsetX!.applyViewportDimension(_viewportSize!.width);
    _scrollOffsetX!.applyContentDimensions(0.0, math.max(0.0, _scrollableSize!.width - _viewportSize!.width));
  }

  void _setUpScrollY() {
    _scrollOffsetY!.applyViewportDimension(_viewportSize!.height);
    _scrollOffsetY!.applyContentDimensions(0.0, math.max(0.0, _scrollableSize!.height - _viewportSize!.height));
  }

  void setUpOverflowScroller(Size scrollableSize, Size viewportSize) {
    _scrollableSize = scrollableSize;
    _viewportSize = viewportSize;
    if (_clipX && _scrollOffsetX != null) {
      _setUpScrollX();
    }

    if (_clipY && _scrollOffsetY != null) {
      _setUpScrollY();
    }
  }

  double get _paintOffsetX {
    if (_scrollOffsetX == null) return 0.0;
    return -_scrollOffsetX!.pixels;
  }
  double get _paintOffsetY {
    if (_scrollOffsetY == null) return 0.0;
    return -_scrollOffsetY!.pixels;
  }

  double get scrollTop {
    if (_scrollOffsetY == null) return 0.0;
    return _scrollOffsetY!.pixels;
  }

  double get scrollLeft {
    if (_scrollOffsetX == null) return 0.0;
    return _scrollOffsetX!.pixels;
  }

  bool _shouldClipAtPaintOffset(Offset paintOffset, Size childSize) {
    return paintOffset < Offset.zero || !(Offset.zero & size).contains((paintOffset & childSize).bottomRight);
  }

<<<<<<< HEAD
=======
  final LayerHandle<ClipRRectLayer> _clipRRectLayer = LayerHandle<ClipRRectLayer>();
  final LayerHandle<ClipRectLayer> _clipRectLayer = LayerHandle<ClipRectLayer>();

>>>>>>> b60539ca
  void paintOverflow(PaintingContext context, Offset offset, EdgeInsets borderEdge, BoxDecoration? decoration, PaintingContextCallback callback) {
    if (clipX == false && clipY == false) return callback(context, offset);
    final double paintOffsetX = _paintOffsetX;
    final double paintOffsetY = _paintOffsetY;
    final Offset paintOffset = Offset(paintOffsetX, paintOffsetY);
    // Overflow should not cover border
    Rect clipRect = Offset(borderEdge.left, borderEdge.top) & Size(
      size.width - borderEdge.right - borderEdge.left,
      size.height - borderEdge.bottom - borderEdge.top,
    );
    if (_shouldClipAtPaintOffset(paintOffset, size)) {
      // ignore: prefer_function_declarations_over_variables
      PaintingContextCallback painter = (PaintingContext context, Offset offset) {
        callback(context, offset + paintOffset);
      };

      // It needs to create new layer to clip children in case children has its own layer
      // for all overflow value which is not visible (auto/scroll/hidden/clip).
      bool _needsCompositing = true;

      if (decoration != null && decoration.borderRadius != null) {
        BorderRadius radius = decoration.borderRadius as BorderRadius;
        RRect clipRRect = RRect.fromRectAndCorners(clipRect,
            topLeft: radius.topLeft,
            topRight: radius.topRight,
            bottomLeft: radius.bottomLeft,
            bottomRight: radius.bottomRight
        );
<<<<<<< HEAD
        context.pushClipRRect(_needsCompositing, offset, clipRect, clipRRect, painter);
      } else {
        context.pushClipRect(_needsCompositing, offset, clipRect, painter);
      }
    } else {
=======
        _clipRRectLayer.layer = context.pushClipRRect(_needsCompositing, offset, clipRect, clipRRect, painter, oldLayer: _clipRRectLayer.layer);
      } else {
        _clipRectLayer.layer = context.pushClipRect(_needsCompositing, offset, clipRect, painter, oldLayer: _clipRectLayer.layer);
      }
    } else {
      _clipRectLayer.layer = null;
      _clipRRectLayer.layer = null;
>>>>>>> b60539ca
      callback(context, offset);
    }
  }

  @override
  double? computeDistanceToActualBaseline(TextBaseline baseline) {
    double? result;
    final BoxParentData? childParentData = parentData as BoxParentData?;
    double? candidate = getDistanceToActualBaseline(baseline);
    if (candidate != null) {
      candidate += childParentData!.offset.dy;
      if (result != null)
        result = math.min(result, candidate);
      else
        result = candidate;
    }
    return result;
  }

  void applyOverflowPaintTransform(RenderBox child, Matrix4 transform) {
    final Offset paintOffset = Offset(_paintOffsetX, _paintOffsetY);
    transform.translate(paintOffset.dx, paintOffset.dy);
  }

  @override
  Rect? describeApproximatePaintClip(RenderObject child) {
    final Offset paintOffset = Offset(_paintOffsetX, _paintOffsetY);
    if (_shouldClipAtPaintOffset(paintOffset, size)) return Offset.zero & size;
    return null;
  }

  void debugOverflowProperties(DiagnosticPropertiesBuilder properties) {
    if (_scrollableSize != null) properties.add(DiagnosticsProperty('scrollableSize', _scrollableSize));
    if (_viewportSize != null) properties.add(DiagnosticsProperty('viewportSize', _viewportSize));
    properties.add(DiagnosticsProperty('clipX', clipX));
    properties.add(DiagnosticsProperty('clipY', clipY));
  }
}<|MERGE_RESOLUTION|>--- conflicted
+++ resolved
@@ -373,12 +373,9 @@
     return paintOffset < Offset.zero || !(Offset.zero & size).contains((paintOffset & childSize).bottomRight);
   }
 
-<<<<<<< HEAD
-=======
   final LayerHandle<ClipRRectLayer> _clipRRectLayer = LayerHandle<ClipRRectLayer>();
   final LayerHandle<ClipRectLayer> _clipRectLayer = LayerHandle<ClipRectLayer>();
 
->>>>>>> b60539ca
   void paintOverflow(PaintingContext context, Offset offset, EdgeInsets borderEdge, BoxDecoration? decoration, PaintingContextCallback callback) {
     if (clipX == false && clipY == false) return callback(context, offset);
     final double paintOffsetX = _paintOffsetX;
@@ -407,13 +404,6 @@
             bottomLeft: radius.bottomLeft,
             bottomRight: radius.bottomRight
         );
-<<<<<<< HEAD
-        context.pushClipRRect(_needsCompositing, offset, clipRect, clipRRect, painter);
-      } else {
-        context.pushClipRect(_needsCompositing, offset, clipRect, painter);
-      }
-    } else {
-=======
         _clipRRectLayer.layer = context.pushClipRRect(_needsCompositing, offset, clipRect, clipRRect, painter, oldLayer: _clipRRectLayer.layer);
       } else {
         _clipRectLayer.layer = context.pushClipRect(_needsCompositing, offset, clipRect, painter, oldLayer: _clipRectLayer.layer);
@@ -421,7 +411,6 @@
     } else {
       _clipRectLayer.layer = null;
       _clipRRectLayer.layer = null;
->>>>>>> b60539ca
       callback(context, offset);
     }
   }
