/*
 * Copyright (C) 2019-present Alibaba Inc. All rights reserved.
 * Author: Kraken Team.
 */

import 'dart:math' as math;

import 'package:flutter/foundation.dart';
import 'package:flutter/gestures.dart';
import 'package:flutter/rendering.dart';
import 'package:flutter/scheduler.dart';

import 'gesture_detector.dart';
import 'monodrag.dart';
import 'scroll_activity.dart';
import 'scroll_context.dart';
import 'scroll_physics.dart';
import 'scroll_position.dart';
import 'scroll_position_with_single_context.dart';

typedef ScrollListener = void Function(double scrollOffset, AxisDirection axisDirection);

mixin _CustomTickerProviderStateMixin implements TickerProvider {
  Set<Ticker>? _tickers;

  @override
  Ticker createTicker(TickerCallback onTick) {
    _tickers ??= <_CustomTicker>{};
    final _CustomTicker result = _CustomTicker(onTick, this, debugLabel: 'created by $this');
    _tickers!.add(result);
    return result;
  }

  void _removeTicker(_CustomTicker ticker) {
    assert(_tickers != null);
    assert(_tickers!.contains(ticker));
    _tickers!.remove(ticker);
  }
}

// This class should really be called _DisposingTicker or some such, but this
// class name leaks into stack traces and error messages and that name would be
// confusing. Instead we use the less precise but more anodyne "_WidgetTicker",
// which attracts less attention.
class _CustomTicker extends Ticker {
  _CustomTicker(TickerCallback onTick, this._creator, {String? debugLabel}) : super(onTick, debugLabel: debugLabel);

  final _CustomTickerProviderStateMixin _creator;

  @override
  void dispose() {
    _creator._removeTicker(this);
    super.dispose();
  }
}

class KrakenScrollable with _CustomTickerProviderStateMixin implements ScrollContext {
  late AxisDirection _axisDirection;
  ScrollPosition? position;
  final ScrollPhysics _physics = ScrollPhysics.createScrollPhysics();
  DragStartBehavior dragStartBehavior;
  ScrollListener? scrollListener;

  KrakenScrollable({
    AxisDirection axisDirection = AxisDirection.down,
    this.dragStartBehavior = DragStartBehavior.start,
    this.scrollListener,
  }) {
    _axisDirection = axisDirection;
    position = ScrollPositionWithSingleContext(physics: _physics, context: this, oldPosition: null);
  }

  /// The axis along which the scroll view scrolls.
  ///
  /// Determined by the [axisDirection].
  Axis get axis => axisDirectionToAxis(_axisDirection);

  void handlePointerDown(PointerDownEvent event) {
    for (GestureRecognizer? recognizer in _recognizers.values) {
      recognizer!.addPointer(event);
    }
  }

  @override
  AxisDirection get axisDirection => _axisDirection;

  // This field is set during layout, and then reused until the next time it is set.
  Map<Type, GestureRecognizerFactory> _gestureRecognizers = const <Type, GestureRecognizerFactory>{};
  Map<Type, GestureRecognizer?> _recognizers = const <Type, GestureRecognizer?>{};
  bool? _lastCanDrag;
  Axis? _lastAxisDirection;

  @override
  void setCanDrag(bool canDrag) {
    if (canDrag == _lastCanDrag && (!canDrag || axis == _lastAxisDirection)) return;
    if (!canDrag) {
      _gestureRecognizers = const <Type, GestureRecognizerFactory>{};
    } else {
      switch (axis) {
        case Axis.vertical:
        // Vertical trag gesture recongnizer to trigger vertical scroll.
          _gestureRecognizers = <Type, GestureRecognizerFactory>{
            ScrollVerticalDragGestureRecognizer: GestureRecognizerFactoryWithHandlers<ScrollVerticalDragGestureRecognizer>(
              () => ScrollVerticalDragGestureRecognizer(),
              (ScrollVerticalDragGestureRecognizer instance) {
                instance
                  ..isAcceptedDrag = _isAcceptedVerticalDrag
                  ..onDown = _handleDragDown
                  ..onStart = _handleDragStart
                  ..onUpdate = _handleDragUpdate
                  ..onEnd = _handleDragEnd
                  ..onCancel = _handleDragCancel
                  ..minFlingDistance = _physics.minFlingDistance
                  ..minFlingVelocity = _physics.minFlingVelocity
                  ..maxFlingVelocity = _physics.maxFlingVelocity
                  ..dragStartBehavior = dragStartBehavior;
              },
            ),
          };
          break;
        case Axis.horizontal:
          // Horizontal trag gesture recongnizer to horizontal vertical scroll.
          _gestureRecognizers = <Type, GestureRecognizerFactory>{
            ScrollHorizontalDragGestureRecognizer: GestureRecognizerFactoryWithHandlers<ScrollHorizontalDragGestureRecognizer>(
              () => ScrollHorizontalDragGestureRecognizer(),
              (ScrollHorizontalDragGestureRecognizer instance) {
                instance
                  ..isAcceptedDrag = _isAcceptedHorizontalDrag
                  ..onDown = _handleDragDown
                  ..onStart = _handleDragStart
                  ..onUpdate = _handleDragUpdate
                  ..onEnd = _handleDragEnd
                  ..onCancel = _handleDragCancel
                  ..minFlingDistance = _physics.minFlingDistance
                  ..minFlingVelocity = _physics.minFlingVelocity
                  ..maxFlingVelocity = _physics.maxFlingVelocity
                  ..dragStartBehavior = dragStartBehavior;
              },
            ),
          };
          break;
      }
    }
    _lastCanDrag = canDrag;
    _lastAxisDirection = axis;
    _syncAll(_gestureRecognizers);
  }

  // Used in the Arena to judge whether the vertical trag gesture can trigger the current container to scroll.
  bool _isAcceptedVerticalDrag (AxisDirection direction) {
    double? pixels = (_drag as ScrollDragController).pixels;
    double? maxScrollExtent = (_drag as ScrollDragController).maxScrollExtent;
    double? minScrollExtent = (_drag as ScrollDragController).minScrollExtent;
    return !((direction == AxisDirection.down && pixels! <= minScrollExtent!) || direction == AxisDirection.up && pixels! >= maxScrollExtent!);
  }

  // Used in the Arena to judge whether the horizontal trag gesture can trigger the current container to scroll.
  bool _isAcceptedHorizontalDrag (AxisDirection direction) {
    double? pixels = (_drag as ScrollDragController).pixels;
    double? maxScrollExtent = (_drag as ScrollDragController).maxScrollExtent;
    double? minScrollExtent = (_drag as ScrollDragController).minScrollExtent;
    return !((direction == AxisDirection.right && pixels! <= minScrollExtent!) || direction == AxisDirection.left && pixels! >= maxScrollExtent!);
  }

  void _syncAll(Map<Type, GestureRecognizerFactory> gestures) {
    final Map<Type, GestureRecognizer?> oldRecognizers = _recognizers;
    _recognizers = <Type, GestureRecognizer?>{};
    for (Type type in gestures.keys) {
      assert(gestures[type] != null);
      assert(!_recognizers.containsKey(type));
      _recognizers[type] = oldRecognizers[type] ?? gestures[type]!.constructor();
      assert(_recognizers[type].runtimeType == type,
          'GestureRecognizerFactory of type $type created a GestureRecognizer of type ${_recognizers[type].runtimeType}. The GestureRecognizerFactory must be specialized with the type of the class that it returns from its constructor method.');
      gestures[type]!.initializer(_recognizers[type]);
    }
    for (Type type in oldRecognizers.keys) {
      if (!_recognizers.containsKey(type)) oldRecognizers[type]!.dispose();
    }
  }

  // TOUCH HANDLERS

  Drag? _drag;
  ScrollHoldController? _hold;

  void _handleDragDown(DragDownDetails details) {
    assert(_drag == null);
    assert(_hold == null);
    _hold = position!.hold(_disposeHold);
  }

  void _handleDragStart(DragStartDetails details) {
    // It's possible for _hold to become null between _handleDragDown and
    // _handleDragStart, for example if some user code calls jumpTo or otherwise
    // triggers a new activity to begin.
    assert(_drag == null);
    _drag = position!.drag(details, _disposeDrag);
    assert(_drag != null);
    assert(_hold == null);
  }

  void _handleDragUpdate(DragUpdateDetails details) {
    // _drag might be null if the drag activity ended and called _disposeDrag.
    assert(_hold == null || _drag == null);
    _drag?.update(details);
  }

  void _handleDragEnd(DragEndDetails details) {
    // _drag might be null if the drag activity ended and called _disposeDrag.
    assert(_hold == null || _drag == null);
    _drag?.end(details);
    assert(_drag == null);
  }

  void _handleDragCancel() {
    // _hold might be null if the drag started.
    // _drag might be null if the drag activity ended and called _disposeDrag.
    assert(_hold == null || _drag == null);
    _hold?.cancel();
    _drag?.cancel();
    assert(_hold == null);
    assert(_drag == null);
  }

  void _disposeHold() {
    _hold = null;
  }

  void _disposeDrag() {
    _drag = null;
  }

  @override
  void setSemanticsActions(Set<SemanticsAction?>? actions) {}

  @override
  TickerProvider get vsync => this;
}

mixin RenderOverflowMixin on RenderBox {
  ScrollListener? scrollListener;
  void Function(PointerEvent)? pointerListener;

  bool _clipX = false;
  bool get clipX => _clipX;
  set clipX(bool value) {
    if (_clipX == value) return;
    _clipX = value;
    markNeedsLayout();
  }

  bool _clipY = false;
  bool get clipY => _clipY;
  set clipY(bool value) {
    if (_clipY == value) return;
    _clipY = value;
    markNeedsLayout();
  }

  bool _enableScrollX = false;
  bool get enableScrollX => _enableScrollX;
  set enableScrollX(bool value) {
    if (_enableScrollX == value) return;
    _enableScrollX = value;
  }

  bool _enableScrollY = false;
  bool get enableScrollY => _enableScrollY;
  set enableScrollY(bool value) {
    if (_enableScrollY == value) return;
    _enableScrollY = value;
  }

  Size? _scrollableSize;
  Size? _viewportSize;

  ViewportOffset? get scrollOffsetX => _scrollOffsetX;
  ViewportOffset? _scrollOffsetX;
  set scrollOffsetX(ViewportOffset? value) {
    if (value == _scrollOffsetX) return;
    _scrollOffsetX?.removeListener(_scrollXListener);
    _scrollOffsetX = value;
    _scrollOffsetX?.addListener(_scrollXListener);
    markNeedsLayout();
  }

  ViewportOffset? get scrollOffsetY => _scrollOffsetY;
  ViewportOffset? _scrollOffsetY;
  set scrollOffsetY(ViewportOffset? value) {
    if (value == _scrollOffsetY) return;
    _scrollOffsetY?.removeListener(_scrollYListener);
    _scrollOffsetY = value;
    _scrollOffsetY?.addListener(_scrollYListener);
    markNeedsLayout();
  }

  void _scrollXListener() {
    assert(scrollListener != null);
    scrollListener!(scrollOffsetX!.pixels, AxisDirection.right);
    markNeedsPaint();
  }

  void _scrollYListener() {
    assert(scrollListener != null);
    scrollListener!(scrollOffsetY!.pixels, AxisDirection.down);
    markNeedsPaint();
  }

  BoxConstraints deflateOverflowConstraints(BoxConstraints constraints) {
    BoxConstraints result = constraints;
    if (_clipX && _clipY) {
      result = BoxConstraints();
    } else if (_clipX) {
      result = BoxConstraints(minWidth: constraints.minWidth, maxWidth: constraints.maxWidth);
    } else if (_clipY) {
      result = BoxConstraints(minHeight: constraints.minHeight, maxHeight: constraints.maxHeight);
    }
    return result;
  }

  void _setUpScrollX() {
    _scrollOffsetX!.applyViewportDimension(_viewportSize!.width);
    _scrollOffsetX!.applyContentDimensions(0.0, math.max(0.0, _scrollableSize!.width - _viewportSize!.width));
  }

  void _setUpScrollY() {
    _scrollOffsetY!.applyViewportDimension(_viewportSize!.height);
    _scrollOffsetY!.applyContentDimensions(0.0, math.max(0.0, _scrollableSize!.height - _viewportSize!.height));
  }

  void setUpOverflowScroller(Size scrollableSize, Size viewportSize) {
    _scrollableSize = scrollableSize;
    _viewportSize = viewportSize;
    if (_clipX && _scrollOffsetX != null) {
      _setUpScrollX();
    }

    if (_clipY && _scrollOffsetY != null) {
      _setUpScrollY();
    }
  }

  double get _paintOffsetX {
    if (_scrollOffsetX == null) return 0.0;
    return -_scrollOffsetX!.pixels;
  }
  double get _paintOffsetY {
    if (_scrollOffsetY == null) return 0.0;
    return -_scrollOffsetY!.pixels;
  }

  double get scrollTop {
    if (_scrollOffsetY == null) return 0.0;
    return _scrollOffsetY!.pixels;
  }

  double get scrollLeft {
    if (_scrollOffsetX == null) return 0.0;
    return _scrollOffsetX!.pixels;
  }

  bool _shouldClipAtPaintOffset(Offset paintOffset, Size childSize) {
    return paintOffset < Offset.zero || !(Offset.zero & size).contains((paintOffset & childSize).bottomRight);
  }

  void paintOverflow(PaintingContext context, Offset offset, EdgeInsets borderEdge, BoxDecoration? decoration, PaintingContextCallback callback) {
    if (clipX == false && clipY == false) return callback(context, offset);
    final double paintOffsetX = _paintOffsetX;
    final double paintOffsetY = _paintOffsetY;
    final Offset paintOffset = Offset(paintOffsetX, paintOffsetY);
    // Overflow should not cover border
    Rect clipRect = Offset(borderEdge.left, borderEdge.top) & Size(
      size.width - borderEdge.right - borderEdge.left,
      size.height - borderEdge.bottom - borderEdge.top,
    );
    if (_shouldClipAtPaintOffset(paintOffset, size)) {
      // ignore: prefer_function_declarations_over_variables
      PaintingContextCallback painter = (PaintingContext context, Offset offset) {
        callback(context, offset + paintOffset);
      };

      // It needs to create new layer to clip children in case children has its own layer
      // for all overflow value which is not visible (auto/scroll/hidden/clip).
      bool _needsCompositing = true;

      if (decoration != null && decoration.borderRadius != null) {
        BorderRadius radius = decoration.borderRadius as BorderRadius;
        RRect clipRRect = RRect.fromRectAndCorners(clipRect,
            topLeft: radius.topLeft,
            topRight: radius.topRight,
            bottomLeft: radius.bottomLeft,
            bottomRight: radius.bottomRight
        );
<<<<<<< HEAD
        _oldClipRRectLayer = context.pushClipRRect(_needsCompositing, offset, clipRect, clipRRect, painter, oldLayer: _oldClipRRectLayer);
      } else {
        _oldClipRectLayer = context.pushClipRect(_needsCompositing, offset, clipRect, painter, oldLayer: _oldClipRectLayer);
=======
        context.pushClipRRect(needsCompositing, offset, clipRect, clipRRect, painter);
      } else {
        context.pushClipRect(needsCompositing, offset, clipRect, painter);
>>>>>>> 633f5005
      }
    } else {
      callback(context, offset);
    }
  }

  @override
  double? computeDistanceToActualBaseline(TextBaseline baseline) {
    double? result;
    final BoxParentData? childParentData = parentData as BoxParentData?;
    double? candidate = getDistanceToActualBaseline(baseline);
    if (candidate != null) {
      candidate += childParentData!.offset.dy;
      if (result != null)
        result = math.min(result, candidate);
      else
        result = candidate;
    }
    return result;
  }

  void applyOverflowPaintTransform(RenderBox child, Matrix4 transform) {
    final Offset paintOffset = Offset(_paintOffsetX, _paintOffsetY);
    transform.translate(paintOffset.dx, paintOffset.dy);
  }

  @override
  Rect? describeApproximatePaintClip(RenderObject child) {
    final Offset paintOffset = Offset(_paintOffsetX, _paintOffsetY);
    if (_shouldClipAtPaintOffset(paintOffset, size)) return Offset.zero & size;
    return null;
  }

  void debugOverflowProperties(DiagnosticPropertiesBuilder properties) {
    if (_scrollableSize != null) properties.add(DiagnosticsProperty('scrollableSize', _scrollableSize));
    if (_viewportSize != null) properties.add(DiagnosticsProperty('viewportSize', _viewportSize));
    properties.add(DiagnosticsProperty('clipX', clipX));
    properties.add(DiagnosticsProperty('clipY', clipY));
  }
}<|MERGE_RESOLUTION|>--- conflicted
+++ resolved
@@ -391,15 +391,9 @@
             bottomLeft: radius.bottomLeft,
             bottomRight: radius.bottomRight
         );
-<<<<<<< HEAD
-        _oldClipRRectLayer = context.pushClipRRect(_needsCompositing, offset, clipRect, clipRRect, painter, oldLayer: _oldClipRRectLayer);
+        context.pushClipRRect(_needsCompositing, offset, clipRect, clipRRect, painter);
       } else {
-        _oldClipRectLayer = context.pushClipRect(_needsCompositing, offset, clipRect, painter, oldLayer: _oldClipRectLayer);
-=======
-        context.pushClipRRect(needsCompositing, offset, clipRect, clipRRect, painter);
-      } else {
-        context.pushClipRect(needsCompositing, offset, clipRect, painter);
->>>>>>> 633f5005
+        context.pushClipRect(_needsCompositing, offset, clipRect, painter);
       }
     } else {
       callback(context, offset);
