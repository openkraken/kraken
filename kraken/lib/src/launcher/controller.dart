/*
 * Copyright (C) 2020-present Alibaba Inc. All rights reserved.
 * Author: Kraken Team.
 */

import 'dart:io';
import 'dart:ffi';
import 'dart:collection';
import 'dart:typed_data';
import 'dart:async';

import 'package:flutter/foundation.dart';
import 'package:flutter/rendering.dart';

import 'package:kraken/bridge.dart';
import 'package:kraken/dom.dart';
import 'package:kraken/module.dart';
import 'package:kraken/rendering.dart';
import 'package:kraken/inspector.dart';
import 'bundle.dart';

// Error handler when load bundle failed.
typedef LoadErrorHandler = void Function(FlutterError error, StackTrace stack);

// See http://github.com/flutter/flutter/wiki/Desktop-shells
/// If the current platform is a desktop platform that isn't yet supported by
/// TargetPlatform, override the default platform to one that is.
/// Otherwise, do nothing.
/// No need to handle macOS, as it has now been added to TargetPlatform.
void setTargetPlatformForDesktop() {
  if (Platform.isLinux || Platform.isWindows) {
    debugDefaultTargetPlatformOverride = TargetPlatform.fuchsia;
  }
}

// An kraken View Controller designed for multiple kraken view control.
class KrakenViewController {
  KrakenController rootController;

  // The methods of the KrakenNavigateDelegation help you implement custom behaviors that are triggered
  // during a kraken view's process of loading, and completing a navigation request.
  KrakenNavigationDelegate navigationDelegate;

  double viewportWidth;
  double viewportHeight;
  Color background;

  KrakenViewController(
    this.viewportWidth, this.viewportHeight,
    {
      this.background,
      this.showPerformanceOverlay,
      this.enableDebug = false,
      int contextId,
      this.rootController,
      this.navigationDelegate,
    }
  ): _contextId = contextId {
    if (enableDebug) {
      debugDefaultTargetPlatformOverride = TargetPlatform.fuchsia;
      debugPaintSizeEnabled = true;
    }

    if (_contextId == null) {
      _contextId = initBridge();
    }

    createViewport();
    _elementManager = ElementManager(
      viewportWidth,
      viewportHeight,
<<<<<<< HEAD
=======
      contextId: _contextId,
>>>>>>> 846048bd
      viewport: viewport,
      showPerformanceOverlayOverride: showPerformanceOverlay,
      controller: rootController,
    );

    // Enable DevTool in debug/profile mode, but disable in release.
    if ((kDebugMode || kProfileMode) && rootController.debugEnableInspector != false) {
      debugStartInspector();
    }
  }

  /// Used for debugger inspector.
  Inspector _inspector;
  Inspector get inspector => _inspector;

  // the manager which controller all renderObjects of Kraken
  ElementManager _elementManager;

  // index value which identify javascript runtime context.
  int _contextId;

  int get contextId {
    return _contextId;
  }

  // should render performanceOverlay layer into the screen for performance profile.
  bool showPerformanceOverlay;

  // print debug message when rendering.
  bool enableDebug;

  // Kraken have already disposed
  bool _disposed = false;

  bool get disposed => _disposed;

  RenderViewportBox viewport;

  void createViewport() {
    viewport = RenderViewportBox(
      background: background,
      viewportSize: Size(viewportWidth, viewportHeight),
    );
<<<<<<< HEAD
  }

  // regenerate generate renderObject created by kraken but not affect jsBridge context.
  // test used only.
  void testRefreshPaint() {
    RenderObject root = _elementManager.getRootRenderObject();
    RenderObject parent = root.parent;
    RenderObject previousSibling;
    if (parent is ContainerRenderObjectMixin) {
      previousSibling = (root.parentData as ContainerParentDataMixin).previousSibling;
    }
    detachView();
    _elementManager = ElementManager(_elementManager.viewportWidth, _elementManager.viewportHeight,
        showPerformanceOverlayOverride: showPerformanceOverlay, controller: rootController);
    attachView(parent, previousSibling);
=======
>>>>>>> 846048bd
  }

  void evaluateJavaScripts(String code, [String source = 'kraken://']) {
    assert(!_disposed, "Kraken have already disposed");
    evaluateScripts(_contextId, code, source, 0);
  }

  // attach kraken's renderObject to an renderObject.
  void attachView(RenderObject parent, [RenderObject previousSibling]) {
    _elementManager.attach(parent, previousSibling, showPerformanceOverlay: showPerformanceOverlay ?? false);
  }

  // dispose controller and recycle all resources.
  void dispose() {
    // break circle reference
    (_elementManager.getRootRenderObject() as RenderBoxModel).controller = null;

    detachView();
    disposeBridge(_contextId);

    _inspector?.dispose();
    _inspector = null;

    _elementManager.dispose();
    _elementManager = null;
    _disposed = true;
  }

  // export Uint8List bytes from rendered result.
  Future<Uint8List> toImage(double devicePixelRatio, [int eventTargetId = BODY_ID]) {
    assert(!_disposed, "Kraken have already disposed");
    Completer<Uint8List> completer = Completer();
    try {
      if (!_elementManager.existsTarget(eventTargetId)) {
        String msg = 'toImage: unknown node id: $eventTargetId';
        completer.completeError(Exception(msg));
        return completer.future;
      }

      var node = _elementManager.getEventTargetByTargetId<EventTarget>(eventTargetId);
      if (node is Element) {
        node.toBlob(devicePixelRatio: devicePixelRatio).then((Uint8List bytes) {
          completer.complete(bytes);
        }).catchError((e, stack) {
          String msg = 'toBlob: failed to export image data from element id: $eventTargetId. error: $e}.\n$stack';
          completer.completeError(Exception(msg));
        });
      } else {
        String msg = 'toBlob: node is not an element, id: $eventTargetId';
        completer.completeError(Exception(msg));
      }
    } catch (e, stack) {
      completer.completeError(e, stack);
    }
    return completer.future;
  }

  Element createElement(int id, Pointer nativePtr, String tagName) {
    return _elementManager.createElement(id, nativePtr, tagName.toUpperCase(), null, null);
  }

  void createTextNode(int id, Pointer<NativeTextNode> nativePtr, String data) {
    return _elementManager.createTextNode(id, nativePtr, data);
  }

  void createComment(int id, Pointer<NativeCommentNode> nativePtr, String data) {
    return _elementManager.createComment(id, nativePtr, data);
  }

  void addEvent(int targetId, String eventType) {
    _elementManager.addEvent(targetId, eventType);
  }

  void insertAdjacentNode(int targetId, String position, int childId) {
    _elementManager.insertAdjacentNode(targetId, position, childId);
  }

  void removeNode(int targetId) {
    _elementManager.removeNode(targetId);
  }

  void setStyle(int targetId, String key, String value) {
    _elementManager.setStyle(targetId, key, value);
  }

  void setProperty(int targetId, String key, String value) {
    _elementManager.setProperty(targetId, key, value);
  }

  void removeProperty(int targetId, String key) {
    _elementManager.removeProperty(targetId, key);
  }

  EventTarget getEventTargetById(int id) {
    return _elementManager.getEventTargetByTargetId<EventTarget>(id);
  }

  void removeEventTargetById(int id) {
    _elementManager.removeTarget(getEventTargetById(id));
  }

  void handleNavigationAction(String sourceUrl, String targetUrl, KrakenNavigationType navigationType) async {
    KrakenNavigationAction action = KrakenNavigationAction(sourceUrl, targetUrl, navigationType);

    try {
      KrakenNavigationActionPolicy policy = await navigationDelegate.dispatchDecisionHandler(action);
      if (policy == KrakenNavigationActionPolicy.cancel) return;

      switch (action.navigationType) {
        case KrakenNavigationType.reload:
          rootController.reloadWithUrl(action.target);
          break;
        default:
        // for linkActivated and other type, we choose to do nothing.
      }
    } catch (e, stack) {
      if (navigationDelegate.errorHandler != null) {
        navigationDelegate.errorHandler(e, stack);
      }
    }
  }

  // detach renderObject from parent but keep everything in active.
  void detachView() {
    _elementManager.detach();
  }

  RenderObject getRootRenderObject() {
    return _elementManager.getRootRenderObject();
  }

  void debugStartInspector() {
    _inspector = Inspector(_elementManager);
    _elementManager.debugDOMTreeChanged = inspector.onDOMTreeChanged;
  }
}

// An controller designed to control kraken's functional modules.
class KrakenModuleController with TimerMixin, ScheduleFrameMixin {
  // the websocket instance
  KrakenWebSocket _websocket;

  KrakenWebSocket get websocket {
    if (_websocket == null) {
      _websocket = KrakenWebSocket();
    }

    return _websocket;
  }

  // the MQTT instance
  MQTT _mqtt;

  MQTT get mqtt {
    if (_mqtt == null) {
      _mqtt = MQTT();
    }
    return _mqtt;
  }

  void dispose() {
    clearTimer();
    clearAnimationFrame();

    if (_websocket != null) {
      websocket.dispose();
    }

    if (_mqtt != null) {
      mqtt.dispose();
    }
  }
}

class KrakenController {
  static SplayTreeMap<int, KrakenController> _controllerMap = SplayTreeMap();
  static Map<String, int> _nameIdMap = Map();

  static KrakenController getControllerOfJSContextId(int contextId) {
    if (!_controllerMap.containsKey(contextId)) {
      return null;
    }

    return _controllerMap[contextId];
  }

  static SplayTreeMap<int, KrakenController> getControllerMap() {
    return _controllerMap;
  }

  static KrakenController getControllerOfName(String name) {
    if (!_nameIdMap.containsKey(name)) return null;
    int contextId = _nameIdMap[name];
    return getControllerOfJSContextId(contextId);
  }

  // Error handler when load bundle failed.
  LoadErrorHandler loadErrorHandler;

  KrakenMethodChannel _methodChannel;

  KrakenMethodChannel get methodChannel => _methodChannel;

  final String name;
  // Enable debug inspector.
  bool debugEnableInspector;

  KrakenController(this.name, double viewportWidth, double viewportHeight, {
      bool showPerformanceOverlay = false,
      enableDebug = false,
      String bundleURL,
      String bundlePath,
      String bundleContent,
      Color background,
      KrakenNavigationDelegate navigationDelegate,
      KrakenMethodChannel methodChannel,
      this.loadErrorHandler,
      this.debugEnableInspector,
    }): _bundleURL = bundleURL,
        _bundlePath = bundlePath,
        _bundleContent = bundleContent {
    _methodChannel = methodChannel;
    _view = KrakenViewController(viewportWidth, viewportHeight,
        background: background,
        showPerformanceOverlay: showPerformanceOverlay,
        enableDebug: enableDebug,
        rootController: this,
        navigationDelegate: navigationDelegate ?? KrakenNavigationDelegate());
    _module = KrakenModuleController();
    assert(!_controllerMap.containsKey(_view.contextId),
        "found exist contextId of KrakenController, contextId: ${_view.contextId}");
    _controllerMap[_view.contextId] = this;
    assert(!_nameIdMap.containsKey(name), 'found exist name of KrakenController, name: $name');
    _nameIdMap[name] = _view.contextId;
  }

  KrakenViewController _view;

  KrakenViewController get view {
    return _view;
  }

  KrakenModuleController _module;

  KrakenModuleController get module {
    return _module;
  }

  // the bundle manager which used to download javascript source and run.
  KrakenBundle _bundle;

  void setNavigationDelegate(KrakenNavigationDelegate delegate) {
    assert(_view != null);
    _view.navigationDelegate = delegate;
  }

  // regenerate generate renderObject created by kraken but not affect jsBridge context.
  // test used only.
  testRefreshPaint() async {
    assert(!_view._disposed, "Kraken have already disposed");
    RenderObject root = _view.getRootRenderObject();
    RenderObject parent = root.parent;
    RenderObject previousSibling;
    if (parent is ContainerRenderObjectMixin) {
      previousSibling = (root.parentData as ContainerParentDataMixin).previousSibling;
    }
    _module.dispose();
    _view.detachView();
    Inspector.prevInspector = view._elementManager.controller.view.inspector;
    _view = KrakenViewController(view._elementManager.viewportWidth, view._elementManager.viewportHeight,
        showPerformanceOverlay: _view.showPerformanceOverlay,
        enableDebug: _view.enableDebug,
        contextId: _view.contextId,
        rootController: this,
        navigationDelegate: _view.navigationDelegate);
    _view.attachView(parent, previousSibling);
  }

  // reload current kraken view.
  void reload() async {
    assert(!_view._disposed, "Kraken have already disposed");
    RenderObject root = _view.getRootRenderObject();
    RenderObject parent = root.parent;
    RenderObject previousSibling;
    if (parent is ContainerRenderObjectMixin) {
      previousSibling = (root.parentData as ContainerParentDataMixin).previousSibling;
    }
    _module.dispose();
    _view.detachView();
    // Should init JS first
    await reloadJSContext(_view.contextId);
    Inspector.prevInspector = view._elementManager.controller.view.inspector;

    _view = KrakenViewController(view._elementManager.viewportWidth, view._elementManager.viewportHeight,
        background: _view.background,
        showPerformanceOverlay: _view.showPerformanceOverlay,
        enableDebug: _view.enableDebug,
        contextId: _view.contextId,
        rootController: this,
        navigationDelegate: _view.navigationDelegate);
    _view.attachView(parent, previousSibling);
    await loadBundle();
    await run();
  }

  void reloadWithUrl(String url) async {
    assert(!_view._disposed, "Kraken have already disposed");
    _bundleURL = url;
    await reload();
  }

  void dispose() {
    _view.dispose();
    _module.dispose();
    _controllerMap[_view.contextId] = null;
    _controllerMap.remove(_view.contextId);
    _nameIdMap.remove(name);
  }

  String _bundleContent;

  String get bundleContent => _bundleContent;

  set bundleContent(String value) {
    if (value == null) return;
    _bundleContent = value;
  }

  String _bundlePath;

  String get bundlePath => _bundlePath;

  set bundlePath(String value) {
    if (value == null) return;
    _bundlePath = value;
  }

  String _bundleURL;

  String get bundleURL => _bundleURL;

  set bundleURL(String value) {
    if (value == null) return;
    _bundleURL = value;
  }

  // preload javascript source and cache it.
  void loadBundle({
    String bundleContentOverride,
    String bundlePathOverride,
    String bundleURLOverride,
  }) async {
    assert(!_view._disposed, "Kraken have already disposed");
    _bundleContent = _bundleContent ?? bundleContentOverride;
    _bundlePath = _bundlePath ?? bundlePathOverride;
    _bundleURL = _bundleURL ?? bundleURLOverride;
    String bundleURL =
        _bundleURL ?? _bundlePath ?? getBundleURLFromEnv() ?? getBundlePathFromEnv();

    if (bundleURL == null && methodChannel is KrakenNativeChannel) {
      bundleURL = await (methodChannel as KrakenNativeChannel).getUrl();
    }

    if (loadErrorHandler != null) {
      try {
        _bundle = await KrakenBundle.getBundle(bundleURL, contentOverride: _bundleContent);
      } catch(e, stack) { loadErrorHandler(FlutterError(e.toString()), stack);}
    } else {
      _bundle = await KrakenBundle.getBundle(bundleURL, contentOverride: _bundleContent);
    }
  }

  // execute preloaded javascript source
  void run() async {
    assert(!_view._disposed, "Kraken have already disposed");
    if (_bundle != null) {
      await _bundle.run(_view.contextId);
      // trigger window load event
      module.requestAnimationFrame((_) {
        Event loadEvent = Event(EVENT_LOAD);
        EventTarget window = view.getEventTargetById(WINDOW_ID);
        emitUIEvent(_view.contextId, window.nativeEventTargetPtr, loadEvent);
      });
    }
  }
}

mixin RenderObjectWithControllerMixin {
  // Kraken controller reference which control all kraken created renderObjects.
  KrakenController controller;
}<|MERGE_RESOLUTION|>--- conflicted
+++ resolved
@@ -69,10 +69,7 @@
     _elementManager = ElementManager(
       viewportWidth,
       viewportHeight,
-<<<<<<< HEAD
-=======
       contextId: _contextId,
->>>>>>> 846048bd
       viewport: viewport,
       showPerformanceOverlayOverride: showPerformanceOverlay,
       controller: rootController,
@@ -116,24 +113,6 @@
       background: background,
       viewportSize: Size(viewportWidth, viewportHeight),
     );
-<<<<<<< HEAD
-  }
-
-  // regenerate generate renderObject created by kraken but not affect jsBridge context.
-  // test used only.
-  void testRefreshPaint() {
-    RenderObject root = _elementManager.getRootRenderObject();
-    RenderObject parent = root.parent;
-    RenderObject previousSibling;
-    if (parent is ContainerRenderObjectMixin) {
-      previousSibling = (root.parentData as ContainerParentDataMixin).previousSibling;
-    }
-    detachView();
-    _elementManager = ElementManager(_elementManager.viewportWidth, _elementManager.viewportHeight,
-        showPerformanceOverlayOverride: showPerformanceOverlay, controller: rootController);
-    attachView(parent, previousSibling);
-=======
->>>>>>> 846048bd
   }
 
   void evaluateJavaScripts(String code, [String source = 'kraken://']) {
