--- conflicted
+++ resolved
@@ -22,7 +22,7 @@
 import 'package:kraken/gesture.dart';
 import 'package:kraken/module.dart';
 import 'package:kraken/rendering.dart';
-import 'package:kraken/widget.dart';
+import 'package:kraken/src/widget/kraken.dart';
 import 'package:kraken/src/dom/element_registry.dart' as element_registry;
 
 
@@ -824,7 +824,6 @@
 
   final GestureListener? _gestureListener;
 
-<<<<<<< HEAD
   KrakenController(
     String? name,
     double viewportWidth,
@@ -844,24 +843,6 @@
     this.devToolsService,
     this.uriParser,
   })  : _name = name,
-=======
-  KrakenController(String? name, double viewportWidth, double viewportHeight,
-      {bool showPerformanceOverlay = false,
-      enableDebug = false,
-      Color? background,
-      GestureListener? gestureListener,
-      KrakenNavigationDelegate? navigationDelegate,
-      KrakenMethodChannel? methodChannel,
-      this.widgetDelegate,
-      this.bundle,
-      this.onLoad,
-      this.onLoadError,
-      this.onJSError,
-      this.httpClientInterceptor,
-      this.devToolsService,
-      this.uriParser})
-      : _name = name,
->>>>>>> 876f4d10
         _gestureListener = gestureListener {
     if (kProfileMode) {
       PerformanceTiming.instance().mark(PERF_CONTROLLER_PROPERTY_INIT);
