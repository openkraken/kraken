/*
 * Copyright (C) 2020-present Alibaba Inc. All rights reserved.
 * Author: Kraken Team.
 */

import 'dart:io';
import 'dart:ffi';
import 'dart:collection';
import 'dart:typed_data';
import 'dart:async';

import 'package:flutter/foundation.dart';
import 'package:flutter/rendering.dart';

import 'package:kraken/bridge.dart';
import 'package:kraken/dom.dart';
import 'package:kraken/module.dart';
import 'package:kraken/rendering.dart';
import 'package:kraken/gesture.dart';
import 'package:kraken/foundation.dart';

import 'bundle.dart';

// Error handler when load bundle failed.
typedef LoadHandler = void Function(KrakenController controller);
typedef LoadErrorHandler = void Function(FlutterError error, StackTrace stack);
typedef JSErrorHandler = void Function(String message);

typedef TraverseElementCallback = void Function(Element element);

// Traverse DOM element.
void traverseElement(Element element, TraverseElementCallback callback) {
  callback(element);
  for (Element el in element.children) {
    traverseElement(el, callback);
  }
}

// See http://github.com/flutter/flutter/wiki/Desktop-shells
/// If the current platform is a desktop platform that isn't yet supported by
/// TargetPlatform, override the default platform to one that is.
/// Otherwise, do nothing.
/// No need to handle macOS, as it has now been added to TargetPlatform.
void setTargetPlatformForDesktop() {
  if (Platform.isLinux || Platform.isWindows) {
    debugDefaultTargetPlatformOverride = TargetPlatform.fuchsia;
  }
}

abstract class DevToolsService {
  void init(KrakenController controller);
  void willReload();
  void didReload();
  void dispose();
}

// An kraken View Controller designed for multiple kraken view control.
class KrakenViewController {
  KrakenController rootController;

  // The methods of the KrakenNavigateDelegation help you implement custom behaviors that are triggered
  // during a kraken view's process of loading, and completing a navigation request.
  KrakenNavigationDelegate? navigationDelegate;

  GestureClient? gestureClient;

  EventClient? eventClient;

  double _viewportWidth;
  double get viewportWidth => _viewportWidth;
  set viewportWidth(double value) {
    if (value != _viewportWidth) {
      _viewportWidth = value;
      viewport.viewportSize = Size(_viewportWidth, _viewportHeight);
    }
  }

  double _viewportHeight;
  double get viewportHeight => _viewportHeight;
  set viewportHeight(double value) {
    if (value != _viewportHeight) {
      _viewportHeight = value;
      viewport.viewportSize = Size(_viewportWidth, _viewportHeight);
    }
  }

  Color? background;

  KrakenViewController(
    this._viewportWidth,
    this._viewportHeight, {
    this.background,
    this.showPerformanceOverlay,
    this.enableDebug = false,
    int? contextId,
    required this.rootController,
    this.navigationDelegate,
    this.gestureClient,
    this.eventClient,
  }) {
    if (kProfileMode) {
      PerformanceTiming.instance().mark(PERF_VIEW_CONTROLLER_PROPERTY_INIT);
    }

    if (enableDebug) {
      debugDefaultTargetPlatformOverride = TargetPlatform.fuchsia;
      debugPaintSizeEnabled = true;
    }

    if (kProfileMode) {
      PerformanceTiming.instance().mark(PERF_BRIDGE_INIT_START);
    }

    _contextId = contextId ?? initBridge();

    if (kProfileMode) {
      PerformanceTiming.instance().mark(PERF_BRIDGE_INIT_END);
    }

    if (kProfileMode) {
      PerformanceTiming.instance().mark(PERF_CREATE_VIEWPORT_START);
    }

    viewport = RenderViewportBox(
      background: background,
      viewportSize: Size(viewportWidth, viewportHeight),
      gestureClient: gestureClient,
      controller: rootController
    );

    if (kProfileMode) {
      PerformanceTiming.instance().mark(PERF_CREATE_VIEWPORT_END);
      PerformanceTiming.instance().mark(PERF_ELEMENT_MANAGER_INIT_START);
    }

    _elementManager = ElementManager(
      contextId: _contextId,
      viewport: viewport,
      showPerformanceOverlayOverride: showPerformanceOverlay,
      controller: rootController,
      eventClient: eventClient,
    );

    if (kProfileMode) {
      PerformanceTiming.instance().mark(PERF_ELEMENT_MANAGER_INIT_END);
    }
  }

  // the manager which controller all renderObjects of Kraken
  late ElementManager _elementManager;
  ElementManager get elementManager => _elementManager;

  // index value which identify javascript runtime context.
  late int _contextId;

  int get contextId {
    return _contextId;
  }

  // should render performanceOverlay layer into the screen for performance profile.
  bool? showPerformanceOverlay;

  // print debug message when rendering.
  bool enableDebug;

  // Kraken have already disposed
  bool _disposed = false;

  bool get disposed => _disposed;

  late RenderViewportBox viewport;

  void evaluateJavaScripts(String code, [String source = 'kraken://']) {
    assert(!_disposed, 'Kraken have already disposed');
    evaluateScripts(_contextId, code, source, 0);
  }

  // attach kraken's renderObject to an renderObject.
  void attachView(RenderObject parent, [RenderObject? previousSibling]) {
    _elementManager.attach(parent, previousSibling, showPerformanceOverlay: showPerformanceOverlay ?? false);
  }

  Window? get window {
    return getEventTargetById(WINDOW_ID) as Window?;
  }

  Document? get document {
    return getEventTargetById(DOCUMENT_ID) as Document?;
  }

  // dispose controller and recycle all resources.
  void dispose() {
    // break circle reference
    (_elementManager.getRootRenderBox() as RenderObjectWithControllerMixin).controller = null;

    detachView();

    // should clear previous page cached ui commands
    clearUICommand(_contextId);

    disposeContext(_contextId);

    // DisposeEventTarget command will created when js context disposed, should flush them all.
    flushUICommand();

    _elementManager.dispose();
    _disposed = true;
  }

  // export Uint8List bytes from rendered result.
  Future<Uint8List> toImage(double devicePixelRatio, [int eventTargetId = HTML_ID]) {
    assert(!_disposed, 'Kraken have already disposed');
    Completer<Uint8List> completer = Completer();
    try {
      if (!_elementManager.existsTarget(eventTargetId)) {
        String msg = 'toImage: unknown node id: $eventTargetId';
        completer.completeError(Exception(msg));
        return completer.future;
      }

      var node = _elementManager.getEventTargetByTargetId<EventTarget>(eventTargetId);
      if (node is Element) {
        node.toBlob(devicePixelRatio: devicePixelRatio).then((Uint8List bytes) {
          completer.complete(bytes);
        }).catchError((e, stack) {
          String msg = 'toBlob: failed to export image data from element id: $eventTargetId. error: $e}.\n$stack';
          completer.completeError(Exception(msg));
        });
      } else {
        String msg = 'toBlob: node is not an element, id: $eventTargetId';
        completer.completeError(Exception(msg));
      }
    } catch (e, stack) {
      completer.completeError(e, stack);
    }
    return completer.future;
  }

  Element createElement(int id, Pointer nativePtr, String tagName) {
    if (kProfileMode) {
      PerformanceTiming.instance().mark(PERF_CREATE_ELEMENT_START, uniqueId: id);
    }
    Element result = _elementManager.createElement(id, nativePtr, tagName.toUpperCase(), null, null);
    if (kProfileMode) {
      PerformanceTiming.instance().mark(PERF_CREATE_ELEMENT_END, uniqueId: id);
    }
    return result;
  }

  void createTextNode(int id, Pointer<NativeTextNode> nativePtr, String data) {
    if (kProfileMode) {
      PerformanceTiming.instance().mark(PERF_CREATE_TEXT_NODE_START, uniqueId: id);
    }
    _elementManager.createTextNode(id, nativePtr, data);
    if (kProfileMode) {
      PerformanceTiming.instance().mark(PERF_CREATE_TEXT_NODE_END, uniqueId: id);
    }
  }

  void createComment(int id, Pointer<NativeCommentNode> nativePtr, String data) {
    if (kProfileMode) {
      PerformanceTiming.instance().mark(PERF_CREATE_COMMENT_START, uniqueId: id);
    }
    _elementManager.createComment(id, nativePtr, data);
    if (kProfileMode) {
      PerformanceTiming.instance().mark(PERF_CREATE_COMMENT_END, uniqueId: id);
    }
  }

  void addEvent(int targetId, String eventType) {
    if (kProfileMode) {
      PerformanceTiming.instance().mark(PERF_ADD_EVENT_START, uniqueId: targetId);
    }
    _elementManager.addEvent(targetId, eventType);
    if (kProfileMode) {
      PerformanceTiming.instance().mark(PERF_ADD_EVENT_END, uniqueId: targetId);
    }
  }

  void removeEvent(int targetId, String eventType) {
    if (kProfileMode) {
      PerformanceTiming.instance().mark(PERF_REMOVE_EVENT_START, uniqueId: targetId);
    }
    _elementManager.removeEvent(targetId, eventType);
    if (kProfileMode) {
      PerformanceTiming.instance().mark(PERF_REMOVE_EVENT_END, uniqueId: targetId);
    }
  }

  void insertAdjacentNode(int targetId, String position, int childId) {
    if (kProfileMode) {
      PerformanceTiming.instance().mark(PERF_INSERT_ADJACENT_NODE_START, uniqueId: targetId);
    }
    _elementManager.insertAdjacentNode(targetId, position, childId);
    if (kProfileMode) {
      PerformanceTiming.instance().mark(PERF_INSERT_ADJACENT_NODE_END, uniqueId: targetId);
    }
  }

  void removeNode(int targetId) {
    if (kProfileMode) {
      PerformanceTiming.instance().mark(PERF_REMOVE_NODE_START, uniqueId: targetId);
    }
    _elementManager.removeNode(targetId);
    if (kProfileMode) {
      PerformanceTiming.instance().mark(PERF_REMOVE_NODE_END, uniqueId: targetId);
    }
  }

  void cloneNode(int oldId, int newId) {
    _elementManager.cloneNode(oldId, newId);
  }

  void setStyle(int targetId, String key, String value) {
    if (kProfileMode) {
      PerformanceTiming.instance().mark(PERF_SET_STYLE_START, uniqueId: targetId);
    }
    _elementManager.setStyle(targetId, key, value);
    if (kProfileMode) {
      PerformanceTiming.instance().mark(PERF_SET_STYLE_END, uniqueId: targetId);
    }
  }

  void setRenderStyle(int targetId, String key, String value) {
    if (kProfileMode) {
      PerformanceTiming.instance().mark(PERF_SET_RENDER_STYLE_START, uniqueId: targetId);
    }
    _elementManager.setRenderStyle(targetId, key, value);
    if (kProfileMode) {
      PerformanceTiming.instance().mark(PERF_SET_RENDER_STYLE_END, uniqueId: targetId);
    }
  }

  void setProperty(int targetId, String key, String value) {
    if (kProfileMode) {
      PerformanceTiming.instance().mark(PERF_SET_PROPERTIES_START, uniqueId: targetId);
    }
    _elementManager.setProperty(targetId, key, value);
    if (kProfileMode) {
      PerformanceTiming.instance().mark(PERF_SET_PROPERTIES_END, uniqueId: targetId);
    }
  }

  void removeProperty(int targetId, String key) {
    if (kProfileMode) {
      PerformanceTiming.instance().mark(PERF_SET_PROPERTIES_START, uniqueId: targetId);
    }
    _elementManager.removeProperty(targetId, key);
    if (kProfileMode) {
      PerformanceTiming.instance().mark(PERF_SET_PROPERTIES_END, uniqueId: targetId);
    }
  }

  EventTarget? getEventTargetById(int id) {
    return _elementManager.getEventTargetByTargetId<EventTarget>(id);
  }

  void handleNavigationAction(String? sourceUrl, String targetUrl, KrakenNavigationType navigationType) async {
    KrakenNavigationAction action = KrakenNavigationAction(sourceUrl, targetUrl, navigationType);

    KrakenNavigationDelegate _delegate = navigationDelegate!;

    try {
      KrakenNavigationActionPolicy policy = await _delegate.dispatchDecisionHandler(action);
      if (policy == KrakenNavigationActionPolicy.cancel) return;

      switch (action.navigationType) {
        case KrakenNavigationType.reload:
          rootController.reloadUrl(action.target);
          break;
        default:
        // Navigate and other type, do nothing.
      }
    } catch (e, stack) {
      if (_delegate.errorHandler != null) {
        _delegate.errorHandler!(e, stack);
      } else {
        print('Kraken navigation failed: $e\n$stack');
      }
    }
  }

  // detach renderObject from parent but keep everything in active.
  void detachView() {
    _elementManager.detach();
  }

  RenderObject getRootRenderObject() {
    return _elementManager.getRootRenderBox();
  }
}

// An controller designed to control kraken's functional modules.
class KrakenModuleController with TimerMixin, ScheduleFrameMixin {
  late ModuleManager _moduleManager;
  ModuleManager get moduleManager => _moduleManager;

  KrakenModuleController(KrakenController controller, int contextId) {
    _moduleManager = ModuleManager(controller, contextId);
  }

  void dispose() {
    clearTimer();
    clearAnimationFrame();
    _moduleManager.dispose();
  }
}

class KrakenController {
  static SplayTreeMap<int, KrakenController?> _controllerMap = SplayTreeMap();
  static Map<String, int> _nameIdMap = Map();

  UriParser? uriParser;

  static KrakenController? getControllerOfJSContextId(int? contextId) {
    if (!_controllerMap.containsKey(contextId)) {
      return null;
    }

    return _controllerMap[contextId];
  }

  static SplayTreeMap<int, KrakenController?> getControllerMap() {
    return _controllerMap;
  }

  static KrakenController? getControllerOfName(String name) {
    if (!_nameIdMap.containsKey(name)) return null;
    int? contextId = _nameIdMap[name];
    return getControllerOfJSContextId(contextId);
  }

  LoadHandler? onLoad;

  // Error handler when load bundle failed.
  LoadErrorHandler? onLoadError;

  // Error handler when got javascript error when evaluate javascript codes.
  JSErrorHandler? onJSError;

  final DevToolsService? devToolsService;
  final HttpClientInterceptor? httpClientInterceptor;

  KrakenMethodChannel? _methodChannel;

  KrakenMethodChannel? get methodChannel => _methodChannel;

  String? _name;
  String? get name => _name;
  set name(String? value) {
    if (value == null) return;
    if (_name != null) {
      int? contextId = _nameIdMap[_name];
      _nameIdMap.remove(_name);
      _nameIdMap[value] = contextId!;
    }
    _name = value;
  }

  GestureClient? _gestureClient;

  EventClient? _eventClient;

  KrakenController(
    String? name,
    double viewportWidth,
    double viewportHeight, {
    bool showPerformanceOverlay = false,
    enableDebug = false,
    String? bundleURL,
    String? bundlePath,
    String? bundleContent,
    Color? background,
    GestureClient? gestureClient,
    EventClient? eventClient,
    KrakenNavigationDelegate? navigationDelegate,
    KrakenMethodChannel? methodChannel,
    this.onLoad,
    this.onLoadError,
    this.onJSError,
    this.httpClientInterceptor,
    this.devToolsService,
    this.uriParser
  })  : _name = name,
        _bundleURL = bundleURL,
        _bundlePath = bundlePath,
        _bundleContent = bundleContent,
        _gestureClient = gestureClient,
        _eventClient = eventClient {
    if (kProfileMode) {
      PerformanceTiming.instance().mark(PERF_CONTROLLER_PROPERTY_INIT);
      PerformanceTiming.instance().mark(PERF_VIEW_CONTROLLER_INIT_START);
    }

    _methodChannel = methodChannel;
    KrakenMethodChannel.setJSMethodCallCallback(this);

    _view = KrakenViewController(viewportWidth, viewportHeight,
        background: background,
        showPerformanceOverlay: showPerformanceOverlay,
        enableDebug: enableDebug,
        rootController: this,
        navigationDelegate: navigationDelegate ?? KrakenNavigationDelegate(),
        gestureClient: _gestureClient,
        eventClient: _eventClient,
    );

    if (kProfileMode) {
      PerformanceTiming.instance().mark(PERF_VIEW_CONTROLLER_INIT_END);
    }

    final int contextId = _view.contextId;

    _module = KrakenModuleController(this, contextId);

    assert(!_controllerMap.containsKey(contextId),
        'found exist contextId of KrakenController, contextId: $contextId');
    _controllerMap[contextId] = this;
    assert(!_nameIdMap.containsKey(name), 'found exist name of KrakenController, name: $name');
    if (name != null) {
      _nameIdMap[name] = contextId;
    }

    setupHttpOverrides(httpClientInterceptor, contextId: contextId);

    if (uriParser == null) {
      uriParser = UriParser();
    }

    if (devToolsService != null) {
      devToolsService!.init(this);
    }
  }

  late KrakenViewController _view;

  KrakenViewController get view {
    return _view;
  }

  late KrakenModuleController _module;

  KrakenModuleController get module {
    return _module;
  }

  // the bundle manager which used to download javascript source and run.
  KrakenBundle? _bundle;
  KrakenBundle? get bundle => _bundle;

  Uri get referrer {
    if (bundleURL != null) {
      return Uri.parse(bundleURL!);
    } else if (bundlePath != null) {
      return Directory(bundlePath!).uri;
    } else {
      return fallbackBundleUri(_view.contextId);
    }
  }

  static Uri fallbackBundleUri(int id) {
    // The fallback origin uri, like `vm://bundle/0`
    return Uri(scheme: 'vm', host: 'bundle', path: '$id');
  }

  void setNavigationDelegate(KrakenNavigationDelegate delegate) {
    _view.navigationDelegate = delegate;
  }

  Future<void> unload() async {
    assert(!_view._disposed, 'Kraken have already disposed');
    RenderObject root = _view.getRootRenderObject();
    RenderObject? parent = root.parent as RenderObject?;
    RenderObject? previousSibling;
    if (parent is ContainerRenderObjectMixin) {
      previousSibling = (root.parentData as ContainerParentDataMixin).previousSibling;
    }
    _module.dispose();
    _view.detachView();

    // Should clear previous page cached ui commands
    clearUICommand(_view.contextId);

    disposeContext(_view.contextId);

    // Wait for next microtask to make sure C++ native Elements are GC collected and generate disposeEventTarget command in the command queue.
    Completer completer = Completer();
    Future.microtask(() {
      // DisposeEventTarget command will created when js context disposed, should flush them before creating new view.
      flushUICommand();

      allocateNewContext(_view.contextId);

      _view = KrakenViewController(view._elementManager.viewportWidth, view._elementManager.viewportHeight,
          background: _view.background,
          showPerformanceOverlay: _view.showPerformanceOverlay,
          enableDebug: _view.enableDebug,
          contextId: _view.contextId,
          rootController: this,
          navigationDelegate: _view.navigationDelegate);
      _view.attachView(parent!, previousSibling);

      completer.complete();
    });

    return completer.future;
  }

  String _href = '';
  String get href => _href;
<<<<<<< HEAD

  set href(String value) {
    if (value != _href) {
      _href = value;
      setHref(_view.contextId, value);
    }
  }
=======
  set href(String value) => _href = value;
>>>>>>> d0e40078

  // reload current kraken view.
  Future<void> reload() async {
    if (devToolsService != null) {
      devToolsService!.willReload();
    }

    await unload();
    await loadBundle();
    await evalBundle();

    if (devToolsService != null) {
      devToolsService!.didReload();
    }
  }

  void reloadUrl(String url) async {
    assert(!_view._disposed, 'Kraken have already disposed');
    _bundleURL = url;
    await reload();
  }

  void dispose() {
    _view.dispose();
    _module.dispose();
    _controllerMap[_view.contextId] = null;
    _controllerMap.remove(_view.contextId);
    _nameIdMap.remove(name);

    if (devToolsService != null) {
      devToolsService!.dispose();
    }
  }

  String? _bundleContent;

  String? get bundleContent => _bundleContent;
  set bundleContent(String? value) {
    if (value == null) return;
    _bundleContent = value;
  }

  String? _bundlePath;

  String? get bundlePath => _bundlePath;
  set bundlePath(String? value) {
    _bundlePath = value;
  }

  String? _bundleURL;

  String? get bundleURL => _bundleURL;

  set bundleURL(String? value) {
    if (value == null) return;
    _bundleURL = value;
  }

  String get origin => _bundleURL ?? _bundlePath ?? 'vm://' + name!;

  // preload javascript source and cache it.
  Future<void> loadBundle({
    String? bundleContent,
    String? bundlePath,
    String? bundleURL
  }) async {
    assert(!_view._disposed, 'Kraken have already disposed');

    if (kProfileMode) {
      PerformanceTiming.instance().mark(PERF_JS_BUNDLE_LOAD_START);
    }

    _bundleContent = bundleContent ?? _bundleContent;
    _bundlePath =  bundlePath ?? _bundlePath;
    _bundleURL =  bundleURL ?? _bundleURL;

    String? url = _bundleURL ?? _bundlePath ?? getBundleURLFromEnv() ?? getBundlePathFromEnv();

    if (url == null && methodChannel is KrakenNativeChannel) {
      url = await (methodChannel as KrakenNativeChannel).getUrl();
    }

    url = url ?? '';
    if (onLoadError != null) {
      try {
        _bundle = await KrakenBundle.getBundle(url, contentOverride: _bundleContent, contextId: view.contextId);
      } catch (e, stack) {
        onLoadError!(FlutterError(e.toString()), stack);
      }
    } else {
      _bundle = await KrakenBundle.getBundle(url, contentOverride: _bundleContent, contextId: view.contextId);
    }

    KrakenController controller = KrakenController.getControllerOfJSContextId(view.contextId)!;
    controller.href = url;

    if (kProfileMode) {
      PerformanceTiming.instance().mark(PERF_JS_BUNDLE_LOAD_END);
    }
  }

  // execute preloaded javascript source
  Future<void> evalBundle() async {
    assert(!_view._disposed, 'Kraken have already disposed');
    if (_bundle != null) {
      await _bundle!.eval(_view.contextId);
      // trigger DOMContentLoaded event
      module.requestAnimationFrame((_) {
        Event event = Event(EVENT_DOM_CONTENT_LOADED);
        EventTarget window = view.getEventTargetById(WINDOW_ID)!;
        emitUIEvent(_view.contextId, window.nativeEventTargetPtr, event);

        // @HACK: window.load should trigger after all image had loaded.
        // Someone needs to fix this in the future.
        module.requestAnimationFrame((_) {
          Event event = Event(EVENT_LOAD);
          emitUIEvent(_view.contextId, window.nativeEventTargetPtr, event);
        });
      });

      if (onLoad != null) {
        // DOM element are created at next frame, so we should trigger onload callback in the next frame.
        module.requestAnimationFrame((_) {
          onLoad!(this);
        });
      }

    }
  }
}

mixin RenderObjectWithControllerMixin {
  // Kraken controller reference which control all kraken created renderObjects.
  KrakenController? controller;
}<|MERGE_RESOLUTION|>--- conflicted
+++ resolved
@@ -608,7 +608,6 @@
 
   String _href = '';
   String get href => _href;
-<<<<<<< HEAD
 
   set href(String value) {
     if (value != _href) {
@@ -616,9 +615,6 @@
       setHref(_view.contextId, value);
     }
   }
-=======
-  set href(String value) => _href = value;
->>>>>>> d0e40078
 
   // reload current kraken view.
   Future<void> reload() async {
