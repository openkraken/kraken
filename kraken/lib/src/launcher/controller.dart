/*
 * Copyright (C) 2020-present Alibaba Inc. All rights reserved.
 * Author: Kraken Team.
 */

import 'dart:io';
import 'dart:ffi';
import 'dart:collection';
import 'dart:typed_data';
import 'dart:async';

import 'package:flutter/foundation.dart';
import 'package:flutter/rendering.dart';

import 'package:kraken/bridge.dart';
import 'package:kraken/dom.dart';
import 'package:kraken/module.dart';
import 'package:kraken/rendering.dart';
import 'package:kraken/gesture.dart';
import 'package:kraken/src/module/module_manager.dart';
import 'bundle.dart';

// Error handler when load bundle failed.
typedef LoadHandler = void Function(KrakenController controller);
typedef LoadErrorHandler = void Function(FlutterError error, StackTrace stack);
typedef JSErrorHandler = void Function(String message);

typedef TraverseElementCallback = void Function(Element element);

// Traverse DOM element.
void traverseElement(Element element, TraverseElementCallback callback) {
  callback(element);
  if (element != null) {
    for (Element el in element.children) {
      traverseElement(el, callback);
    }
  }
}

// See http://github.com/flutter/flutter/wiki/Desktop-shells
/// If the current platform is a desktop platform that isn't yet supported by
/// TargetPlatform, override the default platform to one that is.
/// Otherwise, do nothing.
/// No need to handle macOS, as it has now been added to TargetPlatform.
void setTargetPlatformForDesktop() {
  if (Platform.isLinux || Platform.isWindows) {
    debugDefaultTargetPlatformOverride = TargetPlatform.fuchsia;
  }
}

abstract class DevToolsService {
  void init(KrakenController controller);
  void willReload();
  void didReload();
  void dispose();
}

// An kraken View Controller designed for multiple kraken view control.
class KrakenViewController {
  KrakenController rootController;

  // The methods of the KrakenNavigateDelegation help you implement custom behaviors that are triggered
  // during a kraken view's process of loading, and completing a navigation request.
  KrakenNavigationDelegate navigationDelegate;

  GestureClient gestureClient;

  double _viewportWidth;
  double get viewportWidth => _viewportWidth;
  set viewportWidth(double value) {
    if (value != _viewportWidth) {
      _viewportWidth = value;
      viewport?.viewportSize = Size(_viewportWidth, _viewportHeight);
    }
  }

  double _viewportHeight;
  double get viewportHeight => _viewportHeight;
  set viewportHeight(double value) {
    if (value != _viewportHeight) {
      _viewportHeight = value;
      viewport?.viewportSize = Size(_viewportWidth, _viewportHeight);
    }
  }

  Color background;

  KrakenViewController(
    this._viewportWidth,
    this._viewportHeight, {
    this.background,
    this.showPerformanceOverlay,
    this.enableDebug = false,
    int contextId,
    this.rootController,
    this.navigationDelegate,
    this.gestureClient,
  }) : _contextId = contextId {
    if (kProfileMode) {
      PerformanceTiming.instance(0).mark(PERF_VIEW_CONTROLLER_PROPERTY_INIT);
    }

    if (enableDebug) {
      debugDefaultTargetPlatformOverride = TargetPlatform.fuchsia;
      debugPaintSizeEnabled = true;
    }

    if (kProfileMode) {
      PerformanceTiming.instance(0).mark(PERF_BRIDGE_INIT_START);
    }

    if (_contextId == null) {
      _contextId = initBridge();
    }

    if (kProfileMode) {
      PerformanceTiming.instance(_contextId).mark(PERF_BRIDGE_INIT_END);
    }

    if (kProfileMode) {
      PerformanceTiming.instance(_contextId).mark(PERF_CREATE_VIEWPORT_START);
    }

    viewport = RenderViewportBox(
      background: background,
      viewportSize: Size(viewportWidth, viewportHeight),
      gestureClient: gestureClient,
      controller: rootController
    );

    if (kProfileMode) {
      PerformanceTiming.instance(_contextId).mark(PERF_CREATE_VIEWPORT_END);
      PerformanceTiming.instance(_contextId).mark(PERF_ELEMENT_MANAGER_INIT_START);
    }

    _elementManager = ElementManager(
      contextId: _contextId,
      viewport: viewport,
      showPerformanceOverlayOverride: showPerformanceOverlay,
      controller: rootController,
    );

    if (kProfileMode) {
      PerformanceTiming.instance(_contextId).mark(PERF_ELEMENT_MANAGER_INIT_END);
    }
  }

  // the manager which controller all renderObjects of Kraken
  ElementManager _elementManager;
  ElementManager get elementManager => _elementManager;

  // index value which identify javascript runtime context.
  int _contextId;

  int get contextId {
    return _contextId;
  }

  // should render performanceOverlay layer into the screen for performance profile.
  bool showPerformanceOverlay;

  // print debug message when rendering.
  bool enableDebug;

  // Kraken have already disposed
  bool _disposed = false;

  bool get disposed => _disposed;

  RenderViewportBox viewport;

  void evaluateJavaScripts(String code, [String source = 'kraken://']) {
    assert(!_disposed, "Kraken have already disposed");
    evaluateScripts(_contextId, code, source, 0);
  }

  // attach kraken's renderObject to an renderObject.
  void attachView(RenderObject parent, [RenderObject previousSibling]) {
    _elementManager.attach(parent, previousSibling, showPerformanceOverlay: showPerformanceOverlay ?? false);
  }

  Window get window {
    return getEventTargetById(WINDOW_ID);
  }

  Document get document {
    return getEventTargetById(DOCUMENT_ID);
  }

  // dispose controller and recycle all resources.
  void dispose() {
    // break circle reference
    (_elementManager.getRootRenderObject() as RenderObjectWithControllerMixin).controller = null;

    detachView();

    // should clear previous page cached ui commands
    clearUICommand(_contextId);

    disposeBridge(_contextId);

    // DisposeEventTarget command will created when js context disposed, should flush them all.
    flushUICommand();

    _elementManager.dispose();
    _elementManager = null;
    _disposed = true;
  }

  // export Uint8List bytes from rendered result.
  Future<Uint8List> toImage(double devicePixelRatio, [int eventTargetId = HTML_ID]) {
    assert(!_disposed, "Kraken have already disposed");
    Completer<Uint8List> completer = Completer();
    try {
      if (!_elementManager.existsTarget(eventTargetId)) {
        String msg = 'toImage: unknown node id: $eventTargetId';
        completer.completeError(Exception(msg));
        return completer.future;
      }

      var node = _elementManager.getEventTargetByTargetId<EventTarget>(eventTargetId);
      if (node is Element) {
        node.toBlob(devicePixelRatio: devicePixelRatio).then((Uint8List bytes) {
          completer.complete(bytes);
        }).catchError((e, stack) {
          String msg = 'toBlob: failed to export image data from element id: $eventTargetId. error: $e}.\n$stack';
          completer.completeError(Exception(msg));
        });
      } else {
        String msg = 'toBlob: node is not an element, id: $eventTargetId';
        completer.completeError(Exception(msg));
      }
    } catch (e, stack) {
      completer.completeError(e, stack);
    }
    return completer.future;
  }

  Element createElement(int id, Pointer nativePtr, String tagName) {
    if (kProfileMode) {
      PerformanceTiming.instance(contextId).mark(PERF_CREATE_ELEMENT_START, uniqueId: id);
    }
    Element result = _elementManager.createElement(id, nativePtr, tagName.toUpperCase(), null, null);
    if (kProfileMode) {
      PerformanceTiming.instance(contextId).mark(PERF_CREATE_ELEMENT_END, uniqueId: id);
    }
    return result;
  }

  void createTextNode(int id, Pointer<NativeTextNode> nativePtr, String data) {
    if (kProfileMode) {
      PerformanceTiming.instance(contextId).mark(PERF_CREATE_TEXT_NODE_START, uniqueId: id);
    }
    _elementManager.createTextNode(id, nativePtr, data);
    if (kProfileMode) {
      PerformanceTiming.instance(contextId).mark(PERF_CREATE_TEXT_NODE_END, uniqueId: id);
    }
  }

  void createComment(int id, Pointer<NativeCommentNode> nativePtr, String data) {
    if (kProfileMode) {
      PerformanceTiming.instance(contextId).mark(PERF_CREATE_COMMENT_START, uniqueId: id);
    }
    _elementManager.createComment(id, nativePtr, data);
    if (kProfileMode) {
      PerformanceTiming.instance(contextId).mark(PERF_CREATE_COMMENT_END, uniqueId: id);
    }
  }

  void addEvent(int targetId, String eventType) {
    if (kProfileMode) {
      PerformanceTiming.instance(contextId).mark(PERF_ADD_EVENT_START, uniqueId: targetId);
    }
    _elementManager.addEvent(targetId, eventType);
    if (kProfileMode) {
      PerformanceTiming.instance(contextId).mark(PERF_ADD_EVENT_END, uniqueId: targetId);
    }
  }

  void insertAdjacentNode(int targetId, String position, int childId) {
    if (kProfileMode) {
      PerformanceTiming.instance(contextId).mark(PERF_INSERT_ADJACENT_NODE_START, uniqueId: targetId);
    }
    _elementManager.insertAdjacentNode(targetId, position, childId);
    if (kProfileMode) {
      PerformanceTiming.instance(contextId).mark(PERF_INSERT_ADJACENT_NODE_END, uniqueId: targetId);
    }
  }

  void removeNode(int targetId) {
    if (kProfileMode) {
      PerformanceTiming.instance(contextId).mark(PERF_REMOVE_NODE_START, uniqueId: targetId);
    }
    _elementManager.removeNode(targetId);
    if (kProfileMode) {
      PerformanceTiming.instance(contextId).mark(PERF_REMOVE_NODE_END, uniqueId: targetId);
    }
  }

  void cloneNode(int oldId, int newId) {
    _elementManager.cloneNode(oldId, newId);
  }

  void setStyle(int targetId, String key, String value) {
    if (kProfileMode) {
      PerformanceTiming.instance(contextId).mark(PERF_SET_STYLE_START, uniqueId: targetId);
    }
    _elementManager.setStyle(targetId, key, value);
    if (kProfileMode) {
      PerformanceTiming.instance(contextId).mark(PERF_SET_STYLE_END, uniqueId: targetId);
    }
  }

  void setProperty(int targetId, String key, String value) {
    if (kProfileMode) {
      PerformanceTiming.instance(contextId).mark(PERF_SET_PROPERTIES_START, uniqueId: targetId);
    }
    _elementManager.setProperty(targetId, key, value);
    if (kProfileMode) {
      PerformanceTiming.instance(contextId).mark(PERF_SET_PROPERTIES_END, uniqueId: targetId);
    }
  }

  void removeProperty(int targetId, String key) {
    if (kProfileMode) {
      PerformanceTiming.instance(contextId).mark(PERF_SET_PROPERTIES_START, uniqueId: targetId);
    }
    _elementManager.removeProperty(targetId, key);
    if (kProfileMode) {
      PerformanceTiming.instance(contextId).mark(PERF_SET_PROPERTIES_END, uniqueId: targetId);
    }
  }

  EventTarget getEventTargetById(int id) {
    return _elementManager.getEventTargetByTargetId<EventTarget>(id);
  }

  void handleNavigationAction(String sourceUrl, String targetUrl, KrakenNavigationType navigationType) async {
    KrakenNavigationAction action = KrakenNavigationAction(sourceUrl, targetUrl, navigationType);

    try {
      KrakenNavigationActionPolicy policy = await navigationDelegate.dispatchDecisionHandler(action);
      if (policy == KrakenNavigationActionPolicy.cancel) return;

      switch (action.navigationType) {
        case KrakenNavigationType.reload:
          rootController.reloadUrl(action.target);
          break;
        default:
        // Navigate and other type, do nothing.
      }
    } catch (e, stack) {
      if (navigationDelegate.errorHandler != null) {
        navigationDelegate.errorHandler(e, stack);
      } else {
        print('Kraken navigation failed: $e\n$stack');
      }
    }
  }

  // detach renderObject from parent but keep everything in active.
  void detachView() {
    _elementManager.detach();
  }

  RenderObject getRootRenderObject() {
    return _elementManager.getRootRenderObject();
  }
}

// An controller designed to control kraken's functional modules.
class KrakenModuleController with TimerMixin, ScheduleFrameMixin {
  ModuleManager _moduleManager;
  ModuleManager get moduleManager => _moduleManager;

  KrakenModuleController(KrakenController controller, int contextId) {
    _moduleManager = ModuleManager(controller, contextId);
  }

  void dispose() {
    clearTimer();
    clearAnimationFrame();
    _moduleManager.dispose();
  }
}

class KrakenController {
  static SplayTreeMap<int, KrakenController> _controllerMap = SplayTreeMap();
  static Map<String, int> _nameIdMap = Map();

  static KrakenController getControllerOfJSContextId(int contextId) {
    if (!_controllerMap.containsKey(contextId)) {
      return null;
    }

    return _controllerMap[contextId];
  }

  static SplayTreeMap<int, KrakenController> getControllerMap() {
    return _controllerMap;
  }

  static KrakenController getControllerOfName(String name) {
    if (!_nameIdMap.containsKey(name)) return null;
    int contextId = _nameIdMap[name];
    return getControllerOfJSContextId(contextId);
  }

  LoadHandler onLoad;

  // Error handler when load bundle failed.
  LoadErrorHandler onLoadError;

  // Error handler when got javascript error when evaluate javascript codes.
  JSErrorHandler onJSError;

  DevToolsService devToolsService;

  KrakenMethodChannel _methodChannel;

  KrakenMethodChannel get methodChannel => _methodChannel;

  String _name;
  String get name => _name;
  set name(String value) {
    if (_name != null) {
      int contextId = _nameIdMap[_name];
      _nameIdMap.remove(_name);
      _nameIdMap[value] = contextId;
    }
    _name = value;
  }

  // Enable debug inspector.
  bool debugEnableInspector;
  GestureClient _gestureClient;

  KrakenController(
    String name,
    double viewportWidth,
    double viewportHeight, {
    bool showPerformanceOverlay = false,
    enableDebug = false,
    String bundleURL,
    String bundlePath,
    String bundleContent,
    Color background,
    GestureClient gestureClient,
    KrakenNavigationDelegate navigationDelegate,
    KrakenMethodChannel methodChannel,
    this.onLoad,
    this.onLoadError,
    this.onJSError,
    this.debugEnableInspector,
    this.devToolsService
  })  : _name = name,
        _bundleURL = bundleURL,
        _bundlePath = bundlePath,
        _bundleContent = bundleContent,
        _gestureClient = gestureClient {
    if (kProfileMode) {
      PerformanceTiming.instance(0).mark(PERF_CONTROLLER_PROPERTY_INIT);
      PerformanceTiming.instance(0).mark(PERF_VIEW_CONTROLLER_INIT_START);
    }

    _methodChannel = methodChannel;
<<<<<<< HEAD
    setJSMethodCallCallback(this);
=======
    KrakenMethodChannel.setJSMethodCallCallback(this);
>>>>>>> 26242ffd

    _view = KrakenViewController(viewportWidth, viewportHeight,
        background: background,
        showPerformanceOverlay: showPerformanceOverlay,
        enableDebug: enableDebug,
        rootController: this,
        navigationDelegate: navigationDelegate ?? KrakenNavigationDelegate(),
        gestureClient: _gestureClient);

    if (kProfileMode) {
      PerformanceTiming.instance(view.contextId).mark(PERF_VIEW_CONTROLLER_INIT_END);
    }

    _module = KrakenModuleController(this, _view.contextId);
    assert(!_controllerMap.containsKey(_view.contextId),
        "found exist contextId of KrakenController, contextId: ${_view.contextId}");
    _controllerMap[_view.contextId] = this;
    assert(!_nameIdMap.containsKey(name), 'found exist name of KrakenController, name: $name');
    _nameIdMap[name] = _view.contextId;

    if (devToolsService != null) {
      devToolsService.init(this);
    }
  }

  KrakenViewController _view;

  KrakenViewController get view {
    return _view;
  }

  KrakenModuleController _module;

  KrakenModuleController get module {
    return _module;
  }

  // the bundle manager which used to download javascript source and run.
  KrakenBundle _bundle;
  KrakenBundle get bundle => _bundle;

  void setNavigationDelegate(KrakenNavigationDelegate delegate) {
    assert(_view != null);
    _view.navigationDelegate = delegate;
  }

  void unload() async {
    assert(!_view._disposed, "Kraken have already disposed");
    RenderObject root = _view.getRootRenderObject();
    RenderObject parent = root.parent;
    RenderObject previousSibling;
    if (parent is ContainerRenderObjectMixin) {
      previousSibling = (root.parentData as ContainerParentDataMixin).previousSibling;
    }
    _module.dispose();
    _view.detachView();

    // Should clear previous page cached ui commands
    clearUICommand(_view.contextId);

    // Should init JS first
    await reloadJSContext(_view.contextId);

    // DisposeEventTarget command will created when js context disposed, should flush them before creating new view.
    flushUICommand();

    _view = KrakenViewController(view._elementManager.viewportWidth, view._elementManager.viewportHeight,
        background: _view.background,
        showPerformanceOverlay: _view.showPerformanceOverlay,
        enableDebug: _view.enableDebug,
        contextId: _view.contextId,
        rootController: this,
        navigationDelegate: _view.navigationDelegate);
    _view.attachView(parent, previousSibling);
  }

  // reload current kraken view.
  void reload() async {
    if (devToolsService != null) {
      devToolsService.willReload();
    }

    await unload();
    await loadBundle();
    await evalBundle();

    if (devToolsService != null) {
      devToolsService.didReload();
    }
  }

  void reloadUrl(String url) async {
    assert(!_view._disposed, "Kraken have already disposed");
    _bundleURL = url;
    await reload();
  }

  void dispose() {
    _view.dispose();
    _module.dispose();
    _controllerMap[_view.contextId] = null;
    _controllerMap.remove(_view.contextId);
    _nameIdMap.remove(name);

    if (devToolsService != null) {
      devToolsService.dispose();
    }
  }

  String _bundleContent;

  String get bundleContent => _bundleContent;

  set bundleContent(String value) {
    if (value == null) return;
    _bundleContent = value;
  }

  String _bundlePath;

  String get bundlePath => _bundlePath;

  set bundlePath(String value) {
    if (value == null) return;
    _bundlePath = value;
  }

  String _bundleURL;

  String get bundleURL => _bundleURL;

  set bundleURL(String value) {
    if (value == null) return;
    _bundleURL = value;
  }

  String get origin => _bundleURL ?? _bundlePath ?? 'vm://' + name;

  // preload javascript source and cache it.
  void loadBundle({
    String bundleContent,
    String bundlePath,
    String bundleURL
  }) async {
    assert(!_view._disposed, "Kraken have already disposed");

    if (kProfileMode) {
      PerformanceTiming.instance(view.contextId).mark(PERF_JS_BUNDLE_LOAD_START);
    }

    _bundleContent = _bundleContent ?? bundleContent;
    _bundlePath = _bundlePath ?? bundlePath;
    _bundleURL = _bundleURL ?? bundleURL;
    String url = _bundleURL ?? _bundlePath ?? getBundleURLFromEnv() ?? getBundlePathFromEnv();

    if (url == null && methodChannel is KrakenNativeChannel) {
      url = await (methodChannel as KrakenNativeChannel).getUrl();
    }

    if (onLoadError != null) {
      try {
        _bundle = await KrakenBundle.getBundle(url, contentOverride: _bundleContent);
      } catch (e, stack) {
        onLoadError(FlutterError(e.toString()), stack);
      }
    } else {
      _bundle = await KrakenBundle.getBundle(url, contentOverride: _bundleContent);
    }

    if (kProfileMode) {
      PerformanceTiming.instance(view.contextId).mark(PERF_JS_BUNDLE_LOAD_END);
    }
  }

  // execute preloaded javascript source
  void evalBundle() async {
    assert(!_view._disposed, "Kraken have already disposed");
    if (_bundle != null) {
      await _bundle.eval(_view.contextId);
      // trigger DOMContentLoaded event
      module.requestAnimationFrame((_) {
        Event event = Event(EVENT_DOM_CONTENT_LOADED);
        EventTarget window = view.getEventTargetById(WINDOW_ID);
        emitUIEvent(_view.contextId, window.nativeEventTargetPtr, event);

        // @HACK: window.load should trigger after all image had loaded.
        // Someone needs to fix this in the future.
        module.requestAnimationFrame((_) {
          Event event = Event(EVENT_LOAD);
          emitUIEvent(_view.contextId, window.nativeEventTargetPtr, event);
        });
      });

      if (onLoad != null) {
        // DOM element are created at next frame, so we should trigger onload callback in the next frame.
        module.requestAnimationFrame((_) {
          onLoad(this);
        });
      }

    }
  }
}

mixin RenderObjectWithControllerMixin {
  // Kraken controller reference which control all kraken created renderObjects.
  KrakenController controller;
}<|MERGE_RESOLUTION|>--- conflicted
+++ resolved
@@ -464,11 +464,7 @@
     }
 
     _methodChannel = methodChannel;
-<<<<<<< HEAD
-    setJSMethodCallCallback(this);
-=======
     KrakenMethodChannel.setJSMethodCallCallback(this);
->>>>>>> 26242ffd
 
     _view = KrakenViewController(viewportWidth, viewportHeight,
         background: background,
