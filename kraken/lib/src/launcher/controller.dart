--- conflicted
+++ resolved
@@ -13,7 +13,8 @@
 import 'package:flutter/foundation.dart';
 import 'package:flutter/rendering.dart';
 import 'package:flutter/scheduler.dart';
-import 'package:flutter/widgets.dart' show RouteInformation, WidgetsBinding, WidgetsBindingObserver;
+import 'package:flutter/widgets.dart'
+    show RouteInformation, WidgetsBinding, WidgetsBindingObserver;
 import 'package:kraken/bridge.dart';
 import 'package:kraken/dom.dart';
 import 'package:kraken/foundation.dart';
@@ -63,8 +64,8 @@
 }
 
 // An kraken View Controller designed for multiple kraken view control.
-class KrakenViewController implements WidgetsBindingObserver, ElementsBindingObserver {
-
+class KrakenViewController
+    implements WidgetsBindingObserver, ElementsBindingObserver {
   static Map<int, Pointer<NativeEventTarget>> documentNativePtrMap = {};
   static Map<int, Pointer<NativeEventTarget>> windowNativePtrMap = {};
 
@@ -126,11 +127,10 @@
     }
 
     viewport = RenderViewportBox(
-      background: background,
-      viewportSize: Size(viewportWidth, viewportHeight),
-      gestureListener: gestureListener,
-      controller: rootController
-    );
+        background: background,
+        viewportSize: Size(viewportWidth, viewportHeight),
+        gestureListener: gestureListener,
+        controller: rootController);
 
     if (kProfileMode) {
       PerformanceTiming.instance().mark(PERF_CREATE_VIEWPORT_END);
@@ -150,8 +150,10 @@
     );
     _setEventTarget(DOCUMENT_ID, document);
 
-    window = Window(EventTargetContext(_contextId, windowNativePtrMap[_contextId]!), document);
-    _setEventTarget(WINDOW_ID ,window);
+    window = Window(
+        EventTargetContext(_contextId, windowNativePtrMap[_contextId]!),
+        document);
+    _setEventTarget(WINDOW_ID, window);
 
     // Listeners need to be registered to window in order to dispatch events on demand.
     if (gestureListener != null) {
@@ -281,7 +283,9 @@
         completer.completeError(Exception(msg));
         return completer.future;
       }
-      var node = eventTargetId == null ? document.documentElement : _getEventTargetById<EventTarget>(eventTargetId);
+      var node = eventTargetId == null
+          ? document.documentElement
+          : _getEventTargetById<EventTarget>(eventTargetId);
       if (node is Element) {
         if (!node.isRendererAttached) {
           String msg = 'toImage: the element is not attached to document tree.';
@@ -292,7 +296,8 @@
         node.toBlob(devicePixelRatio: devicePixelRatio).then((Uint8List bytes) {
           completer.complete(bytes);
         }).catchError((e, stack) {
-          String msg = 'toBlob: failed to export image data from element id: $eventTargetId. error: $e}.\n$stack';
+          String msg =
+              'toBlob: failed to export image data from element id: $eventTargetId. error: $e}.\n$stack';
           completer.completeError(Exception(msg));
         });
       } else {
@@ -305,54 +310,71 @@
     return completer.future;
   }
 
-  void createElement(int targetId, Pointer<NativeEventTarget> nativePtr, String tagName) {
-    if (kProfileMode) {
-      PerformanceTiming.instance().mark(PERF_CREATE_ELEMENT_START, uniqueId: targetId);
-    }
-    assert(!_existsTarget(targetId), 'ERROR: Can not create element with same id "$targetId"');
-    Element element = document.createElement(tagName.toUpperCase(), EventTargetContext(_contextId, nativePtr));
+  void createElement(
+      int targetId, Pointer<NativeEventTarget> nativePtr, String tagName) {
+    if (kProfileMode) {
+      PerformanceTiming.instance()
+          .mark(PERF_CREATE_ELEMENT_START, uniqueId: targetId);
+    }
+    assert(!_existsTarget(targetId),
+        'ERROR: Can not create element with same id "$targetId"');
+    Element element = document.createElement(
+        tagName.toUpperCase(), EventTargetContext(_contextId, nativePtr));
     _setEventTarget(targetId, element);
     if (kProfileMode) {
-      PerformanceTiming.instance().mark(PERF_CREATE_ELEMENT_END, uniqueId: targetId);
-    }
-  }
-
-  void createTextNode(int targetId, Pointer<NativeEventTarget> nativePtr, String data) {
-    if (kProfileMode) {
-      PerformanceTiming.instance().mark(PERF_CREATE_TEXT_NODE_START, uniqueId: targetId);
-    }
-    TextNode textNode = document.createTextNode(data, EventTargetContext(_contextId, nativePtr));
+      PerformanceTiming.instance()
+          .mark(PERF_CREATE_ELEMENT_END, uniqueId: targetId);
+    }
+  }
+
+  void createTextNode(
+      int targetId, Pointer<NativeEventTarget> nativePtr, String data) {
+    if (kProfileMode) {
+      PerformanceTiming.instance()
+          .mark(PERF_CREATE_TEXT_NODE_START, uniqueId: targetId);
+    }
+    TextNode textNode = document.createTextNode(
+        data, EventTargetContext(_contextId, nativePtr));
     _setEventTarget(targetId, textNode);
     if (kProfileMode) {
-      PerformanceTiming.instance().mark(PERF_CREATE_TEXT_NODE_END, uniqueId: targetId);
+      PerformanceTiming.instance()
+          .mark(PERF_CREATE_TEXT_NODE_END, uniqueId: targetId);
     }
   }
 
   void createComment(int targetId, Pointer<NativeEventTarget> nativePtr) {
     if (kProfileMode) {
-      PerformanceTiming.instance().mark(PERF_CREATE_COMMENT_START, uniqueId: targetId);
-    }
-    Comment comment = document.createComment(EventTargetContext(_contextId, nativePtr));
+      PerformanceTiming.instance()
+          .mark(PERF_CREATE_COMMENT_START, uniqueId: targetId);
+    }
+    Comment comment =
+        document.createComment(EventTargetContext(_contextId, nativePtr));
     _setEventTarget(targetId, comment);
     if (kProfileMode) {
-      PerformanceTiming.instance().mark(PERF_CREATE_COMMENT_END, uniqueId: targetId);
-    }
-  }
-
-  void createDocumentFragment(int targetId, Pointer<NativeEventTarget> nativePtr) {
-    if (kProfileMode) {
-      PerformanceTiming.instance().mark(PERF_CREATE_DOCUMENT_FRAGMENT_START, uniqueId: targetId);
-    }
-    DocumentFragment fragment = document.createDocumentFragment(EventTargetContext(_contextId, nativePtr));
+      PerformanceTiming.instance()
+          .mark(PERF_CREATE_COMMENT_END, uniqueId: targetId);
+    }
+  }
+
+  void createDocumentFragment(
+      int targetId, Pointer<NativeEventTarget> nativePtr) {
+    if (kProfileMode) {
+      PerformanceTiming.instance()
+          .mark(PERF_CREATE_DOCUMENT_FRAGMENT_START, uniqueId: targetId);
+    }
+    DocumentFragment fragment = document
+        .createDocumentFragment(EventTargetContext(_contextId, nativePtr));
     _setEventTarget(targetId, fragment);
     if (kProfileMode) {
-      PerformanceTiming.instance().mark(PERF_CREATE_DOCUMENT_FRAGMENT_END, uniqueId: targetId);
+      PerformanceTiming.instance()
+          .mark(PERF_CREATE_DOCUMENT_FRAGMENT_END, uniqueId: targetId);
     }
   }
 
   void addEvent(int targetId, String eventType) {
     if (kProfileMode) {
-      PerformanceTiming.instance().mark(PERF_ADD_EVENT_START, uniqueId: targetId);
+      PerformanceTiming.instance()
+          .mark(PERF_ADD_EVENT_START, uniqueId: targetId);
     }
     if (!_existsTarget(targetId)) return;
     EventTarget target = _getEventTargetById<EventTarget>(targetId)!;
@@ -372,7 +394,8 @@
 
   void removeEvent(int targetId, String eventType) {
     if (kProfileMode) {
-      PerformanceTiming.instance().mark(PERF_REMOVE_EVENT_START, uniqueId: targetId);
+      PerformanceTiming.instance()
+          .mark(PERF_REMOVE_EVENT_START, uniqueId: targetId);
     }
     assert(_existsTarget(targetId), 'targetId: $targetId event: $eventType');
 
@@ -380,7 +403,8 @@
 
     target.removeEvent(eventType);
     if (kProfileMode) {
-      PerformanceTiming.instance().mark(PERF_REMOVE_EVENT_END, uniqueId: targetId);
+      PerformanceTiming.instance()
+          .mark(PERF_REMOVE_EVENT_END, uniqueId: targetId);
     }
   }
 
@@ -404,7 +428,8 @@
 
   void removeNode(int targetId) {
     if (kProfileMode) {
-      PerformanceTiming.instance().mark(PERF_REMOVE_NODE_START, uniqueId: targetId);
+      PerformanceTiming.instance()
+          .mark(PERF_REMOVE_NODE_START, uniqueId: targetId);
     }
 
     assert(_existsTarget(targetId), 'targetId: $targetId');
@@ -415,7 +440,8 @@
     _debugDOMTreeChanged();
 
     if (kProfileMode) {
-      PerformanceTiming.instance().mark(PERF_REMOVE_NODE_END, uniqueId: targetId);
+      PerformanceTiming.instance()
+          .mark(PERF_REMOVE_NODE_END, uniqueId: targetId);
     }
   }
 
@@ -428,11 +454,14 @@
   /// <!-- afterend -->
   void insertAdjacentNode(int targetId, String position, int newTargetId) {
     if (kProfileMode) {
-      PerformanceTiming.instance().mark(PERF_INSERT_ADJACENT_NODE_START, uniqueId: targetId);
-    }
-
-    assert(_existsTarget(targetId), 'targetId: $targetId position: $position newTargetId: $newTargetId');
-    assert(_existsTarget(newTargetId), 'newTargetId: $newTargetId position: $position');
+      PerformanceTiming.instance()
+          .mark(PERF_INSERT_ADJACENT_NODE_START, uniqueId: targetId);
+    }
+
+    assert(_existsTarget(targetId),
+        'targetId: $targetId position: $position newTargetId: $newTargetId');
+    assert(_existsTarget(newTargetId),
+        'newTargetId: $newTargetId position: $position');
 
     Node target = _getEventTargetById<Node>(targetId)!;
     Node newNode = _getEventTargetById<Node>(newTargetId)!;
@@ -454,7 +483,8 @@
         } else {
           targetParentNode.insertBefore(
             newNode,
-            targetParentNode.childNodes[targetParentNode.childNodes.indexOf(target) + 1],
+            targetParentNode
+                .childNodes[targetParentNode.childNodes.indexOf(target) + 1],
           );
         }
         break;
@@ -463,16 +493,19 @@
     _debugDOMTreeChanged();
 
     if (kProfileMode) {
-      PerformanceTiming.instance().mark(PERF_INSERT_ADJACENT_NODE_END, uniqueId: targetId);
+      PerformanceTiming.instance()
+          .mark(PERF_INSERT_ADJACENT_NODE_END, uniqueId: targetId);
     }
   }
 
   void setProperty(int targetId, String key, dynamic value) {
     if (kProfileMode) {
-      PerformanceTiming.instance().mark(PERF_SET_PROPERTIES_START, uniqueId: targetId);
-    }
-
-    assert(_existsTarget(targetId), 'targetId: $targetId key: $key value: $value');
+      PerformanceTiming.instance()
+          .mark(PERF_SET_PROPERTIES_START, uniqueId: targetId);
+    }
+
+    assert(
+        _existsTarget(targetId), 'targetId: $targetId key: $key value: $value');
     Node target = _getEventTargetById<Node>(targetId)!;
 
     if (target is Element) {
@@ -481,11 +514,13 @@
     } else if (target is TextNode && key == 'data' || key == 'nodeValue') {
       (target as TextNode).data = value;
     } else {
-      debugPrint('Only element has properties, try setting $key to Node(#$targetId).');
-    }
-
-    if (kProfileMode) {
-      PerformanceTiming.instance().mark(PERF_SET_PROPERTIES_END, uniqueId: targetId);
+      debugPrint(
+          'Only element has properties, try setting $key to Node(#$targetId).');
+    }
+
+    if (kProfileMode) {
+      PerformanceTiming.instance()
+          .mark(PERF_SET_PROPERTIES_END, uniqueId: targetId);
     }
   }
 
@@ -505,7 +540,8 @@
 
   void removeProperty(int targetId, String key) {
     if (kProfileMode) {
-      PerformanceTiming.instance().mark(PERF_SET_PROPERTIES_START, uniqueId: targetId);
+      PerformanceTiming.instance()
+          .mark(PERF_SET_PROPERTIES_START, uniqueId: targetId);
     }
     assert(_existsTarget(targetId), 'targetId: $targetId key: $key');
     Node target = _getEventTargetById<Node>(targetId)!;
@@ -515,16 +551,19 @@
     } else if (target is TextNode && key == 'data' || key == 'nodeValue') {
       (target as TextNode).data = '';
     } else {
-      debugPrint('Only element has properties, try removing $key from Node(#$targetId).');
-    }
-    if (kProfileMode) {
-      PerformanceTiming.instance().mark(PERF_SET_PROPERTIES_END, uniqueId: targetId);
+      debugPrint(
+          'Only element has properties, try removing $key from Node(#$targetId).');
+    }
+    if (kProfileMode) {
+      PerformanceTiming.instance()
+          .mark(PERF_SET_PROPERTIES_END, uniqueId: targetId);
     }
   }
 
   void setInlineStyle(int targetId, String key, dynamic value) {
     if (kProfileMode) {
-      PerformanceTiming.instance().mark(PERF_SET_STYLE_START, uniqueId: targetId);
+      PerformanceTiming.instance()
+          .mark(PERF_SET_STYLE_START, uniqueId: targetId);
     }
     assert(_existsTarget(targetId), 'id: $targetId key: $key value: $value');
     Node? target = _getEventTargetById<Node>(targetId);
@@ -533,7 +572,8 @@
     if (target is Element) {
       target.setInlineStyle(key, value);
     } else {
-      debugPrint('Only element has style, try setting style.$key from Node(#$targetId).');
+      debugPrint(
+          'Only element has style, try setting style.$key from Node(#$targetId).');
     }
     if (kProfileMode) {
       PerformanceTiming.instance().mark(PERF_SET_STYLE_END, uniqueId: targetId);
@@ -548,7 +588,8 @@
     if (target is Element) {
       target.style.flushPendingProperties();
     } else {
-      debugPrint('Only element has style, try flushPendingStyleProperties from Node(#$targetId).');
+      debugPrint(
+          'Only element has style, try flushPendingStyleProperties from Node(#$targetId).');
     }
   }
 
@@ -561,13 +602,16 @@
     }
   }
 
-  Future<void> handleNavigationAction(String? sourceUrl, String targetUrl, KrakenNavigationType navigationType) async {
-    KrakenNavigationAction action = KrakenNavigationAction(sourceUrl, targetUrl, navigationType);
+  Future<void> handleNavigationAction(String? sourceUrl, String targetUrl,
+      KrakenNavigationType navigationType) async {
+    KrakenNavigationAction action =
+        KrakenNavigationAction(sourceUrl, targetUrl, navigationType);
 
     KrakenNavigationDelegate _delegate = navigationDelegate!;
 
     try {
-      KrakenNavigationActionPolicy policy = await _delegate.dispatchDecisionHandler(action);
+      KrakenNavigationActionPolicy policy =
+          await _delegate.dispatchDecisionHandler(action);
       if (policy == KrakenNavigationActionPolicy.cancel) return;
 
       switch (action.navigationType) {
@@ -622,7 +666,8 @@
 
   @override
   void didChangeMetrics() {
-    double bottomInset = ui.window.viewInsets.bottom / ui.window.devicePixelRatio;
+    double bottomInset =
+        ui.window.viewInsets.bottom / ui.window.devicePixelRatio;
     if (_prevViewInsets.bottom > ui.window.viewInsets.bottom) {
       // Hide keyboard
       viewport.bottomInset = bottomInset;
@@ -634,7 +679,8 @@
         if (renderer != null && renderer.hasSize) {
           Offset focusOffset = renderer.localToGlobal(Offset.zero);
           // FOCUS_VIEWINSET_BOTTOM_OVERALL to meet border case.
-          if (focusOffset.dy > viewportHeight - bottomInset - FOCUS_VIEWINSET_BOTTOM_OVERALL) {
+          if (focusOffset.dy >
+              viewportHeight - bottomInset - FOCUS_VIEWINSET_BOTTOM_OVERALL) {
             shouldScrollByToCenter = true;
           }
         }
@@ -678,7 +724,8 @@
   }
 
   @override
-  Future<bool> didPushRouteInformation(RouteInformation routeInformation) async {
+  Future<bool> didPushRouteInformation(
+      RouteInformation routeInformation) async {
     // TODO: implement didPushRouteInformation
     return false;
   }
@@ -701,7 +748,8 @@
 }
 
 class KrakenController {
-  static final SplayTreeMap<int, KrakenController?> _controllerMap = SplayTreeMap();
+  static final SplayTreeMap<int, KrakenController?> _controllerMap =
+      SplayTreeMap();
   static final Map<String, int> _nameIdMap = {};
 
   UriParser? uriParser;
@@ -757,25 +805,22 @@
 
   final GestureListener? _gestureListener;
 
-  KrakenController(
-    String? name,
-    double viewportWidth,
-    double viewportHeight, {
-    bool showPerformanceOverlay = false,
-    enableDebug = false,
-    Color? background,
-    GestureListener? gestureListener,
-    KrakenNavigationDelegate? navigationDelegate,
-    KrakenMethodChannel? methodChannel,
-    this.widgetDelegate,
-    this.bundle,
-    this.onLoad,
-    this.onLoadError,
-    this.onJSError,
-    this.httpClientInterceptor,
-    this.devToolsService,
-    this.uriParser
-  })  : _name = name,
+  KrakenController(String? name, double viewportWidth, double viewportHeight,
+      {bool showPerformanceOverlay = false,
+      enableDebug = false,
+      Color? background,
+      GestureListener? gestureListener,
+      KrakenNavigationDelegate? navigationDelegate,
+      KrakenMethodChannel? methodChannel,
+      this.widgetDelegate,
+      this.bundle,
+      this.onLoad,
+      this.onLoadError,
+      this.onJSError,
+      this.httpClientInterceptor,
+      this.devToolsService,
+      this.uriParser})
+      : _name = name,
         _gestureListener = gestureListener {
     if (kProfileMode) {
       PerformanceTiming.instance().mark(PERF_CONTROLLER_PROPERTY_INIT);
@@ -785,13 +830,15 @@
     _methodChannel = methodChannel;
     KrakenMethodChannel.setJSMethodCallCallback(this);
 
-    _view = KrakenViewController(viewportWidth, viewportHeight,
-        background: background,
-        enableDebug: enableDebug,
-        rootController: this,
-        navigationDelegate: navigationDelegate ?? KrakenNavigationDelegate(),
-        gestureListener: _gestureListener,
-        widgetDelegate: widgetDelegate,
+    _view = KrakenViewController(
+      viewportWidth,
+      viewportHeight,
+      background: background,
+      enableDebug: enableDebug,
+      rootController: this,
+      navigationDelegate: navigationDelegate ?? KrakenNavigationDelegate(),
+      gestureListener: _gestureListener,
+      widgetDelegate: widgetDelegate,
     );
 
     if (kProfileMode) {
@@ -803,14 +850,16 @@
     _module = KrakenModuleController(this, contextId);
 
     if (bundle != null) {
-      HistoryModule historyModule = module.moduleManager.getModule<HistoryModule>('History')!;
+      HistoryModule historyModule =
+          module.moduleManager.getModule<HistoryModule>('History')!;
       historyModule.bundle = bundle!;
     }
 
     assert(!_controllerMap.containsKey(contextId),
         'found exist contextId of KrakenController, contextId: $contextId');
     _controllerMap[contextId] = this;
-    assert(!_nameIdMap.containsKey(name), 'found exist name of KrakenController, name: $name');
+    assert(!_nameIdMap.containsKey(name),
+        'found exist name of KrakenController, name: $name');
     if (name != null) {
       _nameIdMap[name] = contextId;
     }
@@ -892,7 +941,8 @@
   }
 
   String get href {
-    HistoryModule historyModule = module.moduleManager.getModule<HistoryModule>('History')!;
+    HistoryModule historyModule =
+        module.moduleManager.getModule<HistoryModule>('History')!;
     return historyModule.href;
   }
 
@@ -901,12 +951,13 @@
   }
 
   _addHistory(KrakenBundle bundle) {
-    HistoryModule historyModule = module.moduleManager.getModule<HistoryModule>('History')!;
+    HistoryModule historyModule =
+        module.moduleManager.getModule<HistoryModule>('History')!;
     historyModule.bundle = bundle;
   }
 
   // reload current kraken view.
-  Future<void> reload({ String? url }) async {
+  Future<void> reload({String? url}) async {
     assert(!_view._disposed, 'Kraken have already disposed');
 
     if (devToolsService != null) {
@@ -922,7 +973,6 @@
     }
   }
 
-<<<<<<< HEAD
   bool _paused = false;
   bool get paused => _paused;
 
@@ -933,7 +983,7 @@
   }
 
   void flushPendingCallbacks() {
-    for (int i = 0; i < _pendingCallbacks.length; i ++) {
+    for (int i = 0; i < _pendingCallbacks.length; i++) {
       _pendingCallbacks[i]();
     }
     _pendingCallbacks.clear();
@@ -952,14 +1002,6 @@
     module.resumeInterval();
   }
 
-  Future<void> reloadUrl(String url) async {
-    assert(!_view._disposed, 'Kraken have already disposed');
-    href = url;
-    await reload();
-  }
-
-=======
->>>>>>> fdc1f628
   void dispose() {
     _view.dispose();
     _module.dispose();
@@ -995,9 +1037,7 @@
   String get origin => Uri.parse(href).origin;
 
   // preload javascript source and cache it.
-  Future<void> loadBundle({
-    KrakenBundle? bundle
-  }) async {
+  Future<void> loadBundle({KrakenBundle? bundle}) async {
     assert(!_view._disposed, 'Kraken have already disposed');
 
     if (kProfileMode) {
@@ -1006,7 +1046,9 @@
 
     // Load bundle need push curret href to history.
     if (bundle != null) {
-      String? url = bundle.uri.toString().isEmpty ? (getBundleURLFromEnv() ?? getBundlePathFromEnv()) : href;
+      String? url = bundle.uri.toString().isEmpty
+          ? (getBundleURLFromEnv() ?? getBundlePathFromEnv())
+          : href;
       if (url == null && methodChannel is KrakenNativeChannel) {
         url = await (methodChannel as KrakenNativeChannel).getUrl();
       }
@@ -1053,7 +1095,6 @@
           onLoad!(this);
         });
       }
-
     }
   }
 }
