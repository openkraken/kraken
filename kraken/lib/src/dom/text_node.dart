--- conflicted
+++ resolved
@@ -72,21 +72,19 @@
   set data(String? newData) {
     assert(newData != null);
 
-    String lastData = _data!;
+    String oldData = _data!;
+    if (oldData == newData) return;
+
     _data = newData;
-<<<<<<< HEAD
-    _applyTextStyle();
-=======
 
     // Empty string of textNode should not attach to render tree.
-    if (isRendererAttached && lastData.isNotEmpty && newData!.isEmpty) {
+    if (oldData.isNotEmpty && newData!.isEmpty) {
       detach();
-    } else if (!isRendererAttached && lastData.isEmpty && newData!.isNotEmpty) {
+    } else if (oldData.isEmpty && newData!.isNotEmpty) {
       attachTo(parentElement!);
+    } else {
+      _applyTextStyle();
     }
-
-    updateTextStyle();
->>>>>>> b2e8cd44
   }
 
   @override
@@ -128,40 +126,30 @@
     // Empty string of TextNode should not attach to render tree.
     if (_data == null || _data!.isEmpty) return;
 
-    willAttachRenderer();
+    createRenderer();
 
-    RenderLayoutBox? parentRenderLayoutBox;
-    if (parent.scrollingContentBox != null) {
-      parentRenderLayoutBox = parent.scrollingContentBox!;
-    } else {
-      parentRenderLayoutBox = (parent.renderBoxModel as RenderLayoutBox?)!;
+    if (parent.renderBoxModel is RenderLayoutBox) {
+      RenderLayoutBox? parentRenderLayoutBox = parent.renderBoxModel as RenderLayoutBox;
+      parentRenderLayoutBox = parentRenderLayoutBox.renderScrollingContent ?? parentRenderLayoutBox;
+      parentRenderLayoutBox.insert(_renderTextBox!, after: after);
+      _applyTextStyle();
     }
+  }
 
-    parentRenderLayoutBox.insert(_renderTextBox!, after: after);
-
-    _applyTextStyle();
-
-    didAttachRenderer();
+  // Detach renderObject of current node from parent
+  void detach() {
+    if (isRendererAttached) {
+      RenderTextBox renderTextBox = _renderTextBox!;
+      ContainerRenderObjectMixin parent = renderTextBox.parent as ContainerRenderObjectMixin;
+      parent.remove(renderTextBox);
+    }
   }
 
   // Detach renderObject of current node from parent
   @override
   void disposeRenderObject() {
-    willDetachRenderer();
-
-    if (isRendererAttached) {
-      RenderTextBox renderTextBox = _renderTextBox!;
-      ContainerRenderObjectMixin parent = renderTextBox.parent as ContainerRenderObjectMixin;
-      parent.remove(renderTextBox);
-    }
-
-    didDetachRenderer();
+    detach();
     _renderTextBox = null;
-  }
-
-  @override
-  void willAttachRenderer() {
-    createRenderer();
   }
 
   @override
