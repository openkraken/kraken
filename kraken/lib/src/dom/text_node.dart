--- conflicted
+++ resolved
@@ -81,18 +81,9 @@
   @override
   RenderBox? get renderer => _renderTextBox;
 
-<<<<<<< HEAD
-  @override
-  handleJSCall(String method, List argv) {}
-
   void _applyTextStyle() {
     if (isRendererAttached) {
       Element _parentElement = parentElement!;
-=======
-  void _setTextSizeType(BoxSizeType width, BoxSizeType height) {
-    RenderTextBox? renderTextBox = _renderTextBox;
-    if (renderTextBox == null) return;
->>>>>>> 4932b29e
 
       // The parentNode must be an element.
       _renderTextBox!.renderStyle = _parentElement.renderStyle;
