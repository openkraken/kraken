--- conflicted
+++ resolved
@@ -110,13 +110,8 @@
     RenderTextBox renderTextBox = _renderTextBox!;
 
     // parentNode must be an element.
-<<<<<<< HEAD
-    _renderTextBox.style = parentElement.style;
-    _renderTextBox.text = CSSTextMixin.createTextSpan(data, parentElement: parentElement);
-=======
     renderTextBox.style = _parentElement.style;
-    renderTextBox.text = CSSTextMixin.createTextSpan(data, parentElement);
->>>>>>> 82620822
+    renderTextBox.text = CSSTextMixin.createTextSpan(data, parentElement: parentElement);
     // Update paragraph line height
     KrakenRenderParagraph renderParagraph = renderTextBox.child as KrakenRenderParagraph;
     renderParagraph.lineHeight = (_parentElement.renderBoxModel?.renderStyle.lineHeight);
@@ -128,18 +123,12 @@
   }
 
   void _setTextNodeProperties(CSSStyleDeclaration style) {
-<<<<<<< HEAD
-    _renderTextBox.whiteSpace = CSSText.getWhiteSpace(parentElement.style);
-    _renderTextBox.overflow = CSSText.getTextOverflow(style: parentElement.style);
-    _renderTextBox.maxLines = CSSText.getLineClamp(parentElement.style);
-=======
     Element _parentElement = parentElement!;
     RenderTextBox renderTextBox = _renderTextBox!;
 
     renderTextBox.whiteSpace = CSSText.getWhiteSpace(_parentElement.style);
-    renderTextBox.overflow = CSSText.getTextOverflow(_parentElement.style);
+    renderTextBox.overflow = CSSText.getTextOverflow(style: _parentElement.style);
     renderTextBox.maxLines = CSSText.getLineClamp(_parentElement.style);
->>>>>>> 82620822
   }
 
   // Attach renderObject of current node to parent
@@ -186,11 +175,7 @@
     CSSStyleDeclaration parentStyle = _parentElement.style;
     // Text node whitespace collapse relate to siblings,
     // so text should update when appending
-<<<<<<< HEAD
-    _renderTextBox.text = CSSTextMixin.createTextSpan(data, parentElement: parentElement);
-=======
-    renderTextBox.text = CSSTextMixin.createTextSpan(data, parentElement);
->>>>>>> 82620822
+    renderTextBox.text = CSSTextMixin.createTextSpan(data, parentElement: parentElement);
     // TextNode's style is inherited from parent style
     renderTextBox.style = parentStyle;
     // Update paragraph line height
@@ -206,13 +191,8 @@
       return renderer!;
     }
 
-<<<<<<< HEAD
-    InlineSpan text = CSSTextMixin.createTextSpan(_data);
-    _renderTextBox = RenderTextBox(text,
-=======
-    InlineSpan text = CSSTextMixin.createTextSpan(_data!, null);
+    InlineSpan text = CSSTextMixin.createTextSpan(_data!, parentElement: parentElement);
     RenderTextBox renderTextBox = _renderTextBox = RenderTextBox(text,
->>>>>>> 82620822
       targetId: targetId,
       style: null,
       elementManager: elementManager,
