/*
 * Copyright (C) 2019-present Alibaba Inc. All rights reserved.
 * Author: Kraken Team.
 */

import 'dart:async';
import 'dart:core';
import 'dart:math' as math;
import 'dart:ui';

import 'package:flutter/foundation.dart';
import 'package:flutter/scheduler.dart';
import 'package:flutter/rendering.dart';
import 'package:flutter/widgets.dart' show WidgetsBinding, WidgetsBindingObserver, RouteInformation;
import 'dart:ffi';

import 'package:kraken/gesture.dart';
import 'package:kraken/bridge.dart';
import 'package:kraken/launcher.dart';
import 'package:kraken/dom.dart';
import 'package:kraken/module.dart';
import 'package:kraken/scheduler.dart';
import 'package:kraken/rendering.dart';
import 'package:kraken/src/dom/element_registry.dart' as element_registry;

const String UNKNOWN = 'UNKNOWN';

const int HTML_ID = -1;
const int WINDOW_ID = -2;
const int DOCUMENT_ID = -3;

class ElementManager implements WidgetsBindingObserver, ElementsBindingObserver  {
  // Call from JS Bridge before JS side eventTarget object been Garbage collected.
  static void disposeEventTarget(int contextId, int id) {
    if (kProfileMode) {
      PerformanceTiming.instance().mark(PERF_DISPOSE_EVENT_TARGET_START, uniqueId: id);
    }
    KrakenController controller = KrakenController.getControllerOfJSContextId(contextId)!;
    EventTarget? eventTarget = controller.view.getEventTargetById(id);
    if (eventTarget == null) return;
    eventTarget.dispose();

    if (kProfileMode) {
      PerformanceTiming.instance().mark(PERF_DISPOSE_EVENT_TARGET_END, uniqueId: id);
    }
  }

  // Alias defineElement export for kraken plugin
  static void defineElement(String type, element_registry.ElementCreator creator) {
    element_registry.defineElement(type, creator);
  }

<<<<<<< HEAD
  static Map<int, Pointer<NativeEventTarget>> htmlNativePtrMap = Map();
  static Map<int, Pointer<NativeEventTarget>> documentNativePtrMap = Map();
  static Map<int, Pointer<NativeEventTarget>> windowNativePtrMap = Map();
=======
  static Map<int, Pointer<NativeElement>> htmlNativePtrMap = {};
  static Map<int, Pointer<NativeDocument>> documentNativePtrMap = {};
  static Map<int, Pointer<NativeWindow>> windowNativePtrMap = {};
>>>>>>> 93035edb

  static double FOCUS_VIEWINSET_BOTTOM_OVERALL = 32;

  late final RenderViewportBox viewport;
  late final Document document;
  late final RenderBox _viewportRenderObject;
  late final Element viewportElement;
  Map<int, EventTarget> _eventTargets = <int, EventTarget>{};
  bool? showPerformanceOverlayOverride;
  KrakenController controller;

  double get viewportWidth => viewport.viewportSize.width;
  double get viewportHeight => viewport.viewportSize.height;

  final int contextId;

  final List<VoidCallback> _detachCallbacks = [];

  EventClient? eventClient;

  ElementManager({ required this.contextId, required this.viewport, required this.controller, this.showPerformanceOverlayOverride = false, this.eventClient }) {
    if (kProfileMode) {
      PerformanceTiming.instance().mark(PERF_ELEMENT_MANAGER_PROPERTY_INIT);
      PerformanceTiming.instance().mark(PERF_ROOT_ELEMENT_INIT_START);
    }

    HTMLElement documentElement = HTMLElement(HTML_ID, htmlNativePtrMap[contextId]!, this);
    setEventTarget(documentElement);

    viewport.child = viewportElement.renderBoxModel;
    _viewportRenderObject = viewport;

    if (kProfileMode) {
      PerformanceTiming.instance().mark(PERF_ROOT_ELEMENT_INIT_END);
    }

    _setupObserver();

    Window window = Window(WINDOW_ID, windowNativePtrMap[contextId]!, this, viewportElement);
    setEventTarget(window);

    document = Document(DOCUMENT_ID, documentNativePtrMap[contextId]!, this, documentElement);
    document.appendChild(documentElement);
    setEventTarget(document);

    element_registry.defineBuiltInElements();
  }

  void _setupObserver() {
    if (ElementsBinding.instance != null) {
      ElementsBinding.instance!.addObserver(this);
    } else if (WidgetsBinding.instance != null) {
      WidgetsBinding.instance!.addObserver(this);
    }
  }

  void _teardownObserver() {
    if (ElementsBinding.instance != null) {
      ElementsBinding.instance!.removeObserver(this);
    } else if (WidgetsBinding.instance != null) {
      WidgetsBinding.instance!.removeObserver(this);
    }
  }

  T? getEventTargetByTargetId<T>(int targetId) {
    EventTarget? target = _eventTargets[targetId];
    if (target is T)
      return target as T;
    else
      return null;
  }

  bool existsTarget(int id) {
    return _eventTargets.containsKey(id);
  }

  void removeTarget(EventTarget target) {
    if (_eventTargets.containsKey(target.targetId)) {
      _eventTargets.remove(target.targetId);
    }
  }

  void setDetachCallback(VoidCallback callback) {
    _detachCallbacks.add(callback);
  }

  void setEventTarget(EventTarget target) {
    _eventTargets[target.targetId] = target;
  }

  void clearTargets() {
    // Set current eventTargets to a new object, clean old targets by gc.
    _eventTargets = <int, EventTarget>{};
  }

  Element createElement(
      int id, Pointer<NativeEventTarget> nativePtr, String type, Map<String, dynamic>? props, List<String>? events) {
    assert(!existsTarget(id), 'ERROR: Can not create element with same id "$id"');

    List<String> eventList;
    if (events != null) {
      eventList = [];
      for (var eventName in events) {
        if (eventName is String) eventList.add(eventName);
      }
    }

    Element element = element_registry.createElement(id, nativePtr, type, this);
    setEventTarget(element);
    return element;
  }

  void createTextNode(int id, Pointer<NativeEventTarget> nativePtr, String data) {
    TextNode textNode = TextNode(id, nativePtr, data, this);
    setEventTarget(textNode);
  }

  void createComment(int id, Pointer<NativeEventTarget> nativePtr) {
    EventTarget comment = Comment(id, nativePtr, this);
    setEventTarget(comment);
  }

  void cloneNode(int oldId, int newId) {
    Element oldTarget = getEventTargetByTargetId<Element>(oldId)!;
    Element newTarget = getEventTargetByTargetId<Element>(newId)!;

    newTarget.style = oldTarget.style.clone(newTarget);
    newTarget.properties.clear();
    oldTarget.properties.forEach((key, value) {
      newTarget.setProperty(key, value);
    });
  }

  void removeNode(int targetId) {
    assert(existsTarget(targetId), 'targetId: $targetId');

    Node target = getEventTargetByTargetId<Node>(targetId)!;

    // Should detach renderObject.
    target.detach();

    target.parentNode?.removeChild(target);

    _debugDOMTreeChanged();
  }

  void setProperty(int targetId, String key, dynamic value) {
    assert(existsTarget(targetId), 'targetId: $targetId key: $key value: $value');
    Node target = getEventTargetByTargetId<Node>(targetId)!;

    if (target is Element) {
      // Only Element has properties.
      target.setProperty(key, value);
    } else if (target is TextNode && key == 'data' || key == 'nodeValue') {
      (target as TextNode).data = value;
    } else {
      debugPrint('Only element has properties, try setting $key to Node(#$targetId).');
    }
  }

  dynamic getProperty(int targetId, String key) {
    assert(existsTarget(targetId), 'targetId: $targetId key: $key');
    Node target = getEventTargetByTargetId<Node>(targetId)!;

    if (target is Element) {
      // Only Element has properties
      return target.getProperty(key);
    } else if (target is TextNode && key == 'data' || key == 'nodeValue') {
      return (target as TextNode).data;
    } else {
      return null;
    }
  }

  void removeProperty(int targetId, String key) {
    assert(existsTarget(targetId), 'targetId: $targetId key: $key');
    Node target = getEventTargetByTargetId<Node>(targetId)!;

    if (target is Element) {
      target.removeProperty(key);
    } else if (target is TextNode && key == 'data' || key == 'nodeValue') {
      (target as TextNode).data = '';
    } else {
      debugPrint('Only element has properties, try removing $key from Node(#$targetId).');
    }
  }

  void setStyle(int targetId, String key, dynamic value) {
    assert(existsTarget(targetId), 'id: $targetId key: $key value: $value');
    Node? target = getEventTargetByTargetId<Node>(targetId);
    if (target == null) return;

    if (target is Element) {
      target.setStyle(key, value);
    } else {
      debugPrint('Only element has style, try setting style.$key from Node(#$targetId).');
    }
  }

  void setRenderStyle(int targetId, String key, dynamic value) {
    assert(existsTarget(targetId), 'id: $targetId key: $key value: $value');
    Node? target = getEventTargetByTargetId<Node>(targetId);
    if (target == null) return;

    if (target is Element) {
      target.setRenderStyle(key, value);
    } else {
      debugPrint('Only element has style, try setting style.$key from Node(#$targetId).');
    }
  }

  /// <!-- beforebegin -->
  /// <p>
  ///   <!-- afterbegin -->
  ///   foo
  ///   <!-- beforeend -->
  /// </p>
  /// <!-- afterend -->
  void insertAdjacentNode(int targetId, String position, int newTargetId) {
    assert(existsTarget(targetId), 'targetId: $targetId position: $position newTargetId: $newTargetId');
    assert(existsTarget(newTargetId), 'newTargetId: $newTargetId position: $position');

    Node target = getEventTargetByTargetId<Node>(targetId)!;
    Node newNode = getEventTargetByTargetId<Node>(newTargetId)!;
    Node? targetParentNode = target.parentNode;

    switch (position) {
      case 'beforebegin':
        targetParentNode!.insertBefore(newNode, target);
        break;
      case 'afterbegin':
        target.insertBefore(newNode, target.firstChild);
        break;
      case 'beforeend':
        target.appendChild(newNode);
        break;
      case 'afterend':
        if (targetParentNode!.lastChild == target) {
          targetParentNode.appendChild(newNode);
        } else {
          targetParentNode.insertBefore(
            newNode,
            targetParentNode.childNodes[targetParentNode.childNodes.indexOf(target) + 1],
          );
        }

        break;
    }

    _debugDOMTreeChanged();
  }

  void addEvent(int targetId, String eventType) {
    assert(existsTarget(targetId), 'targetId: $targetId event: $eventType');
    EventTarget target = getEventTargetByTargetId<EventTarget>(targetId)!;

    target.addEvent(eventType);
  }

  void removeEvent(int targetId, String eventType) {
    assert(existsTarget(targetId), 'targetId: $targetId event: $eventType');

    Element target = getEventTargetByTargetId<Element>(targetId)!;

    target.removeEvent(eventType);
  }

  RenderBox getRootRenderBox() {
    return _viewportRenderObject;
  }

  bool showPerformanceOverlay = false;

  RenderBox buildRenderBox({bool showPerformanceOverlay = false}) {
    this.showPerformanceOverlay = showPerformanceOverlay;

    RenderBox renderBox = getRootRenderBox();

    // We need to add PerformanceOverlay of it's needed.
    if (showPerformanceOverlayOverride != null) showPerformanceOverlay = showPerformanceOverlayOverride!;

    if (showPerformanceOverlay) {
      RenderPerformanceOverlay renderPerformanceOverlay =
          RenderPerformanceOverlay(optionsMask: 15, rasterizerThreshold: 0);
      RenderConstrainedBox renderConstrainedPerformanceOverlayBox = RenderConstrainedBox(
        child: renderPerformanceOverlay,
        additionalConstraints: BoxConstraints.tight(Size(
          math.min(350.0, window.physicalSize.width),
          math.min(150.0, window.physicalSize.height),
        )),
      );
      RenderFpsOverlay renderFpsOverlayBox = RenderFpsOverlay();

      renderBox = RenderStack(
        children: [
          renderBox,
          renderConstrainedPerformanceOverlayBox,
          renderFpsOverlayBox,
        ],
        textDirection: TextDirection.ltr,
      );
    }

    return renderBox;
  }

  void attach(RenderObject parent, RenderObject? previousSibling, {bool showPerformanceOverlay = false}) {
    RenderObject root = buildRenderBox(showPerformanceOverlay: showPerformanceOverlay);

    if (parent is ContainerRenderObjectMixin) {
      parent.insert(root, after: previousSibling);
    } else if (parent is RenderObjectWithChildMixin) {
      parent.child = root;
    }
  }

  void detach() {
    RenderObject? parent = _viewportRenderObject.parent as RenderObject?;

    if (parent == null) return;

    // Detach renderObjects
    viewportElement.detach();

    // run detachCallbacks
    for (var callback in _detachCallbacks) {
      callback();
    }
    _detachCallbacks.clear();
  }

  // Hooks for DevTools.
  VoidCallback? debugDOMTreeChanged;
  void _debugDOMTreeChanged() {
    VoidCallback? f = debugDOMTreeChanged;
    if (f != null) {
      f();
    }
  }

  void dispose() {
    _teardownObserver();
    debugDOMTreeChanged = null;
  }

  @override
  void didChangeAccessibilityFeatures() { }

  @override
  void didChangeAppLifecycleState(AppLifecycleState state) { }

  @override
  void didChangeLocales(List<Locale>? locale) { }

  WindowPadding _prevViewInsets = window.viewInsets;

  @override
  void didChangeMetrics() {
    double bottomInset = window.viewInsets.bottom / window.devicePixelRatio;
    if (_prevViewInsets.bottom > window.viewInsets.bottom) {
      // Hide keyboard
      viewport.bottomInset = bottomInset;
    } else {
      bool shouldScrollByToCenter = false;
      InputElement? focusInputElement = InputElement.focusInputElement;
      if (focusInputElement != null) {
        RenderBox? renderer = focusInputElement.renderer as RenderBox?;
        if (renderer != null && renderer.hasSize) {
          Offset focusOffset = renderer.localToGlobal(Offset.zero);
          // FOCUS_VIEWINSET_BOTTOM_OVERALL to meet border case.
          if (focusOffset.dy > viewportHeight - bottomInset - FOCUS_VIEWINSET_BOTTOM_OVERALL) {
            shouldScrollByToCenter = true;
          }
        }
      }
      // Show keyboard
      viewport.bottomInset = bottomInset;
      if (shouldScrollByToCenter) {
        SchedulerBinding.instance!.addPostFrameCallback((_) {
          viewportElement.scrollBy(dy: bottomInset);
        });
      }
    }
    _prevViewInsets = window.viewInsets;
  }

  @override
  void didChangePlatformBrightness() { }

  @override
  void didChangeTextScaleFactor() { }

  @override
  void didHaveMemoryPressure() { }

  @override
  Future<bool> didPopRoute() async {
    return false;
  }

  @override
  Future<bool> didPushRoute(String route) async {
    return false;
  }

  @override
  Future<bool> didPushRouteInformation(RouteInformation routeInformation) async {
    return false;
  }
}<|MERGE_RESOLUTION|>--- conflicted
+++ resolved
@@ -50,15 +50,9 @@
     element_registry.defineElement(type, creator);
   }
 
-<<<<<<< HEAD
-  static Map<int, Pointer<NativeEventTarget>> htmlNativePtrMap = Map();
-  static Map<int, Pointer<NativeEventTarget>> documentNativePtrMap = Map();
-  static Map<int, Pointer<NativeEventTarget>> windowNativePtrMap = Map();
-=======
-  static Map<int, Pointer<NativeElement>> htmlNativePtrMap = {};
-  static Map<int, Pointer<NativeDocument>> documentNativePtrMap = {};
-  static Map<int, Pointer<NativeWindow>> windowNativePtrMap = {};
->>>>>>> 93035edb
+  static Map<int, Pointer<NativeEventTarget>> htmlNativePtrMap = {};
+  static Map<int, Pointer<NativeEventTarget>> documentNativePtrMap = {};
+  static Map<int, Pointer<NativeEventTarget>> windowNativePtrMap = {};
 
   static double FOCUS_VIEWINSET_BOTTOM_OVERALL = 32;
 
