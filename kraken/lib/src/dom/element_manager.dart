/*
 * Copyright (C) 2019-present Alibaba Inc. All rights reserved.
 * Author: Kraken Team.
 */

import 'dart:async';
import 'dart:core';
import 'dart:ffi';
import 'dart:math' as math;
import 'dart:ui';

import 'package:flutter/foundation.dart';
import 'package:flutter/rendering.dart';
import 'package:flutter/scheduler.dart';
import 'package:flutter/widgets.dart' show WidgetsBinding, WidgetsBindingObserver, RouteInformation;
import 'package:kraken/bridge.dart';
import 'package:kraken/css.dart';
import 'package:kraken/dom.dart';
import 'package:kraken/gesture.dart';
import 'package:kraken/launcher.dart';
import 'package:kraken/module.dart';
import 'package:kraken/rendering.dart';
import 'package:kraken/scheduler.dart';
import 'package:kraken/src/dom/element_registry.dart' as element_registry;
import 'package:kraken/widget.dart';

const String UNKNOWN = 'UNKNOWN';

const int HTML_ID = -1;
const int WINDOW_ID = -2;
const int DOCUMENT_ID = -3;

typedef ElementCreator = Element Function(int targetId, Pointer<NativeEventTarget> nativeEventTarget, ElementManager elementManager);

class ElementManager implements WidgetsBindingObserver, ElementsBindingObserver  {
<<<<<<< HEAD
=======
  // Call from JS Bridge before JS side eventTarget object been Garbage collected.
  static void disposeEventTarget(int contextId, int id) {
    KrakenController controller = KrakenController.getControllerOfJSContextId(contextId)!;
    EventTarget? eventTarget = controller.view.getEventTargetById(id);
    if (eventTarget == null) return;
    eventTarget.dispose();
  }

>>>>>>> 3f045be0
  // Alias defineElement export for kraken plugin
  static void defineElement(String type, ElementCreator creator) {
    element_registry.defineElement(type, creator);
  }

  static Map<int, Pointer<NativeEventTarget>> htmlNativePtrMap = {};
  static Map<int, Pointer<NativeEventTarget>> documentNativePtrMap = {};
  static Map<int, Pointer<NativeEventTarget>> windowNativePtrMap = {};

  static double FOCUS_VIEWINSET_BOTTOM_OVERALL = 32;
  // Single child renderView.
  late final RenderViewportBox viewport;
  late final Document document;
  late final Element viewportElement;
  Map<int, EventTarget> _eventTargets = <int, EventTarget>{};
  bool? showPerformanceOverlayOverride;
  KrakenController controller;

  double get viewportWidth => viewport.viewportSize.width;
  double get viewportHeight => viewport.viewportSize.height;

  final int contextId;

  final List<VoidCallback> _detachCallbacks = [];

  GestureListener? gestureListener;

  WidgetDelegate? widgetDelegate;

  ElementManager({
    required this.contextId,
    required this.viewport,
    required this.controller,
    this.showPerformanceOverlayOverride = false,
    this.gestureListener,
    this.widgetDelegate,
  }) {
    if (kProfileMode) {
      PerformanceTiming.instance().mark(PERF_ELEMENT_MANAGER_PROPERTY_INIT);
      PerformanceTiming.instance().mark(PERF_ROOT_ELEMENT_INIT_START);
    }

    HTMLElement documentElement = HTMLElement(HTML_ID, htmlNativePtrMap[contextId]!, this);
    setEventTarget(documentElement);

    if (kProfileMode) {
      PerformanceTiming.instance().mark(PERF_ROOT_ELEMENT_INIT_END);
    }

    _setupObserver();

    Window window = Window(WINDOW_ID, windowNativePtrMap[contextId]!, this, viewportElement);
    setEventTarget(window);

    document = Document(DOCUMENT_ID, documentNativePtrMap[contextId]!, this, documentElement);
    setEventTarget(document);

    documentElement.attachTo(document);

    element_registry.defineBuiltInElements();

    // Listeners need to be registered to window in order to dispatch events on demand.
    if (gestureListener != null) {
      if (gestureListener!.onTouchStart != null) {
        window.addEvent(EVENT_TOUCH_START);
      }

      if (gestureListener!.onTouchMove != null) {
        window.addEvent(EVENT_TOUCH_MOVE);
      }

      if (gestureListener!.onTouchEnd != null) {
        window.addEvent(EVENT_TOUCH_END);
      }
    }
  }

  void _setupObserver() {
    if (ElementsBinding.instance != null) {
      ElementsBinding.instance!.addObserver(this);
    } else if (WidgetsBinding.instance != null) {
      WidgetsBinding.instance!.addObserver(this);
    }
  }

  void _teardownObserver() {
    if (ElementsBinding.instance != null) {
      ElementsBinding.instance!.removeObserver(this);
    } else if (WidgetsBinding.instance != null) {
      WidgetsBinding.instance!.removeObserver(this);
    }
  }

  T? getEventTargetByTargetId<T>(int targetId) {
    EventTarget? target = _eventTargets[targetId];
    if (target is T)
      return target as T;
    else
      return null;
  }

  bool existsTarget(int id) {
    return _eventTargets.containsKey(id);
  }

  void removeTarget(EventTarget target) {
    if (_eventTargets.containsKey(target.targetId)) {
      _eventTargets.remove(target.targetId);
    }
  }

  void setDetachCallback(VoidCallback callback) {
    _detachCallbacks.add(callback);
  }

  void setEventTarget(EventTarget target) {
    _eventTargets[target.targetId] = target;
  }

  void clearTargets() {
    // Set current eventTargets to a new object, clean old targets by gc.
    _eventTargets = <int, EventTarget>{};
  }

  Element createElement(
      int id, Pointer<NativeEventTarget> nativePtr, String type, Map<String, dynamic>? props, List<String>? events) {
    assert(!existsTarget(id), 'ERROR: Can not create element with same id "$id"');

    List<String> eventList;
    if (events != null) {
      eventList = [];
      for (var eventName in events) {
        if (eventName is String) eventList.add(eventName);
      }
    }

    Element element = element_registry.createElement(id, nativePtr, type, this);
    setEventTarget(element);
    return element;
  }

  void createTextNode(int id, Pointer<NativeEventTarget> nativePtr, String data) {
    TextNode textNode = TextNode(id, nativePtr, data, this);
    setEventTarget(textNode);
  }

  void createDocumentFragment(int id, Pointer<NativeEventTarget> nativePtr) {
    DocumentFragment documentFragment = DocumentFragment(id, nativePtr, this);
    setEventTarget(documentFragment);
  }

  void createComment(int id, Pointer<NativeEventTarget> nativePtr) {
    EventTarget comment = Comment(id, nativePtr, this);
    setEventTarget(comment);
  }

  void cloneNode(int originalId, int newId) {
    EventTarget originalTarget = getEventTargetByTargetId(originalId)!;
    EventTarget newTarget = getEventTargetByTargetId(newId)!;

    // Current only element clone will process in dart.
    if (originalTarget is Element) {
      Element newElement = newTarget as Element;
      // Copy inline style.
      originalTarget.inlineStyle.forEach((key, value) {
        newElement.setInlineStyle(key, value);
      });
      // Copy element attributes.
      originalTarget.properties.forEach((key, value) {
        newElement.setProperty(key, value);
      });
    }
  }

  void removeNode(int targetId) {
    assert(existsTarget(targetId), 'targetId: $targetId');

    Node target = getEventTargetByTargetId<Node>(targetId)!;

    // Should detach renderObject.
    target.disposeRenderObject();

    target.parentNode?.removeChild(target);

    _debugDOMTreeChanged();
  }

  // TODO: https://wicg.github.io/construct-stylesheets/#using-constructed-stylesheets
  List<CSSStyleSheet> adoptedStyleSheets = [];
  List<CSSStyleSheet> styleSheets = [];

  void addStyleSheet(CSSStyleSheet sheet) {
    styleSheets.add(sheet);
    recalculateDocumentStyle();
  }

  void removeStyleSheet(CSSStyleSheet sheet) {
    styleSheets.remove(sheet);
    recalculateDocumentStyle();
  }

  void recalculateDocumentStyle() {
    // Recalculate style for all nodes sync.
    document.documentElement.recalculateNestedStyle();
  }

  void setProperty(int targetId, String key, dynamic value) {
    assert(existsTarget(targetId), 'targetId: $targetId key: $key value: $value');
    Node target = getEventTargetByTargetId<Node>(targetId)!;

    if (target is Element) {
      // Only Element has properties.
      target.setProperty(key, value);
    } else if (target is TextNode && key == 'data' || key == 'nodeValue') {
      (target as TextNode).data = value;
    } else {
      debugPrint('Only element has properties, try setting $key to Node(#$targetId).');
    }
  }

  dynamic getProperty(int targetId, String key) {
    assert(existsTarget(targetId), 'targetId: $targetId key: $key');
    Node target = getEventTargetByTargetId<Node>(targetId)!;

    if (target is Element) {
      // Only Element has properties
      return target.getProperty(key);
    } else if (target is TextNode && key == 'data' || key == 'nodeValue') {
      return (target as TextNode).data;
    } else {
      return null;
    }
  }

  void removeProperty(int targetId, String key) {
    assert(existsTarget(targetId), 'targetId: $targetId key: $key');
    Node target = getEventTargetByTargetId<Node>(targetId)!;

    if (target is Element) {
      target.removeProperty(key);
    } else if (target is TextNode && key == 'data' || key == 'nodeValue') {
      (target as TextNode).data = '';
    } else {
      debugPrint('Only element has properties, try removing $key from Node(#$targetId).');
    }
  }

  void setInlineStyle(int targetId, String key, dynamic value) {
    assert(existsTarget(targetId), 'id: $targetId key: $key value: $value');
    Node? target = getEventTargetByTargetId<Node>(targetId);
    if (target == null) return;

    if (target is Element) {
      target.setInlineStyle(key, value);
    } else {
      debugPrint('Only element has style, try setting style.$key from Node(#$targetId).');
    }
  }

  void flushPendingStyleProperties(int targetId) {
    if (!existsTarget(targetId)) return;
    Node? target = getEventTargetByTargetId<Node>(targetId);
    if (target == null) return;

    if (target is Element) {
      target.style.flushPendingProperties();
    } else {
      debugPrint('Only element has style, try flushPendingStyleProperties from Node(#$targetId).');
    }
  }

  /// <!-- beforebegin -->
  /// <p>
  ///   <!-- afterbegin -->
  ///   foo
  ///   <!-- beforeend -->
  /// </p>
  /// <!-- afterend -->
  void insertAdjacentNode(int targetId, String position, int newTargetId) {
    assert(existsTarget(targetId), 'targetId: $targetId position: $position newTargetId: $newTargetId');
    assert(existsTarget(newTargetId), 'newTargetId: $newTargetId position: $position');

    Node target = getEventTargetByTargetId<Node>(targetId)!;
    Node newNode = getEventTargetByTargetId<Node>(newTargetId)!;
    Node? targetParentNode = target.parentNode;

    switch (position) {
      case 'beforebegin':
        targetParentNode!.insertBefore(newNode, target);
        break;
      case 'afterbegin':
        target.insertBefore(newNode, target.firstChild);
        break;
      case 'beforeend':
        target.appendChild(newNode);
        break;
      case 'afterend':
        if (targetParentNode!.lastChild == target) {
          targetParentNode.appendChild(newNode);
        } else {
          targetParentNode.insertBefore(
            newNode,
            targetParentNode.childNodes[targetParentNode.childNodes.indexOf(target) + 1],
          );
        }

        break;
    }

    _debugDOMTreeChanged();
  }

  void addEvent(int targetId, String eventType) {
    if (!existsTarget(targetId)) return;
    EventTarget target = getEventTargetByTargetId<EventTarget>(targetId)!;

    if (target is Element) {
      target.addEvent(eventType);
    } else if (target is Window) {
      target.addEvent(eventType);
    } else if (target is Document) {
      target.addEvent(eventType);
    }
  }

  void removeEvent(int targetId, String eventType) {
    assert(existsTarget(targetId), 'targetId: $targetId event: $eventType');

    Element target = getEventTargetByTargetId<Element>(targetId)!;

    target.removeEvent(eventType);
  }

  RenderBox getRootRenderBox() {
    return viewport;
  }

  double getRootFontSize() {
    RenderBoxModel rootBoxModel = viewportElement.renderBoxModel!;
    return rootBoxModel.renderStyle.fontSize.computedValue;
  }

  bool showPerformanceOverlay = false;

  RenderBox buildRenderBox({bool showPerformanceOverlay = false}) {
    this.showPerformanceOverlay = showPerformanceOverlay;

    RenderBox renderBox = getRootRenderBox();

    // We need to add PerformanceOverlay of it's needed.
    if (showPerformanceOverlayOverride != null) showPerformanceOverlay = showPerformanceOverlayOverride!;

    if (showPerformanceOverlay) {
      RenderPerformanceOverlay renderPerformanceOverlay =
          RenderPerformanceOverlay(optionsMask: 15, rasterizerThreshold: 0);
      RenderConstrainedBox renderConstrainedPerformanceOverlayBox = RenderConstrainedBox(
        child: renderPerformanceOverlay,
        additionalConstraints: BoxConstraints.tight(Size(
          math.min(350.0, window.physicalSize.width),
          math.min(150.0, window.physicalSize.height),
        )),
      );
      RenderFpsOverlay renderFpsOverlayBox = RenderFpsOverlay();

      renderBox = RenderStack(
        children: [
          renderBox,
          renderConstrainedPerformanceOverlayBox,
          renderFpsOverlayBox,
        ],
        textDirection: TextDirection.ltr,
      );
    }

    return renderBox;
  }

  void attach(RenderObject parent, RenderObject? previousSibling, {bool showPerformanceOverlay = false}) {
    RenderObject root = buildRenderBox(showPerformanceOverlay: showPerformanceOverlay);

    if (parent is ContainerRenderObjectMixin) {
      parent.insert(root, after: previousSibling);
    } else if (parent is RenderObjectWithChildMixin) {
      parent.child = root;
    }
  }

  void detach() {
    RenderObject? parent = viewport.parent as RenderObject?;

    if (parent == null) return;

    // Detach renderObjects
    viewportElement.disposeRenderObject();

    // run detachCallbacks
    for (var callback in _detachCallbacks) {
      callback();
    }
    _detachCallbacks.clear();
  }

  // Hooks for DevTools.
  VoidCallback? debugDOMTreeChanged;
  void _debugDOMTreeChanged() {
    VoidCallback? f = debugDOMTreeChanged;
    if (f != null) {
      f();
    }
  }

  void dispose() {
    _teardownObserver();
    debugDOMTreeChanged = null;
  }

  @override
  void didChangeAccessibilityFeatures() { }

  @override
  void didChangeAppLifecycleState(AppLifecycleState state) { }

  @override
  void didChangeLocales(List<Locale>? locale) { }

  WindowPadding _prevViewInsets = window.viewInsets;

  @override
  void didChangeMetrics() {
    double bottomInset = window.viewInsets.bottom / window.devicePixelRatio;
    if (_prevViewInsets.bottom > window.viewInsets.bottom) {
      // Hide keyboard
      viewport.bottomInset = bottomInset;
    } else {
      bool shouldScrollByToCenter = false;
      InputElement? focusInputElement = InputElement.focusInputElement;
      if (focusInputElement != null) {
        RenderBox? renderer = focusInputElement.renderer;
        if (renderer != null && renderer.hasSize) {
          Offset focusOffset = renderer.localToGlobal(Offset.zero);
          // FOCUS_VIEWINSET_BOTTOM_OVERALL to meet border case.
          if (focusOffset.dy > viewportHeight - bottomInset - FOCUS_VIEWINSET_BOTTOM_OVERALL) {
            shouldScrollByToCenter = true;
          }
        }
      }
      // Show keyboard
      viewport.bottomInset = bottomInset;
      if (shouldScrollByToCenter) {
        SchedulerBinding.instance!.addPostFrameCallback((_) {
          viewportElement.scrollBy(dy: bottomInset);
        });
      }
    }
    _prevViewInsets = window.viewInsets;
  }

  @override
  void didChangePlatformBrightness() { }

  @override
  void didChangeTextScaleFactor() { }

  @override
  void didHaveMemoryPressure() { }

  @override
  Future<bool> didPopRoute() async {
    return false;
  }

  @override
  Future<bool> didPushRoute(String route) async {
    return false;
  }

  @override
  Future<bool> didPushRouteInformation(RouteInformation routeInformation) async {
    return false;
  }
}<|MERGE_RESOLUTION|>--- conflicted
+++ resolved
@@ -33,8 +33,6 @@
 typedef ElementCreator = Element Function(int targetId, Pointer<NativeEventTarget> nativeEventTarget, ElementManager elementManager);
 
 class ElementManager implements WidgetsBindingObserver, ElementsBindingObserver  {
-<<<<<<< HEAD
-=======
   // Call from JS Bridge before JS side eventTarget object been Garbage collected.
   static void disposeEventTarget(int contextId, int id) {
     KrakenController controller = KrakenController.getControllerOfJSContextId(contextId)!;
@@ -43,7 +41,6 @@
     eventTarget.dispose();
   }
 
->>>>>>> 3f045be0
   // Alias defineElement export for kraken plugin
   static void defineElement(String type, ElementCreator creator) {
     element_registry.defineElement(type, creator);
