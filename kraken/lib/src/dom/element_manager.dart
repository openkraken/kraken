/*
 * Copyright (C) 2019-present Alibaba Inc. All rights reserved.
 * Author: Kraken Team.
 */

import 'dart:async';
import 'dart:core';
import 'dart:math' as math;
import 'dart:ui';

import 'package:flutter/scheduler.dart';
import 'package:flutter/widgets.dart' show WidgetsBinding, WidgetsBindingObserver, RouteInformation;
<<<<<<< HEAD
=======
import 'dart:ffi';

import 'package:kraken/bridge.dart';
import 'package:kraken/launcher.dart';
>>>>>>> 846048bd
import 'package:flutter/rendering.dart';
import 'package:kraken/launcher.dart';
import 'package:kraken/dom.dart';
import 'package:kraken/scheduler.dart';
import 'package:kraken/rendering.dart';

const String UNKNOWN = 'UNKNOWN';

Element _createElement(int id, Pointer nativePtr, String type, Map<String, dynamic> props,
    List<String> events, ElementManager elementManager) {
  Element element;
  switch (type) {
    case BODY:
      break;
    case DIV:
      element = DivElement(id, nativePtr.cast<NativeElement>(), elementManager);
      break;
    case SPAN:
      element = SpanElement(id, nativePtr.cast<NativeElement>(), elementManager);
      break;
    case ANCHOR:
      element = AnchorElement(id, nativePtr.cast<NativeAnchorElement>(), elementManager);
      break;
    case STRONG:
      element = StrongElement(id, nativePtr.cast<NativeElement>(), elementManager);
      break;
    case IMAGE:
      element = ImageElement(id, nativePtr.cast<NativeImgElement>(), elementManager);
      break;
    case PARAGRAPH:
      element = ParagraphElement(id, nativePtr.cast<NativeElement>(), elementManager);
      break;
    case INPUT:
      element = InputElement(id, nativePtr.cast<NativeElement>(), elementManager);
      break;
    case PRE:
      element = PreElement(id, nativePtr.cast<NativeElement>(), elementManager);
      break;
    case CANVAS:
      element = CanvasElement(id, nativePtr.cast<NativeCanvasElement>(), elementManager);
      break;
    case ANIMATION_PLAYER:
      element = AnimationPlayerElement(id, nativePtr.cast<NativeAnimationElement>(), elementManager);
      break;
    case VIDEO:
      element = VideoElement(id, nativePtr.cast<NativeVideoElement>(), elementManager);
      break;
    case CAMERA_PREVIEW:
      element = CameraPreviewElement(id, nativePtr.cast<NativeElement>(), elementManager);
      break;
    case IFRAME:
      element = IFrameElement(id, nativePtr.cast<NativeIframeElement>(), elementManager);
      break;
    case AUDIO:
      element = AudioElement(id, nativePtr.cast<NativeAudioElement>(), elementManager);
      break;
    case OBJECT:
      element = ObjectElement(id, nativePtr.cast<NativeObjectElement>(), elementManager);
      break;
    default:
      element = Element(id, nativePtr.cast<NativeElement>(), elementManager, tagName: UNKNOWN);
      print('ERROR: unexpected element type "$type"');
  }

  // Add element properties.
  if (props != null && props.length > 0) {
    props.forEach((String key, value) {
      element.setProperty(key, value);
    });
  }

  // Add element event listener
  if (events != null && events.length > 0) {
    for (String eventName in events) {
      element.addEvent(eventName);
    }
  }

  return element;
}

const int BODY_ID = -1;
const int WINDOW_ID = -2;
const int DOCUMENT_ID = -3;

class ElementManager implements WidgetsBindingObserver, ElementsBindingObserver  {
  // Call from JS Bridge before JS side eventTarget object been Garbage collected.
  static void disposeEventTarget(int contextId, int id) {
    KrakenController controller = KrakenController.getControllerOfJSContextId(contextId);
    EventTarget eventTarget = controller.view.getEventTargetById(id);
    if (eventTarget == null) return;
    eventTarget.dispose();
  }

<<<<<<< HEAD
class ElementManager implements WidgetsBindingObserver, ElementsBindingObserver  {
=======
  static Map<int, Pointer<NativeElement>> bodyNativePtrMap = Map();
  static Map<int, Pointer<NativeWindow>> windowNativePtrMap = Map();

>>>>>>> 846048bd
  static double FOCUS_VIEWINSET_BOTTOM_OVERALL = 32;

  RenderViewportBox viewport;
  Element _rootElement;
  Map<int, EventTarget> _eventTargets = <int, EventTarget>{};
  bool showPerformanceOverlayOverride;
  KrakenController controller;

  final double viewportWidth;
  final double viewportHeight;

  final List<VoidCallback> _detachCallbacks = [];

  ElementManager(this.viewportWidth, this.viewportHeight,
<<<<<<< HEAD
      {this.viewport, this.controller, this.showPerformanceOverlayOverride}) {
    _rootElement = BodyElement(viewportWidth, viewportHeight, targetId: BODY_ID, elementManager: this)
=======
      {int contextId, this.viewport, this.controller, this.showPerformanceOverlayOverride}) {
    _rootElement = BodyElement(viewportWidth, viewportHeight, BODY_ID, bodyNativePtrMap[contextId], this)
>>>>>>> 846048bd
      ..attachBody();

    RenderBoxModel rootRenderBoxModel = _rootElement.renderBoxModel;
    if (viewport != null) {
      viewport.controller = controller;
      viewport.child = rootRenderBoxModel;
      _root = viewport;
    } else {
      rootRenderBoxModel.controller = controller;
      _root = rootRenderBoxModel;
    }

    _setupObserver();

    setEventTarget(_rootElement);

    Window window = Window(WINDOW_ID, windowNativePtrMap[contextId], this);
    setEventTarget(window);
  }

  void _setupObserver() {
    if (ElementsBinding.instance != null) {
      ElementsBinding.instance.addObserver(this);
    } else if (WidgetsBinding.instance != null) {
      WidgetsBinding.instance.addObserver(this);
    }
  }

  void _teardownObserver() {
    if (ElementsBinding.instance != null) {
      ElementsBinding.instance.removeObserver(this);
    } else if (WidgetsBinding.instance != null) {
      WidgetsBinding.instance.removeObserver(this);
    }
  }

  void _setupObserver() {
    if (ElementsBinding.instance != null) {
      ElementsBinding.instance.addObserver(this);
    } else if (WidgetsBinding.instance != null) {
      WidgetsBinding.instance.addObserver(this);
    }
  }

  void _teardownObserver() {
    if (ElementsBinding.instance != null) {
      ElementsBinding.instance.removeObserver(this);
    } else if (WidgetsBinding.instance != null) {
      WidgetsBinding.instance.removeObserver(this);
    }
  }

  T getEventTargetByTargetId<T>(int targetId) {
    assert(targetId != null);
    EventTarget target = _eventTargets[targetId];
    if (target is T)
      return target as T;
    else
      return null;
  }

  bool existsTarget(int id) {
    return _eventTargets.containsKey(id);
  }

  void removeTarget(EventTarget target) {
    assert(target.targetId != null);
    assert(_eventTargets.containsKey(target.targetId));
    _eventTargets.remove(target.targetId);
  }

  void setDetachCallback(VoidCallback callback) {
    _detachCallbacks.add(callback);
  }

  void setEventTarget(EventTarget target) {
    assert(target != null);

    _eventTargets[target.targetId] = target;
  }

  void clearTargets() {
    // Set current eventTargets to a new object, clean old targets by gc.
    _eventTargets = <int, EventTarget>{};
  }

  Element createElement(
      int id, Pointer nativePtr, String type, Map<String, dynamic> props, List<String> events) {
    assert(!existsTarget(id), 'ERROR: Can not create element with same id "$id"');

    List<String> eventList;
    if (events != null) {
      eventList = [];
      for (var eventName in events) {
        if (eventName is String) eventList.add(eventName);
      }
    }

    Element element = _createElement(id, nativePtr, type, props, eventList, this);
    setEventTarget(element);
    return element;
  }

  void createTextNode(int id, Pointer<NativeTextNode> nativePtr, String data) {
    TextNode textNode = TextNode(id, nativePtr, data, this);
    setEventTarget(textNode);
  }

  void createComment(int id, Pointer<NativeCommentNode> nativePtr, String data) {
    EventTarget comment = Comment(targetId: id, nativeCommentNodePtr: nativePtr, data: data, elementManager: this);
    setEventTarget(comment);
  }

  void removeNode(int targetId) {
    assert(existsTarget(targetId), 'targetId: $targetId');

    Node target = getEventTargetByTargetId<Node>(targetId);
    assert(target != null);

    // Should detach renderObject.
    target.detach();

    target.parentNode?.removeChild(target);

    _debugDOMTreeChanged();
  }

  void setProperty(int targetId, String key, dynamic value) {
    assert(existsTarget(targetId), 'targetId: $targetId key: $key value: $value');
    Node target = getEventTargetByTargetId<Node>(targetId);
    assert(target != null);

    if (target is Element) {
      // Only Element has properties
      target.setProperty(key, value);
    } else if (target is TextNode && key == 'data') {
      target.data = value;
    } else {
      debugPrint('Only element has properties, try setting $key to Node(#$targetId).');
    }
  }

  dynamic getProperty(int targetId, String key) {
    assert(existsTarget(targetId), 'targetId: $targetId key: $key');
    Node target = getEventTargetByTargetId<Node>(targetId);
    assert(target != null);

    if (target is Element) {
      // Only Element has properties
      return target.getProperty(key);
    }
    return null;
  }

  void removeProperty(int targetId, String key) {
    assert(existsTarget(targetId), 'targetId: $targetId key: $key');
    Node target = getEventTargetByTargetId<Node>(targetId);
    assert(target != null);

    if (target is Element) {
      target.removeProperty(key);
    } else {
      debugPrint('Only element has properties, try removing $key from Node(#$targetId).');
    }
  }

  void setStyle(int targetId, String key, dynamic value) {
    assert(existsTarget(targetId), 'id: $targetId key: $key value: $value');
    Node target = getEventTargetByTargetId<Node>(targetId);
    assert(target != null);

    if (target is Element) {
      target.setStyle(key, value);
    } else {
      debugPrint('Only element has style, try setting style.$key from Node(#$targetId).');
    }
  }

  /// <!-- beforebegin -->
  /// <p>
  ///   <!-- afterbegin -->
  ///   foo
  ///   <!-- beforeend -->
  /// </p>
  /// <!-- afterend -->
  void insertAdjacentNode(int targetId, String position, int newTargetId) {
    assert(existsTarget(targetId), 'targetId: $targetId position: $position newTargetId: $newTargetId');
    assert(existsTarget(newTargetId), 'newtargetId: $newTargetId position: $position');

    Node target = getEventTargetByTargetId<Node>(targetId);
    Node newNode = getEventTargetByTargetId<Node>(newTargetId);

    switch (position) {
      case 'beforebegin':
        target?.parentNode?.insertBefore(newNode, target);
        break;
      case 'afterbegin':
        target.insertBefore(newNode, target.firstChild);
        break;
      case 'beforeend':
        target.appendChild(newNode);
        break;
      case 'afterend':
        if (target.parentNode.lastChild == target) {
          target.parentNode.appendChild(newNode);
        } else {
          target.parentNode.insertBefore(
            newNode,
            target.parentNode.childNodes[target.parentNode.childNodes.indexOf(target) + 1],
          );
        }

        break;
    }

    _debugDOMTreeChanged();
  }

  void addEvent(int targetId, String eventType) {
    // TODO: support bind event listener on document.
    if (targetId == DOCUMENT_ID) return;

    assert(existsTarget(targetId), 'targetId: $targetId event: $eventType');
    EventTarget target = getEventTargetByTargetId<EventTarget>(targetId);
    assert(target != null);

    target.addEvent(eventType);
  }

  void removeEvent(int targetId, String eventType) {
    assert(existsTarget(targetId), 'targetId: $targetId event: $eventType');

    Element target = getEventTargetByTargetId<Element>(targetId);
    assert(target != null);

    target.removeEvent(eventType);
  }

  RenderObject _root;

  RenderObject get root => _root;

  set root(RenderObject root) {
    assert(() {
      throw FlutterError('Can not set root to ElementManagerActionDelegate.');
    }());
  }

  RenderObject getRootRenderObject() {
    return root;
  }

  Element getRootElement() {
    return _rootElement;
  }

  bool showPerformanceOverlay = false;

  RenderBox buildRenderBox({bool showPerformanceOverlay}) {
    if (showPerformanceOverlay != null) {
      this.showPerformanceOverlay = showPerformanceOverlay;
    }

    RenderBox result = getRootRenderObject();

    // We need to add PerformanceOverlay of it's needed.
    if (showPerformanceOverlayOverride != null) showPerformanceOverlay = showPerformanceOverlayOverride;

    if (showPerformanceOverlay) {
      RenderPerformanceOverlay renderPerformanceOverlay =
          RenderPerformanceOverlay(optionsMask: 15, rasterizerThreshold: 0);
      RenderConstrainedBox renderConstrainedPerformanceOverlayBox = RenderConstrainedBox(
        child: renderPerformanceOverlay,
        additionalConstraints: BoxConstraints.tight(Size(
          math.min(350.0, window.physicalSize.width),
          math.min(150.0, window.physicalSize.height),
        )),
      );
      RenderFpsOverlay renderFpsOverlayBox = RenderFpsOverlay();

      result = RenderStack(
        children: [
          result,
          renderConstrainedPerformanceOverlayBox,
          renderFpsOverlayBox,
        ],
        textDirection: TextDirection.ltr,
      );
    }

    return result;
  }

  void attach(RenderObject parent, RenderObject previousSibling, {bool showPerformanceOverlay}) {
    RenderObject root = buildRenderBox(showPerformanceOverlay: showPerformanceOverlay);

    if (parent is ContainerRenderObjectMixin) {
      parent.insert(root, after: previousSibling);
    } else if (parent is RenderObjectWithChildMixin) {
      parent.child = root;
    }
  }

  void detach() {
    RenderObject parent = root.parent;

    if (parent == null) return;

    // Detach renderObjects
    _rootElement.detach();

    // Clears eventTargets map
    clearTargets();

    // run detachCallbacks
    for (var callback in _detachCallbacks) {
      callback();
    }
    _detachCallbacks.clear();

    _rootElement = null;
  }

  // Hooks for DevTools.
  VoidCallback debugDOMTreeChanged;
  void _debugDOMTreeChanged() {
    if (debugDOMTreeChanged != null) {
      debugDOMTreeChanged();
    }
  }

  void dispose() {
    _teardownObserver();
    debugDOMTreeChanged = null;
    controller.dispose();
    controller = null;
  }

  @override
  void didChangeAccessibilityFeatures() { }

  @override
  void didChangeAppLifecycleState(AppLifecycleState state) { }

  @override
  void didChangeLocales(List<Locale> locale) { }

  WindowPadding _prevViewInsets = window.viewInsets;

  @override
  void didChangeMetrics() {
    if (viewport != null) {
      double bottomInset = window.viewInsets.bottom / window.devicePixelRatio;
      if (_prevViewInsets.bottom > window.viewInsets.bottom) {
        // Hide keyboard
        viewport.bottomInset = bottomInset;
      } else {
        bool shouldScrollByToCenter = false;
        if (InputElement.focusInputElement != null) {
          RenderBox renderer = InputElement.focusInputElement.renderer;
          if (renderer.hasSize) {
            Offset focusOffset = renderer.localToGlobal(Offset.zero);
            // FOCUS_VIEWINSET_BOTTOM_OVERALL to meet border case.
            if (focusOffset.dy > viewportHeight - bottomInset - FOCUS_VIEWINSET_BOTTOM_OVERALL) {
              shouldScrollByToCenter = true;
            }
          }
        }
        // Show keyboard
        viewport.bottomInset = bottomInset;
        if (shouldScrollByToCenter) {
          SchedulerBinding.instance.addPostFrameCallback((_) {
            _rootElement.scrollBy(dy: bottomInset);
          });
        }
      }
    }
    _prevViewInsets = window.viewInsets;
  }

  @override
  void didChangePlatformBrightness() { }

  @override
  void didChangeTextScaleFactor() { }

  @override
  void didHaveMemoryPressure() { }

  @override
  Future<bool> didPopRoute() async {
    return false;
  }

  @override
  Future<bool> didPushRoute(String route) async {
    return false;
  }

  @override
  Future<bool> didPushRouteInformation(RouteInformation routeInformation) async {
    return false;
  }
}<|MERGE_RESOLUTION|>--- conflicted
+++ resolved
@@ -10,15 +10,11 @@
 
 import 'package:flutter/scheduler.dart';
 import 'package:flutter/widgets.dart' show WidgetsBinding, WidgetsBindingObserver, RouteInformation;
-<<<<<<< HEAD
-=======
 import 'dart:ffi';
 
 import 'package:kraken/bridge.dart';
 import 'package:kraken/launcher.dart';
->>>>>>> 846048bd
 import 'package:flutter/rendering.dart';
-import 'package:kraken/launcher.dart';
 import 'package:kraken/dom.dart';
 import 'package:kraken/scheduler.dart';
 import 'package:kraken/rendering.dart';
@@ -111,13 +107,9 @@
     eventTarget.dispose();
   }
 
-<<<<<<< HEAD
-class ElementManager implements WidgetsBindingObserver, ElementsBindingObserver  {
-=======
   static Map<int, Pointer<NativeElement>> bodyNativePtrMap = Map();
   static Map<int, Pointer<NativeWindow>> windowNativePtrMap = Map();
 
->>>>>>> 846048bd
   static double FOCUS_VIEWINSET_BOTTOM_OVERALL = 32;
 
   RenderViewportBox viewport;
@@ -132,13 +124,8 @@
   final List<VoidCallback> _detachCallbacks = [];
 
   ElementManager(this.viewportWidth, this.viewportHeight,
-<<<<<<< HEAD
-      {this.viewport, this.controller, this.showPerformanceOverlayOverride}) {
-    _rootElement = BodyElement(viewportWidth, viewportHeight, targetId: BODY_ID, elementManager: this)
-=======
       {int contextId, this.viewport, this.controller, this.showPerformanceOverlayOverride}) {
     _rootElement = BodyElement(viewportWidth, viewportHeight, BODY_ID, bodyNativePtrMap[contextId], this)
->>>>>>> 846048bd
       ..attachBody();
 
     RenderBoxModel rootRenderBoxModel = _rootElement.renderBoxModel;
@@ -157,22 +144,6 @@
 
     Window window = Window(WINDOW_ID, windowNativePtrMap[contextId], this);
     setEventTarget(window);
-  }
-
-  void _setupObserver() {
-    if (ElementsBinding.instance != null) {
-      ElementsBinding.instance.addObserver(this);
-    } else if (WidgetsBinding.instance != null) {
-      WidgetsBinding.instance.addObserver(this);
-    }
-  }
-
-  void _teardownObserver() {
-    if (ElementsBinding.instance != null) {
-      ElementsBinding.instance.removeObserver(this);
-    } else if (WidgetsBinding.instance != null) {
-      WidgetsBinding.instance.removeObserver(this);
-    }
   }
 
   void _setupObserver() {
