--- conflicted
+++ resolved
@@ -437,14 +437,9 @@
   }
 
   void _handleScroll(double scrollOffset, AxisDirection axisDirection) {
-<<<<<<< HEAD
     if (renderBoxModel == null) return;
-    applyStickyChildrenOffset();
-    paintFixedChildren(scrollOffset, axisDirection);
-=======
     _applyStickyChildrenOffset();
     _applyFixedChildrenOffset(scrollOffset, axisDirection);
->>>>>>> a62546fa
 
     if (!_shouldConsumeScrollTicker) {
       // Make sure scroll listener trigger most to 1 time each frame.
