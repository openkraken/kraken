/*
 * Copyright (C) 2019-present Alibaba Inc. All rights reserved.
 * Author: Kraken Team.
 */

import 'dart:typed_data';
import 'dart:ui';
import 'dart:ffi';
import 'dart:async';
import 'dart:collection';

import 'package:flutter/foundation.dart';
import 'package:flutter/gestures.dart';
import 'package:flutter/painting.dart';
import 'package:flutter/rendering.dart';
import 'package:flutter/scheduler.dart';
import 'package:kraken/bridge.dart';
import 'package:kraken/dom.dart';
import 'package:kraken/rendering.dart';
import 'package:kraken/css.dart';
import 'package:meta/meta.dart';
import 'package:ffi/ffi.dart';

import 'element_native_methods.dart';

const String STYLE = 'style';

/// Defined by W3C Standard,
/// Most element's default width is 300 in pixel,
/// height is 150 in pixel.
const String ELEMENT_DEFAULT_WIDTH = '300px';
const String ELEMENT_DEFAULT_HEIGHT = '150px';

typedef TestElement = bool Function(Element element);

enum StickyPositionType {
  relative,
  fixed,
}

enum BoxSizeType {
  // Element which have intrinsic before layout. Such as <img /> and <video />
  intrinsic,

  // Element which have width or min-width properties defined.
  specified,

  // Element which neither have intrinsic or predefined size.
  automatic,
}

mixin ElementBase on Node {
  RenderLayoutBox? _renderLayoutBox;
  RenderIntrinsic? _renderIntrinsic;

  RenderBoxModel? get renderBoxModel => _renderLayoutBox ?? _renderIntrinsic ?? null;
  set renderBoxModel(RenderBoxModel? value) {
    if (value == null) {
      _renderIntrinsic = null;
      _renderLayoutBox = null;
    } else if (value is RenderIntrinsic) {
      _renderIntrinsic = value;
    } else if (value is RenderLayoutBox) {
      _renderLayoutBox = value;
    } else {
      if (!kReleaseMode) throw FlutterError('Unknown RenderBoxModel value.');
    }
  }
}

/// Mark the renderer of element as needs layout.
typedef void MarkRendererNeedsLayout();
/// Toggle the renderer of element between repaint boundary and non repaint boundary.
typedef void ToggleRendererRepaintBoundary();
/// Detach the renderer from its owner element.
typedef void DetachRenderer();
/// Do the preparation work before the renderer is attached.
typedef RenderObject BeforeRendererAttach();
/// Do the clean work after the renderer has attached.
typedef void AfterRendererAttach();
/// Return the targetId of current element.
typedef int GetTargetId();
/// Get the font size of root element
typedef double GetRootElementFontSize();

/// Delegate methods passed to renderBoxModel for actions involved with element
/// (eg. convert renderBoxModel to repaint boundary then attach to element).
class ElementDelegate {
  MarkRendererNeedsLayout markRendererNeedsLayout;
  ToggleRendererRepaintBoundary toggleRendererRepaintBoundary;
  DetachRenderer detachRenderer;
  BeforeRendererAttach beforeRendererAttach;
  AfterRendererAttach afterRendererAttach;
  GetTargetId getTargetId;
  GetRootElementFontSize getRootElementFontSize;

  ElementDelegate(
    this.markRendererNeedsLayout,
    this.toggleRendererRepaintBoundary,
    this.detachRenderer,
    this.beforeRendererAttach,
    this.afterRendererAttach,
    this.getTargetId,
    this.getRootElementFontSize
  );
}

class Element extends Node
    with
        ElementBase,
        ElementNativeMethods,
        EventHandlerMixin,
        CSSOverflowMixin,
        CSSVisibilityMixin,
        CSSTransitionMixin,
        CSSFilterEffectsMixin {
  static SplayTreeMap<int, Element> _nativeMap = SplayTreeMap();

  static Element getElementOfNativePtr(Pointer<NativeElement> nativeElement) {
    Element? element = _nativeMap[nativeElement.address];
    if (element == null) throw FlutterError('Can not get element from nativeElement: $nativeElement');
    return element;
  }

  final Map<String, dynamic> properties = Map<String, dynamic>();

  /// Should create repaintBoundary for this element to repaint separately from parent.
  bool repaintSelf;

  final String tagName;

  final Map<String, dynamic> defaultStyle;

  /// The default display type.
  final String defaultDisplay;

  /// Is element an intrinsic box.
  final bool _isIntrinsicBox;

  final Pointer<NativeElement> nativeElementPtr;

  /// Style declaration from user input.
  late CSSStyleDeclaration style;

  Size get viewportSize => elementManager.viewport.viewportSize;

  /// Whether should create repaintBoundary for this element when style changed
  bool get shouldConvertToRepaintBoundary {
    // Following cases should always convert to repaint boundary for performance consideration
    // Multiframe image
    bool isMultiframeImage = this is ImageElement && (this as ImageElement).isMultiframe;
    // Intrinsic element such as Canvas
    bool isSetRepaintSelf = repaintSelf;
    // Scrolling box
    bool isScrollingBox = scrollingContentLayoutBox != null;
    // Transform element
    bool hasTransform = renderBoxModel?.renderStyle.transform != null;
    // Fixed element
    bool isPositionedFixed = renderBoxModel?.renderStyle.position == CSSPositionType.fixed;

    return isMultiframeImage || isScrollingBox ||
      isSetRepaintSelf || hasTransform || isPositionedFixed;
  }

  Element(int targetId, this.nativeElementPtr, ElementManager elementManager,
      {required this.tagName,
        this.defaultStyle = const <String, dynamic>{},
        // Whether element allows children.
        bool isIntrinsicBox = false,
        this.repaintSelf = false,
        // @HACK: overflow scroll needs to create an shadow element to create an scrolling renderBox for better scrolling performance.
        // we needs to prevent this shadow element override real element in nativeMap.
        bool isHiddenElement = false})
      : _isIntrinsicBox = isIntrinsicBox,
        defaultDisplay = defaultStyle.containsKey(DISPLAY) ? defaultStyle[DISPLAY] : INLINE,
        super(NodeType.ELEMENT_NODE, targetId, nativeElementPtr.ref.nativeNode, elementManager, tagName) {
    style = CSSStyleDeclaration(this);

    if (!isHiddenElement) {
      _nativeMap[nativeElementPtr.address] = this;
    }

    bindNativeMethods(nativeElementPtr);
    _setDefaultStyle();
  }

  ElementDelegate get elementDelegate {
    return ElementDelegate(
      _markRendererNeedsLayout,
      _toggleRendererRepaintBoundary,
      _detachRenderer,
      _beforeRendererAttach,
      _afterRendererAttach,
      _getTargetId,
      _getRootElementFontSize
    );
  }

  void _markRendererNeedsLayout() {
    renderBoxModel!.markNeedsLayout();
  }

  void _toggleRendererRepaintBoundary() {
    if (shouldConvertToRepaintBoundary) {
      convertToRepaintBoundary();
    } else {
      convertToNonRepaintBoundary();
    }
  }

  void _detachRenderer() {
    detach();
  }

  RenderObject _beforeRendererAttach() {
    willAttachRenderer();
<<<<<<< HEAD
=======
    style.applyTargetProperties();
    return renderer!;
>>>>>>> 3945374e
  }

  void _afterRendererAttach() {
    style.applyTargetProperties();
    didAttachRenderer();
    ensureChildAttached();
  }

  int _getTargetId() {
    return targetId;
  }

  double _getRootElementFontSize() {
    Element rootElement = elementManager.viewportElement;
    if (rootElement == null) {
      return CSSText.DEFAULT_FONT_SIZE;
    }
    RenderBoxModel rootBoxModel = rootElement.renderBoxModel!;
    return rootBoxModel.renderStyle.fontSize;
  }

  @override
  RenderObject? get renderer => renderBoxModel?.renderPositionHolder ?? renderBoxModel;

  @override
  RenderObject createRenderer() {
    if (renderer != null) {
      return renderer!;
    }

    // Content children layout, BoxModel content.
    if (_isIntrinsicBox) {
      _renderIntrinsic = createRenderIntrinsic(
        this,
        repaintSelf: repaintSelf,
      );
    } else {
      _renderLayoutBox = createRenderLayout(
        this,
        repaintSelf: repaintSelf,
      );
    }

    return renderer!;
  }

  @override
  void willAttachRenderer() {
    createRenderer();
    style.addStyleChangeListener(_onStyleChanged);
  }

  @override
  void didAttachRenderer() {
    RenderBoxModel _renderBoxModel = renderBoxModel!;

    // Set display and transformedDisplay when display is not set in style.
    _renderBoxModel.renderStyle.initDisplay(style, defaultDisplay);

    // Bind pointer responder.
    addEventResponder(_renderBoxModel);

    if (_hasIntersectionObserverEvent(eventHandlers)) {
      _renderBoxModel.addIntersectionChangeListener(handleIntersectionChange);
    }
  }

  @override
  void willDetachRenderer() {
    RenderBoxModel _renderBoxModel = renderBoxModel!;

    // Remove all intersection change listeners.
    _renderBoxModel.clearIntersectionChangeListeners();

    // Remove placeholder of positioned element.
    RenderPositionHolder? renderPositionHolder = _renderBoxModel.renderPositionHolder;
    if (renderPositionHolder != null) {
      RenderLayoutBox? parent = renderPositionHolder.parent as RenderLayoutBox?;
      if (parent != null) {
        parent.remove(renderPositionHolder);
      }
    }
  }

  @override
  void didDetachRenderer() {
    style.removeStyleChangeListener(_onStyleChanged);
  }

  void _setDefaultStyle() {
    if (defaultStyle.isNotEmpty) {
      defaultStyle.forEach((property, dynamic value) {
        style.setProperty(property, value, viewportSize);
      });
    }
  }

  // TODO: debounce scroll listener
  void _scrollListener(double scrollOffset, AxisDirection axisDirection) {
    applyStickyChildrenOffset();
    paintFixedChildren(scrollOffset, axisDirection);

    if (eventHandlers.containsKey(EVENT_SCROLL)) {
      _fireScrollEvent();
    }
  }

  /// https://drafts.csswg.org/cssom-view/#scrolling-events
  void _fireScrollEvent() {
    dispatchEvent(Event(EVENT_SCROLL));
  }

  /// Normally element in scroll box will not repaint on scroll because of repaint boundary optimization
  /// So it needs to manually mark element needs paint and add scroll offset in paint stage
  void paintFixedChildren(double scrollOffset, AxisDirection axisDirection) {
    RenderLayoutBox? _scrollingContentLayoutBox = scrollingContentLayoutBox;
    // Only root element has fixed children
    if (tagName == 'HTML' && _scrollingContentLayoutBox != null) {
      for (RenderBoxModel child in _scrollingContentLayoutBox.fixedChildren) {
        // Save scrolling offset for paint
        if (axisDirection == AxisDirection.down) {
          child.scrollingOffsetY = scrollOffset;
        } else if (axisDirection == AxisDirection.right) {
          child.scrollingOffsetX = scrollOffset;
        }
      }
    }
  }

  // Calculate sticky status according to scroll offset and scroll direction
  void applyStickyChildrenOffset() {
    RenderLayoutBox? scrollContainer = (renderBoxModel as RenderLayoutBox?)!;
    for (RenderBoxModel stickyChild in scrollContainer.stickyChildren) {
      CSSPositionedLayout.applyStickyChildOffset(scrollContainer, stickyChild);
    }
  }

  /// Convert renderBoxModel to non repaint boundary
  void convertToNonRepaintBoundary() {
    RenderBoxModel? _renderBoxModel = renderBoxModel;
    if (_renderBoxModel != null && _renderBoxModel.isRepaintBoundary) {
      _toggleRepaintSelf(repaintSelf: false);
    }
  }

  /// Convert renderBoxModel to repaint boundary
  void convertToRepaintBoundary() {
    RenderBoxModel? _renderBoxModel = renderBoxModel;
    if (_renderBoxModel != null && !_renderBoxModel.isRepaintBoundary) {
      _toggleRepaintSelf(repaintSelf: true);
    }
  }

  /// Toggle renderBoxModel between repaint boundary and non repaint boundary
  void _toggleRepaintSelf({ required bool repaintSelf }) {
    RenderBoxModel _renderBoxModel = renderBoxModel!;
    Element _parentElement = parentElement!;

    RenderObject? parentRenderObject = _renderBoxModel.parent as RenderObject?;
    RenderBox? previousSibling;
    // Remove old renderObject
    if (parentRenderObject is ContainerRenderObjectMixin) {
      ContainerParentDataMixin<RenderBox>? _parentData = _renderBoxModel.parentData as ContainerParentDataMixin<RenderBox>?;
      if (_parentData != null) {
        previousSibling = _parentData.previousSibling;
        // Get the renderBox before the RenderPositionHolder to find the renderBox to insert after
        // cause renderPositionHolder of sticky element lays before the renderBox.
        if (previousSibling is RenderPositionHolder) {
          ContainerParentDataMixin<RenderBox>? _parentData = previousSibling.parentData as ContainerParentDataMixin<RenderBox>?;
          if (_parentData != null) {
            previousSibling = _parentData.previousSibling;
          }
        }
        parentRenderObject.remove(_renderBoxModel);
      }
    }
    RenderBoxModel targetRenderBox = createRenderBoxModel(
      this,
      prevRenderBoxModel: _renderBoxModel,
      repaintSelf: repaintSelf
    );
    // Append new renderObject
    if (parentRenderObject is ContainerRenderObjectMixin) {
      renderBoxModel = _renderBoxModel = targetRenderBox;
      _parentElement.addChildRenderObject(this, after: previousSibling);
    } else if (parentRenderObject is RenderObjectWithChildMixin) {
      parentRenderObject.child = targetRenderBox;
    }

    renderBoxModel = _renderBoxModel = targetRenderBox;
    // Update renderBoxModel reference in renderStyle
    _renderBoxModel.renderStyle.renderBoxModel = targetRenderBox;
  }

  void _updatePosition(CSSPositionType prevPosition, CSSPositionType currentPosition) {
    RenderBoxModel _renderBoxModel = renderBoxModel!;
    Element _parentElement = parentElement!;

    // Remove fixed children before convert to non repaint boundary renderObject
    if (currentPosition != CSSPositionType.fixed) {
      _removeFixedChild(_renderBoxModel);
    }

    // Move element according to position when it's already attached to render tree.
    if (isRendererAttached) {
      RenderObject _renderer = renderer!;

      RenderBox? prev = (_renderer.parentData as ContainerBoxParentData<RenderBox>).previousSibling;
      // It needs to find the previous sibling of the previous sibling if the placeholder of
      // positioned element exists and follows renderObject at the same time, eg.
      // <div style="position: relative"><div style="postion: absolute" /></div>
      if (prev == _renderBoxModel) {
        prev = (_renderBoxModel.parentData as ContainerBoxParentData<RenderBox>).previousSibling;
      }

      // Remove placeholder of positioned element.
      RenderPositionHolder? renderPositionHolder = _renderBoxModel.renderPositionHolder;
      if (renderPositionHolder != null) {
        ContainerRenderObjectMixin<RenderBox, ContainerParentDataMixin<RenderBox>>? parent = renderPositionHolder.parent as ContainerRenderObjectMixin<RenderBox, ContainerParentDataMixin<RenderBox>>?;
        if (parent != null) {
          parent.remove(renderPositionHolder);
          _renderBoxModel.renderPositionHolder = null;
        }
      }
      // Remove renderBoxModel from original parent and append to its containing block
      RenderObject? parentRenderBoxModel = _renderBoxModel.parent as RenderBox?;
      if (parentRenderBoxModel is ContainerRenderObjectMixin) {
        parentRenderBoxModel.remove(_renderBoxModel);
      } else if (parentRenderBoxModel is RenderProxyBox) {
        parentRenderBoxModel.child = null;
      }
      _parentElement.addChildRenderObject(this, after: prev);
    }

    if (shouldConvertToRepaintBoundary) {
      convertToRepaintBoundary();
    } else {
      convertToNonRepaintBoundary();
    }

    _renderBoxModel = renderBoxModel!;

    // Add fixed children after convert to repaint boundary renderObject
    if (currentPosition == CSSPositionType.fixed) {
      _addFixedChild(_renderBoxModel);
    }
  }

  Element? getElementById(Element parentElement, int targetId) {
    Element? result;
    List childNodes = parentElement.childNodes;

    for (int i = 0; i < childNodes.length; i++) {
      Element element = childNodes[i];
      if (element.targetId == targetId) {
        result = element;
        break;
      }
    }
    return result;
  }

  void addChild(RenderBox child) {
    if (_renderLayoutBox != null) {
      if (scrollingContentLayoutBox != null) {
        scrollingContentLayoutBox!.add(child);
      } else {
        _renderLayoutBox!.add(child);
      }
    } else if (_renderIntrinsic != null) {
      _renderIntrinsic!.child = child;
    }
  }

  @override
  void dispose() {
    super.dispose();

    if (isRendererAttached) {
      detach();
    }

    RenderBoxModel? _renderBoxModel = renderBoxModel;
    Element? _parentElement = parentElement;

    // Call dispose method of renderBoxModel when GC auto dispose element
    if (_renderBoxModel != null) {
      _renderBoxModel.dispose();
    }

    if (_parentElement != null) {
      _parentElement.removeChild(this);
    }

    style.dispose();
    properties.clear();

    // Remove native reference.
    _nativeMap.remove(nativeElementPtr.address);
  }

  // Used for force update layout.
  void flushLayout() {
    if (isRendererAttached) {
      renderer!.owner!.flushLayout();
    }
  }

  void addChildRenderObject(Element child, {RenderBox? after}) {
    CSSPositionType positionType = child.renderBoxModel!.renderStyle.position;
    RenderLayoutBox? _scrollingContentLayoutBox = scrollingContentLayoutBox;
    switch (positionType) {
      case CSSPositionType.absolute:
      case CSSPositionType.fixed:
        _addPositionedChild(child, positionType);
        break;
      case CSSPositionType.sticky:
      case CSSPositionType.relative:
      case CSSPositionType.static:
        RenderLayoutBox? parentRenderLayoutBox = _scrollingContentLayoutBox != null ?
        _scrollingContentLayoutBox : _renderLayoutBox;

        if (parentRenderLayoutBox != null) {
          parentRenderLayoutBox.insert(child.renderBoxModel!, after: after);

          if (positionType == CSSPositionType.sticky) {
            _addPositionHolder(parentRenderLayoutBox, child, positionType);
          }
        }
        break;
    }
  }

  // Attach renderObject of current node to parent
  @override
  void attachTo(Element parent, {RenderBox? after}) {
    CSSDisplay display = CSSDisplayMixin.getDisplay(style[DISPLAY] ?? defaultDisplay);
    if (display != CSSDisplay.none) {
      _beforeRendererAttach();
      parent.addChildRenderObject(this, after: after);
      _afterRendererAttach();
    }
  }

  // Detach renderObject of current node from parent
  @override
  void detach() {
    RenderBoxModel? selfRenderBoxModel = renderBoxModel;
    if (selfRenderBoxModel == null) return;

    willDetachRenderer();

    // Remove fixed children from root when dispose
    _removeFixedChild(selfRenderBoxModel);

    RenderObject? parent = selfRenderBoxModel.parent as RenderObject?;
    if (parent is ContainerRenderObjectMixin) {
      parent.remove(selfRenderBoxModel);
    } else if (parent is RenderProxyBox) {
      parent.child = null;
    }

    for (Node child in childNodes) {
      child.detach();
    }

    didDetachRenderer();

    // Call dispose method of renderBoxModel when it is detached from tree
    selfRenderBoxModel.dispose();
    renderBoxModel = null;
  }

  @override
  void ensureChildAttached() {
    if (isRendererAttached) {
      for (Node child in childNodes) {
        if (_renderLayoutBox != null && !child.isRendererAttached) {
          RenderBox? after;
          if (scrollingContentLayoutBox != null) {
            after = scrollingContentLayoutBox!.lastChild;
          } else {
            after = _renderLayoutBox!.lastChild;
          }

          child.attachTo(this, after: after);

          child.ensureChildAttached();
        }
      }
    }
  }

  @override
  @mustCallSuper
  Node appendChild(Node child) {
    super.appendChild(child);

    _debugCheckNestedInline(child);
    if (isRendererAttached) {
      // Only append child renderer when which is not attached.
      if (!child.isRendererAttached) {
        if (scrollingContentLayoutBox != null) {
          child.attachTo(this, after: scrollingContentLayoutBox!.lastChild);
        } else {
          child.attachTo(this, after: _renderLayoutBox!.lastChild);
        }
      }
    }

    return child;
  }

  @override
  @mustCallSuper
  Node removeChild(Node child) {
    // Not remove node type which is not present in RenderObject tree such as Comment
    // Only append node types which is visible in RenderObject tree
    // Only remove childNode when it has parent
    if (child.isRendererAttached) {
      child.detach();
    }

    super.removeChild(child);
    return child;
  }

  void _debugCheckNestedInline(Node child) {
    // @NOTE: Make sure inline-box only have inline children, or print warning.
    if ((child is Element) && !child.isInlineBox && isInlineContent) {
      print('[WARN]: Can not nest non-inline element into non-inline parent element.');
    }
  }

  @override
  @mustCallSuper
  Node insertBefore(Node child, Node referenceNode) {
    _debugCheckNestedInline(child);

    int referenceIndex = childNodes.indexOf(referenceNode);
    // Node.insertBefore will change element tree structure,
    // so get the referenceIndex before calling it.
    Node node = super.insertBefore(child, referenceNode);
    if (isRendererAttached) {
      // Only append child renderer when which is not attached.
      if (!child.isRendererAttached) {
        RenderBox? afterRenderObject;
        // `referenceNode` should not be null, or `referenceIndex` can only be -1.
        if (referenceIndex != -1 && referenceNode.isRendererAttached) {
          afterRenderObject = (referenceNode.renderer!.parentData as ContainerBoxParentData<RenderBox>).previousSibling;
        }
        child.attachTo(this, after: afterRenderObject);
      }
    }

    return node;
  }

  void _addPositionedChild(Element child, CSSPositionType position) {
    Element? containingBlockElement;
    switch (position) {
      case CSSPositionType.absolute:
        containingBlockElement = _findContainingBlock(child);
        break;
      case CSSPositionType.fixed:
        containingBlockElement = elementManager.viewportElement;
        break;
      default:
        return;
    }

    RenderLayoutBox parentRenderLayoutBox = containingBlockElement!.scrollingContentLayoutBox != null ?
      containingBlockElement.scrollingContentLayoutBox! : containingBlockElement._renderLayoutBox!;
    RenderBoxModel childRenderBoxModel = child.renderBoxModel!;
    _setPositionedChildParentData(parentRenderLayoutBox, child);
    parentRenderLayoutBox.add(childRenderBoxModel);

    _addPositionHolder(parentRenderLayoutBox, child, position);
  }

  void _addPositionHolder(RenderLayoutBox parentRenderLayoutBox, Element child, CSSPositionType position) {
    Size preferredSize = Size.zero;
    RenderBoxModel childRenderBoxModel = child.renderBoxModel!;
    RenderStyle childRenderStyle = childRenderBoxModel.renderStyle;
    if (position == CSSPositionType.sticky) {
      preferredSize = Size(0, 0);
    } else if (childRenderStyle.display != CSSDisplay.inline) {
      preferredSize = Size(
        childRenderStyle.width ?? 0,
        childRenderStyle.height ?? 0,
      );
    }
    RenderPositionHolder childPositionHolder = RenderPositionHolder(preferredSize: preferredSize);
    childRenderBoxModel.renderPositionHolder = childPositionHolder;
    childPositionHolder.realDisplayedBox = childRenderBoxModel;

    if (position == CSSPositionType.sticky) {
      // Placeholder of sticky renderBox need to inherit offset from original renderBox,
      // so it needs to layout before original renderBox
      RenderBox? preSibling = parentRenderLayoutBox.childBefore(childRenderBoxModel);
      parentRenderLayoutBox.insert(childPositionHolder, after: preSibling);
    } else {
      // Placeholder of flexbox needs to inherit size from its real display box,
      // so it needs to layout after real box layout
      child.parentElement!.addChild(childPositionHolder);
    }
  }

  /// Cache fixed renderObject to root element
  void _addFixedChild(RenderBoxModel childRenderBoxModel) {
    Element rootEl = elementManager.viewportElement;
    RenderLayoutBox rootRenderLayoutBox = rootEl.scrollingContentLayoutBox!;
    List<RenderBoxModel> fixedChildren = rootRenderLayoutBox.fixedChildren;
    if (fixedChildren.indexOf(childRenderBoxModel) == -1) {
      fixedChildren.add(childRenderBoxModel);
    }
  }

  /// Remove non fixed renderObject to root element
  void _removeFixedChild(RenderBoxModel childRenderBoxModel) {
    Element rootEl = elementManager.viewportElement;
    RenderLayoutBox? rootRenderLayoutBox = rootEl.scrollingContentLayoutBox!;
    List<RenderBoxModel> fixedChildren = rootRenderLayoutBox.fixedChildren;
    if (fixedChildren.indexOf(childRenderBoxModel) != -1) {
      fixedChildren.remove(childRenderBoxModel);
    }
  }

  // Inline box including inline/inline-block/inline-flex/...
  bool get isInlineBox {
    String displayValue = style[DISPLAY];
    return displayValue.startsWith(INLINE);
  }

  // Inline content means children should be inline elements.
  bool get isInlineContent {
    String displayValue = style[DISPLAY];
    return displayValue == INLINE;
  }

  void _onStyleChanged(String property, String? original, String present) {
    switch (property) {
      case DISPLAY:
        _styleDisplayChangedListener(property, original, present);
        break;

      case VERTICAL_ALIGN:
        _styleVerticalAlignChangedListener(property, original, present);
        break;

      case POSITION:
        _stylePositionChangedListener(property, original, present);
        break;

      case Z_INDEX:
        _styleZIndexChangedListener(property, original, present);
        break;

      case TOP:
      case LEFT:
      case BOTTOM:
      case RIGHT:
        _styleOffsetChangedListener(property, original, present);
        break;

      case FLEX_DIRECTION:
      case FLEX_WRAP:
      case ALIGN_CONTENT:
      case ALIGN_ITEMS:
      case JUSTIFY_CONTENT:
        _styleFlexChangedListener(property, original, present);
        break;

      case ALIGN_SELF:
      case FLEX_GROW:
      case FLEX_SHRINK:
      case FLEX_BASIS:
        _styleFlexItemChangedListener(property, original, present);
        break;

      case SLIVER_DIRECTION:
        _styleSliverDirectionChangedListener(property, original, present);
        break;

      case TEXT_ALIGN:
        _styleTextAlignChangedListener(property, original, present);
        break;

      case PADDING_TOP:
      case PADDING_RIGHT:
      case PADDING_BOTTOM:
      case PADDING_LEFT:
        _stylePaddingChangedListener(property, original, present);
        break;

      case WIDTH:
      case MIN_WIDTH:
      case MAX_WIDTH:
      case HEIGHT:
      case MIN_HEIGHT:
      case MAX_HEIGHT:
        _styleSizeChangedListener(property, original, present);
        break;

      case OVERFLOW_X:
      case OVERFLOW_Y:
        _styleOverflowChangedListener(property, original, present);
        break;

      case BACKGROUND_COLOR:
      case BACKGROUND_ATTACHMENT:
      case BACKGROUND_IMAGE:
      case BACKGROUND_REPEAT:
      case BACKGROUND_POSITION_X:
      case BACKGROUND_POSITION_Y:
      case BACKGROUND_SIZE:
      case BACKGROUND_CLIP:
      case BACKGROUND_ORIGIN:
      case BORDER_LEFT_WIDTH:
      case BORDER_TOP_WIDTH:
      case BORDER_RIGHT_WIDTH:
      case BORDER_BOTTOM_WIDTH:
      case BORDER_LEFT_STYLE:
      case BORDER_TOP_STYLE:
      case BORDER_RIGHT_STYLE:
      case BORDER_BOTTOM_STYLE:
      case BORDER_LEFT_COLOR:
      case BORDER_TOP_COLOR:
      case BORDER_RIGHT_COLOR:
      case BORDER_BOTTOM_COLOR:
      case BOX_SHADOW:
        _styleBoxChangedListener(property, original, present);
        break;

      case BORDER_TOP_LEFT_RADIUS:
      case BORDER_TOP_RIGHT_RADIUS:
      case BORDER_BOTTOM_LEFT_RADIUS:
      case BORDER_BOTTOM_RIGHT_RADIUS:
        _styleBorderRadiusChangedListener(property, original, present);
        break;

      case MARGIN_LEFT:
      case MARGIN_TOP:
      case MARGIN_RIGHT:
      case MARGIN_BOTTOM:
        _styleMarginChangedListener(property, original, present);
        break;

      case OPACITY:
        _styleOpacityChangedListener(property, original, present);
        break;
      case VISIBILITY:
        _styleVisibilityChangedListener(property, original, present);
        break;
      case CONTENT_VISIBILITY:
        _styleContentVisibilityChangedListener(property, original, present);
        break;
      case TRANSFORM:
        _styleTransformChangedListener(property, original, present);
        break;
      case TRANSFORM_ORIGIN:
        _styleTransformOriginChangedListener(property, original, present);
        break;
      case TRANSITION_DELAY:
      case TRANSITION_DURATION:
      case TRANSITION_TIMING_FUNCTION:
      case TRANSITION_PROPERTY:
        _styleTransitionChangedListener(property, original, present);
        break;

      case OBJECT_FIT:
        _styleObjectFitChangedListener(property, original, present);
        break;
      case OBJECT_POSITION:
        _styleObjectPositionChangedListener(property, original, present);
        break;

      case FILTER:
        _styleFilterChangedListener(property, original, present);
        break;
    }

    // Text Style
    switch (property) {
      case COLOR:
        _updateTextStyle(property);
        // Color change should trigger currentColor update
        _styleBoxChangedListener(property, original, present);
        break;
      case TEXT_SHADOW:
      case TEXT_DECORATION_LINE:
      case TEXT_DECORATION_STYLE:
      case TEXT_DECORATION_COLOR:
      case FONT_WEIGHT:
      case FONT_STYLE:
      case FONT_FAMILY:
      case FONT_SIZE:
      case LINE_HEIGHT:
      case LETTER_SPACING:
      case WORD_SPACING:
      case WHITE_SPACE:
      case TEXT_OVERFLOW:
      // Overflow will affect text-overflow ellipsis taking effect
      case OVERFLOW_X:
      case OVERFLOW_Y:
      case LINE_CLAMP:
        _updateTextStyle(property);
        break;
    }
  }

  void _styleDisplayChangedListener(String property, String? original, String present) {
    renderBoxModel!.renderStyle.updateDisplay(present, this);
  }

  void _styleVerticalAlignChangedListener(String property, String? original, String present) {
    renderBoxModel!.renderStyle.updateVerticalAlign(present);
  }

  void _stylePositionChangedListener(String property, String? original, String present) {
    /// Update position.
    CSSPositionType prevPosition = renderBoxModel!.renderStyle.position;
    CSSPositionType currentPosition = CSSPositionMixin.parsePositionType(present);

    // Position changed.
    if (prevPosition != currentPosition) {
      renderBoxModel!.renderStyle.updatePosition(property, present);
      _updatePosition(prevPosition, currentPosition);
    }
  }

  void _styleZIndexChangedListener(String property, String? original, String present) {
    renderBoxModel!.renderStyle.updateZIndex(property, present);
  }

  void _styleOffsetChangedListener(String property, String? original, String present) {
    /// Percentage size should be resolved in layout stage cause it needs to know its containing block's size
    if (CSSLength.isPercentage(present)) {
      // Should mark positioned element's containing block needs layout directly
      // cause RelayoutBoundary of positioned element will prevent the needsLayout flag
      // to bubble up in the RenderObject tree.
      RenderBoxModel? selfRenderBoxModel = renderBoxModel;
      if (selfRenderBoxModel == null) return;

      if (selfRenderBoxModel.parentData is RenderLayoutParentData) {
        RenderStyle renderStyle = selfRenderBoxModel.renderStyle;
        if (renderStyle.position != CSSPositionType.static) {
          RenderBoxModel? parent = selfRenderBoxModel.parent as RenderBoxModel?;
          parent!.markNeedsLayout();
        }
      }
      return;
    }

    RenderStyle renderStyle = renderBoxModel!.renderStyle;
    double rootFontSize = _getRootElementFontSize();
    double fontSize = renderStyle.fontSize;
    double? presentValue = CSSLength.toDisplayPortValue(
      present,
      viewportSize: viewportSize,
      rootFontSize: rootFontSize,
      fontSize: fontSize
    );
    if (presentValue == null) return;
    renderStyle.updateOffset(property, presentValue);
  }

  void _styleTextAlignChangedListener(String property, String? original, String present) {
    renderBoxModel!.renderStyle.updateFlow();
  }

  void _styleObjectFitChangedListener(String property, String? original, String present) {
    renderBoxModel!.renderStyle.updateObjectFit(property, present);
  }

  void _styleObjectPositionChangedListener(String property, String? original, String present) {
    renderBoxModel!.renderStyle.updateObjectPosition(property, present);
  }

  void _styleFilterChangedListener(String property, String? original, String present) {
    updateFilterEffects(renderBoxModel!, present);
  }

  void _styleTransitionChangedListener(String property, String? original, String present) {
    updateTransition(style);
  }

  void _styleOverflowChangedListener(String property, String? original, String present) {
    updateRenderOverflow(this, _scrollListener);
  }

  void _stylePaddingChangedListener(String property, String? original, String present) {
    /// Percentage size should be resolved in layout stage cause it needs to know its containing block's size
    RenderBoxModel selfRenderBoxModel = renderBoxModel!;
    if (CSSLength.isPercentage(present)) {
      // Mark parent needs layout to resolve percentage of child
      if (selfRenderBoxModel.parent is RenderBoxModel) {
        (selfRenderBoxModel.parent as RenderBoxModel).markNeedsLayout();
      }
      return;
    }

    RenderStyle renderStyle = selfRenderBoxModel.renderStyle;
    double rootFontSize = _getRootElementFontSize();
    double fontSize = renderStyle.fontSize;
    double? presentValue = CSSLength.toDisplayPortValue(
      present,
      viewportSize: viewportSize,
      rootFontSize: rootFontSize,
      fontSize: fontSize
    ) ?? 0;
    renderStyle.updatePadding(property, presentValue);
  }

  void _styleSizeChangedListener(String property, String? original, String present) {
    RenderBoxModel selfRenderBoxModel = renderBoxModel!;
    /// Percentage size should be resolved in layout stage cause it needs to know its containing block's size
    if (CSSLength.isPercentage(present)) {
      // Mark parent needs layout to resolve percentage of child
      if (selfRenderBoxModel.parent is RenderBoxModel) {
        (selfRenderBoxModel.parent as RenderBoxModel).markNeedsLayout();
      }
      return;
    }

    RenderStyle renderStyle = selfRenderBoxModel.renderStyle;
    double rootFontSize = _getRootElementFontSize();
    double fontSize = renderStyle.fontSize;
    double? presentValue = CSSLength.toDisplayPortValue(
      present,
      viewportSize: viewportSize,
      rootFontSize: rootFontSize,
      fontSize: fontSize
    );
    renderStyle.updateSizing(property, presentValue);
  }

  void _styleMarginChangedListener(String property, String? original, String present) {
    RenderBoxModel selfRenderBoxModel = renderBoxModel!;
    /// Percentage size should be resolved in layout stage cause it needs to know its containing block's size
    if (CSSLength.isPercentage(present)) {
      // Mark parent needs layout to resolve percentage of child
      if (selfRenderBoxModel.parent is RenderBoxModel) {
        (selfRenderBoxModel.parent as RenderBoxModel).markNeedsLayout();
      }
      return;
    }

    RenderStyle renderStyle = selfRenderBoxModel.renderStyle;
    double rootFontSize = _getRootElementFontSize();
    double fontSize = renderStyle.fontSize;
    double? presentValue = CSSLength.toDisplayPortValue(
      present,
      viewportSize: viewportSize,
      rootFontSize: rootFontSize,
      fontSize: fontSize
    ) ?? 0;
    renderStyle.updateMargin(property, presentValue);
    // Margin change in flex layout may affect transformed display
    // https://www.w3.org/TR/css-display-3/#transformations
    renderStyle.transformedDisplay = renderStyle.getTransformedDisplay();
  }

  void _styleFlexChangedListener(String property, String? original, String present) {
    RenderStyle renderStyle = renderBoxModel!.renderStyle;
    renderStyle.updateFlexbox();
    // Flex properties change may affect transformed display
    // https://www.w3.org/TR/css-display-3/#transformations
    renderStyle.transformedDisplay = renderStyle.getTransformedDisplay();
  }

  void _styleFlexItemChangedListener(String property, String? original, String present) {
    Element selfParentElement = parentElement!;
    CSSDisplay? parentDisplayValue = selfParentElement.renderBoxModel!.renderStyle.display;
    bool isParentFlexDisplayType = parentDisplayValue == CSSDisplay.flex || parentDisplayValue == CSSDisplay.inlineFlex;

    // Flex factor change will cause flex item self and its siblings relayout.
    if (isParentFlexDisplayType) {
      for (Element child in parent!.children) {
        if (selfParentElement.renderBoxModel is RenderFlexLayout && child.renderBoxModel != null) {
          child.renderBoxModel!.renderStyle.updateFlexItem();
          child.renderBoxModel!.markNeedsLayout();
        }
      }
    }
  }

  void _styleSliverDirectionChangedListener(String property, String? original, String present) {
    RenderBoxModel selfRenderBoxModel = renderBoxModel!;
    CSSDisplay? display = selfRenderBoxModel.renderStyle.display;
    if (display == CSSDisplay.sliver) {
      assert(renderBoxModel is RenderRecyclerLayout);
      selfRenderBoxModel.renderStyle.updateSliver(present);
    }
  }

  void _styleBoxChangedListener(String property, String? original, String present) {
    int contextId = elementManager.contextId;
    renderBoxModel!.renderStyle.updateBox(property, original, present, contextId);
  }

  void _styleBorderRadiusChangedListener(String property, String? original, String present) {
    RenderBoxModel selfRenderBoxModel = renderBoxModel!;
    /// Percentage size should be resolved in layout stage cause it needs to know its own element's size
    if (RenderStyle.isBorderRadiusPercentage(present)) {
      // Mark parent needs layout to resolve percentage of child
      if (selfRenderBoxModel.parent is RenderBoxModel) {
        (selfRenderBoxModel.parent as RenderBoxModel).markNeedsLayout();
      }
      return;
    }

    selfRenderBoxModel.renderStyle.updateBorderRadius(property, present);
  }

  void _styleOpacityChangedListener(String property, String? original, String present) {
    renderBoxModel!.renderStyle.updateOpacity(present);
  }

  void _styleVisibilityChangedListener(String property, String? original, String present) {
    // Update visibility
    updateRenderVisibility(CSSVisibilityMixin.getVisibility(present));
  }

  void _styleContentVisibilityChangedListener(String property, String? original, String present) {
    // Update content visibility.
    renderBoxModel!.renderStyle.updateRenderContentVisibility(present);
  }

  void _styleTransformChangedListener(String property, String? original, String present) {
    RenderBoxModel selfRenderBoxModel = renderBoxModel!;
    /// Percentage transform translate should be resolved in layout stage cause it needs to know its own element's size
    if (RenderStyle.isTransformTranslatePercentage(present)) {
      // Mark parent needs layout to resolve percentage of child
      if (selfRenderBoxModel.parent is RenderBoxModel) {
        (selfRenderBoxModel.parent as RenderBoxModel).markNeedsLayout();
      }
      return;
    }

    RenderStyle renderStyle = selfRenderBoxModel.renderStyle;
    double rootFontSize = _getRootElementFontSize();
    double fontSize = renderStyle.fontSize;
    Matrix4? matrix4 = CSSTransform.parseTransform(present, viewportSize, rootFontSize, fontSize);
    renderStyle.updateTransform(matrix4);
  }

  void _styleTransformOriginChangedListener(String property, String? original, String present) {
    // Update transform.
    renderBoxModel!.renderStyle.updateTransformOrigin(present);
  }

  // Update text related style
  void _updateTextStyle(String property) {
    /// Percentage font-size should be resolved when node attached
    /// cause it needs to know its parents style
    if (property == FONT_SIZE && CSSLength.isPercentage(style[FONT_SIZE])) {
      _updatePercentageFontSize();
      return;
    }

    /// Percentage line-height should be resolved when node attached
    /// cause it needs to know other style in its own element
    if (property == LINE_HEIGHT && CSSLength.isPercentage(style[LINE_HEIGHT])) {
      _updatePercentageLineHeight();
      return;
    }
    renderBoxModel!.renderStyle.updateTextStyle(property);
  }

  /// Percentage font size is set relative to parent's font size.
  void _updatePercentageFontSize() {
    RenderBoxModel selfRenderBoxModel = renderBoxModel!;
    RenderStyle parentRenderStyle = parentElement!.renderBoxModel!.renderStyle;
    double parentFontSize = parentRenderStyle.fontSize;
    double parsedFontSize = parentFontSize * CSSLength.parsePercentage(style[FONT_SIZE]);
    selfRenderBoxModel.renderStyle.fontSize = parsedFontSize;
  }

  /// Percentage line height is set relative to its own font size.
  void _updatePercentageLineHeight() {
    RenderBoxModel selfRenderBoxModel = renderBoxModel!;
    RenderStyle renderStyle = selfRenderBoxModel.renderStyle;
    double fontSize = renderStyle.fontSize;
    double parsedLineHeight = fontSize * CSSLength.parsePercentage(style[LINE_HEIGHT]);
    selfRenderBoxModel.renderStyle.lineHeight = parsedLineHeight;
  }

  // Universal style property change callback.
  @mustCallSuper
  void setStyle(String key, dynamic value) {
    // @HACK: delay transition property at next frame to make sure transition trigger after all style had been set.
    // https://github.com/WebKit/webkit/blob/master/Source/WebCore/style/StyleTreeResolver.cpp#L220
    // This it not a good solution between webkit implementation which write all new style property into an RenderStyle object
    // then trigger the animation phase.
    if (key == TRANSITION) {
      SchedulerBinding.instance!.addPostFrameCallback((timestamp) {
        style.setProperty(key, value, viewportSize, renderBoxModel?.renderStyle);
      });
      return;
    } else {
      CSSDisplay originalDisplay = CSSDisplayMixin.getDisplay(style[DISPLAY] ?? defaultDisplay);
      // @NOTE: See [CSSStyleDeclaration.setProperty], value change will trigger
      // [StyleChangeListener] to be invoked in sync.
      style.setProperty(key, value, viewportSize, renderBoxModel?.renderStyle);

      // When renderer and style listener is not created when original display is none,
      // thus it needs to create renderer when style changed.
      if (originalDisplay == CSSDisplay.none && key == DISPLAY && value != NONE) {
        RenderBox? after;
        Element parent = this.parent as Element;
        if (parent.scrollingContentLayoutBox != null) {
          after = parent.scrollingContentLayoutBox!.lastChild;
        } else {
          after = (parent.renderBoxModel as RenderLayoutBox).lastChild;
        }
        attachTo(parent, after: after);
      }
    }
  }

  @mustCallSuper
  void setProperty(String key, dynamic value) {
    // Each key change will emit to `setStyle`
    if (key == STYLE) {
      assert(value is Map<String, dynamic>);
      // @TODO: Consider `{ color: red }` to `{}`, need to remove invisible keys.
      (value as Map<String, dynamic>).forEach(setStyle);
    } else {
      properties[key] = value;
    }
  }

  @mustCallSuper
  dynamic getProperty(String key) {
    switch (key) {
      default:
        return properties[key];
    }
  }

  @mustCallSuper
  void removeProperty(String key) {
    properties.remove(key);

    if (key == STYLE) {
      setProperty(STYLE, null);
    }
  }

  BoundingClientRect get boundingClientRect {
    BoundingClientRect boundingClientRect = BoundingClientRect(0, 0, 0, 0, 0, 0, 0, 0);
    if (isRendererAttached) {
      RenderBox sizedBox = renderBoxModel!;
      // Force flush layout.
      if (!sizedBox.hasSize) {
        sizedBox.markNeedsLayout();
        sizedBox.owner!.flushLayout();
      }

      if (sizedBox.hasSize) {
        Offset offset = getOffset(sizedBox);
        Size size = sizedBox.size;
        boundingClientRect = BoundingClientRect(
          offset.dx,
          offset.dy,
          size.width,
          size.height,
          offset.dy,
          offset.dx + size.width,
          offset.dy + size.height,
          offset.dx);
      }
    }

    return boundingClientRect;
  }

  double getOffsetX() {
    double offset = 0;
    RenderBoxModel selfRenderBoxModel = renderBoxModel!;
    if (selfRenderBoxModel.attached) {
      Offset relative = getOffset(selfRenderBoxModel);
      offset += relative.dx;
    }
    return offset;
  }

  double getOffsetY() {
    double offset = 0;
    RenderBoxModel selfRenderBoxModel = renderBoxModel!;
    if (selfRenderBoxModel.attached) {
      Offset relative = getOffset(selfRenderBoxModel);
      offset += relative.dy;
    }
    return offset;
  }

  Offset getOffset(RenderBox renderBox) {
    // need to flush layout to get correct size
    elementManager
        .getRootRenderBox()
        .owner!
        .flushLayout();

    Element? element = _findContainingBlock(this);
    if (element == null) {
      element = elementManager.viewportElement;
    }
    return renderBox.localToGlobal(Offset.zero, ancestor: element.renderBoxModel);
  }

  @override
  void addEvent(String eventType) {
    super.addEvent(eventType);

    if (eventHandlers.containsKey(eventType)) return; // Only listen once.

    // Only add listener once for all intersection related event
    bool isIntersectionObserverEvent = _isIntersectionObserverEvent(eventType);
    bool hasIntersectionObserverEvent = isIntersectionObserverEvent && _hasIntersectionObserverEvent(eventHandlers);

    addEventListener(eventType, eventResponder);

    RenderBoxModel? selfRenderBoxModel = renderBoxModel;
    if (selfRenderBoxModel != null) {
      // Bind pointer responder.
      addEventResponder(selfRenderBoxModel);

      if (isIntersectionObserverEvent && !hasIntersectionObserverEvent) {
        selfRenderBoxModel.addIntersectionChangeListener(handleIntersectionChange);
      }
    }
  }

  void removeEvent(String eventType) {
    if (!eventHandlers.containsKey(eventType)) return; // Only listen once.
    removeEventListener(eventType, eventResponder);

    RenderBoxModel? selfRenderBoxModel = renderBoxModel;
    if (selfRenderBoxModel != null) {
      // Remove pointer responder.
      removeEventResponder(selfRenderBoxModel);

      // Remove listener when no intersection related event
      if (_isIntersectionObserverEvent(eventType) && !_hasIntersectionObserverEvent(eventHandlers)) {
        selfRenderBoxModel.removeIntersectionChangeListener(handleIntersectionChange);
      }
    }
  }

  void eventResponder(Event event) {
    emitUIEvent(elementManager.controller.view.contextId, nativeElementPtr.ref.nativeNode.ref.nativeEventTarget, event);
  }

  void handleMethodClick() {
    Event clickEvent = MouseEvent(EVENT_CLICK, MouseEventInit(bubbles: true, cancelable: true));

    // If element not in tree, click is fired and only response to itself.
    dispatchEvent(clickEvent);
  }

  Future<Uint8List> toBlob({double? devicePixelRatio}) {
    if (devicePixelRatio == null) {
      devicePixelRatio = window.devicePixelRatio;
    }

    Completer<Uint8List> completer = Completer();
    if (nodeName != 'HTML') {
      convertToRepaintBoundary();
    }
    renderBoxModel!.owner!.flushLayout();

    SchedulerBinding.instance!.addPostFrameCallback((_) async {
      Uint8List captured;
      RenderBoxModel? renderObject = nodeName == 'HTML' ? elementManager.viewportElement.renderBoxModel : renderBoxModel;
      if (renderObject!.hasSize && renderObject.size == Size.zero) {
        // Return a blob with zero length.
        captured = Uint8List(0);
      } else {
        Image image = await renderObject.toImage(pixelRatio: devicePixelRatio!);
        ByteData? byteData = await image.toByteData(format: ImageByteFormat.png);
        captured = byteData!.buffer.asUint8List();
      }

      completer.complete(captured);
    });
    SchedulerBinding.instance!.scheduleFrame();

    return completer.future;
  }

  void debugHighlight() {
    if (isRendererAttached) {
      renderBoxModel?.debugShouldPaintOverlay = true;
    }
  }

  void debugHideHighlight() {
    if (isRendererAttached) {
      renderBoxModel?.debugShouldPaintOverlay = false;
    }
  }

  static RenderBoxModel createRenderBoxModel(
    Element element,
    {
      RenderBoxModel? prevRenderBoxModel,
      bool repaintSelf = false
    }
  ) {
    RenderBoxModel? renderBoxModel = prevRenderBoxModel ?? element.renderBoxModel;

    if (renderBoxModel is RenderIntrinsic) {
      return createRenderIntrinsic(
        element,
        prevRenderIntrinsic: prevRenderBoxModel as RenderIntrinsic?,
        repaintSelf: repaintSelf
      );
    } else {
      return createRenderLayout(
        element,
        prevRenderLayoutBox: prevRenderBoxModel as RenderLayoutBox?,
        repaintSelf: repaintSelf
      );
    }
  }

  static RenderLayoutBox createRenderLayout(
    Element element,
    {
      CSSStyleDeclaration? style,
      RenderLayoutBox? prevRenderLayoutBox,
      bool repaintSelf = false
    }
  ) {
    style = style ?? element.style;
    CSSDisplay display = CSSDisplayMixin.getDisplay(
      CSSStyleDeclaration.isNullOrEmptyValue(style[DISPLAY]) ? element.defaultDisplay : style[DISPLAY]
    );
    RenderStyle renderStyle = RenderStyle(style: style, viewportSize: element.viewportSize);
    ElementDelegate elementDelegate = element.elementDelegate;

    if (display == CSSDisplay.flex || display == CSSDisplay.inlineFlex) {
      RenderFlexLayout? flexLayout;

      if (prevRenderLayoutBox == null) {
        if (repaintSelf) {
          flexLayout = RenderSelfRepaintFlexLayout(
            renderStyle: renderStyle,
            elementDelegate: elementDelegate,
          );
        } else {
          flexLayout = RenderFlexLayout(
            renderStyle: renderStyle,
            elementDelegate: elementDelegate,
          );
        }
      } else if (prevRenderLayoutBox is RenderFlowLayout) {
        if (prevRenderLayoutBox is RenderSelfRepaintFlowLayout) {
          if (repaintSelf) {
            // RenderSelfRepaintFlowLayout --> RenderSelfRepaintFlexLayout
            flexLayout = prevRenderLayoutBox.toFlexLayout();
          } else {
            // RenderSelfRepaintFlowLayout --> RenderFlexLayout
            flexLayout = prevRenderLayoutBox.toParentRepaintFlexLayout();
          }
        } else {
          if (repaintSelf) {
            // RenderFlowLayout --> RenderSelfRepaintFlexLayout
            flexLayout = prevRenderLayoutBox.toSelfRepaintFlexLayout();
          } else {
            // RenderFlowLayout --> RenderFlexLayout
            flexLayout = prevRenderLayoutBox.toFlexLayout();
          }
        }
      } else if (prevRenderLayoutBox is RenderFlexLayout) {
        if (prevRenderLayoutBox is RenderSelfRepaintFlexLayout) {
          if (repaintSelf) {
            // RenderSelfRepaintFlexLayout --> RenderSelfRepaintFlexLayout
            flexLayout = prevRenderLayoutBox;
            return flexLayout;
          } else {
            // RenderSelfRepaintFlexLayout --> RenderFlexLayout
            flexLayout = prevRenderLayoutBox.toParentRepaint();
          }
        } else {
          if (repaintSelf) {
            // RenderFlexLayout --> RenderSelfRepaintFlexLayout
            flexLayout = prevRenderLayoutBox.toSelfRepaint();
          } else {
            // RenderFlexLayout --> RenderFlexLayout
            flexLayout = prevRenderLayoutBox;
            return flexLayout;
          }
        }
      } else if (prevRenderLayoutBox is RenderRecyclerLayout) {
        flexLayout = prevRenderLayoutBox.toFlexLayout();
      }

      flexLayout!.renderStyle.updateFlexbox();

      /// Set display and transformedDisplay when display is not set in style
      flexLayout.renderStyle.initDisplay(element.style, element.defaultDisplay);
      return flexLayout;
    } else if (display == CSSDisplay.block ||
      display == CSSDisplay.none ||
      display == CSSDisplay.inline ||
      display == CSSDisplay.inlineBlock) {
      RenderFlowLayout? flowLayout;

      if (prevRenderLayoutBox == null) {
        if (repaintSelf) {
          flowLayout = RenderSelfRepaintFlowLayout(
            renderStyle: renderStyle,
            elementDelegate: elementDelegate,
          );
        } else {
          flowLayout = RenderFlowLayout(
            renderStyle: renderStyle,
            elementDelegate: elementDelegate,
          );
        }
      } else if (prevRenderLayoutBox is RenderFlowLayout) {
        if (prevRenderLayoutBox is RenderSelfRepaintFlowLayout) {
          if (repaintSelf) {
            // RenderSelfRepaintFlowLayout --> RenderSelfRepaintFlowLayout
            flowLayout = prevRenderLayoutBox;
            return flowLayout;
          } else {
            // RenderSelfRepaintFlowLayout --> RenderFlowLayout
            flowLayout = prevRenderLayoutBox.toParentRepaint();
          }
        } else {
          if (repaintSelf) {
            // RenderFlowLayout --> RenderSelfRepaintFlowLayout
            flowLayout = prevRenderLayoutBox.toSelfRepaint();
          } else {
            // RenderFlowLayout --> RenderFlowLayout
            flowLayout = prevRenderLayoutBox;
            return flowLayout;
          }
        }
      } else if (prevRenderLayoutBox is RenderFlexLayout) {
        if (prevRenderLayoutBox is RenderSelfRepaintFlexLayout) {
          if (repaintSelf) {
            // RenderSelfRepaintFlexLayout --> RenderSelfRepaintFlowLayout
            flowLayout = prevRenderLayoutBox.toFlowLayout();
          } else {
            // RenderSelfRepaintFlexLayout --> RenderFlowLayout
            flowLayout = prevRenderLayoutBox.toParentRepaintFlowLayout();
          }
        } else {
          if (repaintSelf) {
            // RenderFlexLayout --> RenderSelfRepaintFlowLayout
            flowLayout = prevRenderLayoutBox.toSelfRepaintFlowLayout();
          } else {
            // RenderFlexLayout --> RenderFlowLayout
            flowLayout = prevRenderLayoutBox.toFlowLayout();
          }
        }
      } else if (prevRenderLayoutBox is RenderRecyclerLayout) {
        // RenderRecyclerLayout --> RenderFlowLayout
        flowLayout = prevRenderLayoutBox.toFlowLayout();
      }

      flowLayout!.renderStyle.updateFlow();
      /// Set display and transformedDisplay when display is not set in style
      flowLayout.renderStyle.initDisplay(element.style, element.defaultDisplay);
      return flowLayout;
    } else if (display == CSSDisplay.sliver) {
      RenderRecyclerLayout? renderRecyclerLayout;

      if (prevRenderLayoutBox == null) {
        renderRecyclerLayout = RenderRecyclerLayout(
          renderStyle: renderStyle,
          elementDelegate: elementDelegate,
        );
      } else if (prevRenderLayoutBox is RenderFlowLayout) {
        renderRecyclerLayout = prevRenderLayoutBox.toRenderRecyclerLayout();
      } else if (prevRenderLayoutBox is RenderFlexLayout) {
        renderRecyclerLayout = prevRenderLayoutBox.toRenderRecyclerLayout();
      } else if (prevRenderLayoutBox is RenderRecyclerLayout) {
        renderRecyclerLayout = prevRenderLayoutBox;
      }

      /// Set display and transformedDisplay when display is not set in style
      renderRecyclerLayout!.renderStyle.initDisplay(element.style, element.defaultDisplay);
      return renderRecyclerLayout;
    } else {
      throw FlutterError('Not supported display type $display');
    }
  }

  static RenderIntrinsic createRenderIntrinsic(
    Element element,
    {
      RenderIntrinsic? prevRenderIntrinsic,
      bool repaintSelf = false
    }
  ) {
    RenderIntrinsic intrinsic;
    RenderStyle renderStyle = RenderStyle(style: element.style, viewportSize: element.viewportSize);
    ElementDelegate elementDelegate = element.elementDelegate;

    if (prevRenderIntrinsic == null) {
      if (repaintSelf) {
        intrinsic = RenderSelfRepaintIntrinsic(
          renderStyle,
          elementDelegate
        );
      } else {
        intrinsic = RenderIntrinsic(
          renderStyle,
          elementDelegate
        );
      }
    } else {
      if (prevRenderIntrinsic is RenderSelfRepaintIntrinsic) {
        if (repaintSelf) {
          // RenderSelfRepaintIntrinsic --> RenderSelfRepaintIntrinsic
          intrinsic = prevRenderIntrinsic;
        } else {
          // RenderSelfRepaintIntrinsic --> RenderIntrinsic
          intrinsic = prevRenderIntrinsic.toParentRepaint();
        }
      } else {
        if (repaintSelf) {
          // RenderIntrinsic --> RenderSelfRepaintIntrinsic
          intrinsic = prevRenderIntrinsic.toSelfRepaint();
        } else {
          // RenderIntrinsic --> RenderIntrinsic
          intrinsic = prevRenderIntrinsic;
        }
      }
    }
    return intrinsic;
  }
}


Element? _findContainingBlock(Element element) {
  Element? _el = element.parentElement;
  Element rootEl = element.elementManager.viewportElement;

  while (_el != null) {
    bool isElementNonStatic = _el.style[POSITION] != STATIC && _el.style[POSITION].isNotEmpty;
    bool hasTransform = _el.style[TRANSFORM].isNotEmpty;
    // https://www.w3.org/TR/CSS2/visudet.html#containing-block-details
    if (_el == rootEl || isElementNonStatic || hasTransform) {
      break;
    }
    _el = _el.parent as Element?;
  }
  return _el;
}

bool _isIntersectionObserverEvent(String eventType) {
  return eventType == EVENT_APPEAR || eventType == EVENT_DISAPPEAR || eventType == EVENT_INTERSECTION_CHANGE;
}

bool _hasIntersectionObserverEvent(Map eventHandlers) {
  return eventHandlers.containsKey('appear') ||
      eventHandlers.containsKey('disappear') ||
      eventHandlers.containsKey('intersectionchange');
}

class BoundingClientRect {
  final double x;
  final double y;
  final double width;
  final double height;
  final double top;
  final double right;
  final double bottom;
  final double left;

  BoundingClientRect(this.x, this.y, this.width, this.height, this.top, this.right, this.bottom, this.left);

  Pointer<NativeBoundingClientRect> toNative() {
    Pointer<NativeBoundingClientRect> nativeBoundingClientRect = malloc.allocate<NativeBoundingClientRect>(sizeOf<NativeBoundingClientRect>());
    nativeBoundingClientRect.ref.width = width;
    nativeBoundingClientRect.ref.height = height;
    nativeBoundingClientRect.ref.x = x;
    nativeBoundingClientRect.ref.y = y;
    nativeBoundingClientRect.ref.top = top;
    nativeBoundingClientRect.ref.right = right;
    nativeBoundingClientRect.ref.left = left;
    nativeBoundingClientRect.ref.bottom = bottom;
    return nativeBoundingClientRect;
  }

  Map<String, dynamic> toJSON() {
    return {
      'x': x,
      'y': y,
      'width': width,
      'height': height,
      'left': left,
      'top': top,
      'right': right,
      'bottom': bottom
    };
  }
}

void _setPositionedChildParentData(RenderLayoutBox parentRenderLayoutBox, Element child) {
  RenderLayoutParentData parentData = RenderLayoutParentData();
  RenderBoxModel childRenderBoxModel = child.renderBoxModel!;
  childRenderBoxModel.parentData = CSSPositionedLayout.getPositionParentData(childRenderBoxModel, parentData);
}<|MERGE_RESOLUTION|>--- conflicted
+++ resolved
@@ -214,11 +214,8 @@
 
   RenderObject _beforeRendererAttach() {
     willAttachRenderer();
-<<<<<<< HEAD
-=======
     style.applyTargetProperties();
     return renderer!;
->>>>>>> 3945374e
   }
 
   void _afterRendererAttach() {
