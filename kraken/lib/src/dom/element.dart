/*
 * Copyright (C) 2019-present Alibaba Inc. All rights reserved.
 * Author: Kraken Team.
 */

import 'dart:async';
import 'dart:typed_data';
import 'dart:ui';

import 'package:flutter/foundation.dart';
import 'package:flutter/gestures.dart';
import 'package:flutter/painting.dart';
import 'package:flutter/rendering.dart';
import 'package:flutter/scheduler.dart';
import 'package:kraken/css.dart';
import 'package:kraken/dom.dart';
import 'package:kraken/rendering.dart';
import 'package:kraken/widget.dart';
import 'package:kraken/src/dom/element_event.dart';
import 'package:kraken/src/dom/element_view.dart';
import 'package:meta/meta.dart';

final RegExp _splitRegExp = RegExp(r'\s+');
const String _ONE_SPACE = ' ';
const String _STYLE_PROPERTY = 'style';
const String _CLASS_NAME = 'class';

/// Defined by W3C Standard,
/// Most element's default width is 300 in pixel,
/// height is 150 in pixel.
const String ELEMENT_DEFAULT_WIDTH = '300px';
const String ELEMENT_DEFAULT_HEIGHT = '150px';
const String UNKNOWN = 'UNKNOWN';

typedef TestElement = bool Function(Element element);

enum StickyPositionType {
  relative,
  fixed,
}

enum BoxSizeType {
  // Element which have intrinsic before layout. Such as <img /> and <video />
  intrinsic,

  // Element which have width or min-width properties defined.
  specified,

  // Element which neither have intrinsic or predefined size.
  automatic,
}

mixin ElementBase on Node {
  RenderLayoutBox? _renderLayoutBox;
  RenderIntrinsic? _renderIntrinsic;
  RenderBoxModel? get renderBoxModel => _renderLayoutBox ?? _renderIntrinsic;
  set renderBoxModel(RenderBoxModel? value) {
    if (value == null) {
      _renderIntrinsic = null;
      _renderLayoutBox = null;
    } else if (value is RenderIntrinsic) {
      _renderIntrinsic = value;
    } else if (value is RenderLayoutBox) {
      _renderLayoutBox = value;
    } else {
      if (!kReleaseMode) throw FlutterError('Unknown RenderBoxModel value.');
    }
  }

  late CSSRenderStyle renderStyle;
}

typedef BeforeRendererAttach = RenderObject Function();
typedef GetTargetId = int Function();
typedef GetRootElementFontSize = double Function();
typedef GetChildNodes = List<Node> Function();
/// Get the viewport size of current element.
typedef GetViewportSize = Size Function();
/// Get the render box model of current element.
typedef GetRenderBoxModel = RenderBoxModel? Function();

class Element extends Node
    with
        ElementBase,
        ElementViewMixin,
        ElementEventMixin,
        ElementOverflowMixin {

  final Map<String, dynamic> properties = <String, dynamic>{};

  // Default to unknown, assign by [createElement], used by inspector.
  String tagName = UNKNOWN;

  /// Is element an intrinsic box.
  final bool _isIntrinsicBox;

  /// The style of the element, not inline style.
  late CSSStyleDeclaration style;

  /// The default user-agent style.
  final Map<String, dynamic> _defaultStyle;

  /// The inline style is a map of style property name to style property value.
  final Map<String, dynamic> inlineStyle = {};

  /// The Element.classList is a read-only property that returns a collection of the class attributes of the element.
  final List<String> _classList = [];
  List<String> get classList {
    return _classList;
  }

  set className(String className) {
    _classList.clear();
    List<String> classList = className.split(_splitRegExp);
    if (classList.isNotEmpty) {
      _classList.addAll(classList);
    }
    recalculateStyle();
  }
  String get className => _classList.join(_ONE_SPACE);

  final bool _isDefaultRepaintBoundary;
  /// Whether should as a repaintBoundary for this element when style changed
  bool get isRepaintBoundary {
    // Following cases should always convert to repaint boundary for performance consideration.
    // Intrinsic element such as <canvas>.
    if (_isDefaultRepaintBoundary || _forceToRepaintBoundary) return true;

    // Overflow style.
    bool hasOverflowScroll = renderStyle.overflowX == CSSOverflowType.scroll || renderStyle.overflowX == CSSOverflowType.auto ||
      renderStyle.overflowY == CSSOverflowType.scroll || renderStyle.overflowY == CSSOverflowType.auto;
    // Transform style.
    bool hasTransform = renderStyle.transformMatrix != null;
    // Fixed position style.
    bool hasPositionedFixed = renderStyle.position == CSSPositionType.fixed;

    return hasOverflowScroll || hasTransform || hasPositionedFixed;
  }

  bool _forceToRepaintBoundary = false;
  set forceToRepaintBoundary(bool value) {
    if (_forceToRepaintBoundary == value) {
      return;
    }
    _forceToRepaintBoundary = value;
    _updateRenderBoxModel();
  }

  Element(
    EventTargetContext? context,
    {
      Map<String, dynamic> defaultStyle = const {},
      // Whether element allows children.
      bool isIntrinsicBox = false,
      bool isDefaultRepaintBoundary = false
    })
    : _defaultStyle = defaultStyle,
      _isIntrinsicBox = isIntrinsicBox,
      _isDefaultRepaintBoundary = isDefaultRepaintBoundary,
      super(NodeType.ELEMENT_NODE, context) {

    // Init style and add change listener.
    style = CSSStyleDeclaration.computedStyle(this, _defaultStyle, _onStyleChanged);

    // Init render style.
    renderStyle = CSSRenderStyle(target: this);
  }

  @override
  String get nodeName => tagName;

  @override
  RenderBox? get renderer => renderBoxModel;

  @override
  RenderBox createRenderer() {
    if (renderBoxModel != null) {
      return renderBoxModel!;
    }
    _updateRenderBoxModel();
    return renderBoxModel!;
  }

  void _updateRenderBoxModel() {
    RenderBoxModel nextRenderBoxModel;
    if (_isIntrinsicBox) {
      nextRenderBoxModel = _createRenderIntrinsic(isRepaintBoundary: isRepaintBoundary, previousIntrinsic: _renderIntrinsic);
    } else {
      nextRenderBoxModel = _createRenderLayout(isRepaintBoundary: isRepaintBoundary, previousRenderLayoutBox: _renderLayoutBox);
    }

    RenderBox? previousRenderBoxModel = renderBoxModel;
    if (nextRenderBoxModel != previousRenderBoxModel) {
      RenderObject? parentRenderObject;
      RenderBox? after;
      if (previousRenderBoxModel != null) {
        parentRenderObject = previousRenderBoxModel.parent as RenderObject?;

        if (previousRenderBoxModel.parentData is ContainerParentDataMixin<RenderBox>) {
          after = (previousRenderBoxModel.parentData as ContainerParentDataMixin<RenderBox>).previousSibling;
        }

        _detachRenderBoxModel(previousRenderBoxModel);

        if (parentRenderObject != null) {
          _attachRenderBoxModel(parentRenderObject, nextRenderBoxModel, after: after);
        }
      }
      renderBoxModel = nextRenderBoxModel;
      // Ensure that the event responder is bound.
      _ensureEventResponderBound();
    }
  }

  RenderIntrinsic _createRenderIntrinsic({
    RenderIntrinsic? previousIntrinsic,
    bool isRepaintBoundary = false
  }) {
    RenderIntrinsic nextIntrinsic;

    if (previousIntrinsic == null) {
      if (isRepaintBoundary) {
        nextIntrinsic = RenderRepaintBoundaryIntrinsic(
          renderStyle,
        );
      } else {
        nextIntrinsic = RenderIntrinsic(
          renderStyle,
        );
      }
    } else {
      if (previousIntrinsic is RenderRepaintBoundaryIntrinsic) {
        if (isRepaintBoundary) {
          // RenderRepaintBoundaryIntrinsic --> RenderRepaintBoundaryIntrinsic
          nextIntrinsic = previousIntrinsic;
        } else {
          // RenderRepaintBoundaryIntrinsic --> RenderIntrinsic
          nextIntrinsic = previousIntrinsic.toIntrinsic();
        }
      } else {
        if (isRepaintBoundary) {
          // RenderIntrinsic --> RenderRepaintBoundaryIntrinsic
          nextIntrinsic = previousIntrinsic.toRepaintBoundaryIntrinsic();
        } else {
          // RenderIntrinsic --> RenderIntrinsic
          nextIntrinsic = previousIntrinsic;
        }
      }
    }
    return nextIntrinsic;
  }

  // Create renderLayoutBox if type changed and copy children if there has previous renderLayoutBox.
  RenderLayoutBox _createRenderLayout({
      RenderLayoutBox? previousRenderLayoutBox,
      CSSRenderStyle? renderStyle,
      bool isRepaintBoundary = false
  }) {
    renderStyle = renderStyle ?? this.renderStyle;
    CSSDisplay display = this.renderStyle.display;
    RenderLayoutBox? nextRenderLayoutBox;

    if (display == CSSDisplay.flex || display == CSSDisplay.inlineFlex) {

      if (previousRenderLayoutBox == null) {
        if (isRepaintBoundary) {
          nextRenderLayoutBox = RenderRepaintBoundaryFlexLayout(
            renderStyle: renderStyle,
          );
        } else {
          nextRenderLayoutBox = RenderFlexLayout(
            renderStyle: renderStyle,
          );
        }
      } else if (previousRenderLayoutBox is RenderFlowLayout) {
        if (previousRenderLayoutBox is RenderRepaintBoundaryFlowLayout) {
          if (isRepaintBoundary) {
            // RenderRepaintBoundaryFlowLayout --> RenderRepaintBoundaryFlexLayout
            nextRenderLayoutBox = previousRenderLayoutBox.toRepaintBoundaryFlexLayout();
          } else {
            // RenderRepaintBoundaryFlowLayout --> RenderFlexLayout
            nextRenderLayoutBox = previousRenderLayoutBox.toFlexLayout();
          }
        } else {
          if (isRepaintBoundary) {
            // RenderFlowLayout --> RenderRepaintBoundaryFlexLayout
            nextRenderLayoutBox = previousRenderLayoutBox.toRepaintBoundaryFlexLayout();
          } else {
            // RenderFlowLayout --> RenderFlexLayout
            nextRenderLayoutBox = previousRenderLayoutBox.toFlexLayout();
          }
        }
      } else if (previousRenderLayoutBox is RenderFlexLayout) {
        if (previousRenderLayoutBox is RenderRepaintBoundaryFlexLayout) {
          if (isRepaintBoundary) {
            // RenderRepaintBoundaryFlexLayout --> RenderRepaintBoundaryFlexLayout
            nextRenderLayoutBox = previousRenderLayoutBox;
          } else {
            // RenderRepaintBoundaryFlexLayout --> RenderFlexLayout
            nextRenderLayoutBox = previousRenderLayoutBox.toFlexLayout();
          }
        } else {
          if (isRepaintBoundary) {
            // RenderFlexLayout --> RenderRepaintBoundaryFlexLayout
            nextRenderLayoutBox = previousRenderLayoutBox.toRepaintBoundaryFlexLayout();
          } else {
            // RenderFlexLayout --> RenderFlexLayout
            nextRenderLayoutBox = previousRenderLayoutBox;
          }
        }
      } else if (previousRenderLayoutBox is RenderSliverListLayout) {
        // RenderSliverListLayout --> RenderFlexLayout
        nextRenderLayoutBox = previousRenderLayoutBox.toFlexLayout();
      }

    } else if (display == CSSDisplay.block ||
      display == CSSDisplay.none ||
      display == CSSDisplay.inline ||
      display == CSSDisplay.inlineBlock) {

      if (previousRenderLayoutBox == null) {
        if (isRepaintBoundary) {
          nextRenderLayoutBox = RenderRepaintBoundaryFlowLayout(
            renderStyle: renderStyle,
          );
        } else {
          nextRenderLayoutBox = RenderFlowLayout(
            renderStyle: renderStyle,
          );
        }
      } else if (previousRenderLayoutBox is RenderFlowLayout) {
        if (previousRenderLayoutBox is RenderRepaintBoundaryFlowLayout) {
          if (isRepaintBoundary) {
            // RenderRepaintBoundaryFlowLayout --> RenderRepaintBoundaryFlowLayout
            nextRenderLayoutBox = previousRenderLayoutBox;
          } else {
            // RenderRepaintBoundaryFlowLayout --> RenderFlowLayout
            nextRenderLayoutBox = previousRenderLayoutBox.toFlowLayout();
          }
        } else {
          if (isRepaintBoundary) {
            // RenderFlowLayout --> RenderRepaintBoundaryFlowLayout
            nextRenderLayoutBox = previousRenderLayoutBox.toRepaintBoundaryFlowLayout();
          } else {
            // RenderFlowLayout --> RenderFlowLayout
            nextRenderLayoutBox = previousRenderLayoutBox;
          }
        }
      } else if (previousRenderLayoutBox is RenderFlexLayout) {
        if (previousRenderLayoutBox is RenderRepaintBoundaryFlexLayout) {
          if (isRepaintBoundary) {
            // RenderRepaintBoundaryFlexLayout --> RenderRepaintBoundaryFlowLayout
            nextRenderLayoutBox = previousRenderLayoutBox.toRepaintBoundaryFlowLayout();
          } else {
            // RenderRepaintBoundaryFlexLayout --> RenderFlowLayout
            nextRenderLayoutBox = previousRenderLayoutBox.toFlowLayout();
          }
        } else {
          if (isRepaintBoundary) {
            // RenderFlexLayout --> RenderRepaintBoundaryFlowLayout
            nextRenderLayoutBox = previousRenderLayoutBox.toRepaintBoundaryFlowLayout();
          } else {
            // RenderFlexLayout --> RenderFlowLayout
            nextRenderLayoutBox = previousRenderLayoutBox.toFlowLayout();
          }
        }
      } else if (previousRenderLayoutBox is RenderSliverListLayout) {
        // RenderSliverListLayout --> RenderFlowLayout
        nextRenderLayoutBox = previousRenderLayoutBox.toFlowLayout();
      }

    } else if (display == CSSDisplay.sliver) {
      if (previousRenderLayoutBox == null) {
        nextRenderLayoutBox = RenderSliverListLayout(
          renderStyle: renderStyle,
          manager: RenderSliverElementChildManager(this),
          onScroll: _handleScroll,
        );
      } else if (previousRenderLayoutBox is RenderFlowLayout || previousRenderLayoutBox is RenderFlexLayout) {
        //  RenderFlow/FlexLayout --> RenderSliverListLayout
        nextRenderLayoutBox = previousRenderLayoutBox.toSliverLayout(RenderSliverElementChildManager(this), _handleScroll);
      } else if (previousRenderLayoutBox is RenderSliverListLayout) {
        nextRenderLayoutBox = previousRenderLayoutBox;
      }
    } else {
      throw FlutterError('Not supported display type $display');
    }

    // Update scrolling content layout type.
    if (previousRenderLayoutBox != nextRenderLayoutBox && previousRenderLayoutBox?.renderScrollingContent != null) {
      updateScrollingContentBox();
    }

    return nextRenderLayoutBox!;
  }

  @override
  void willAttachRenderer() {
    // Init render box model.
    if (renderStyle.display != CSSDisplay.none) {
      createRenderer();
    }
  }

  @override
  void didAttachRenderer() {
    // Ensure that the child is attached.
    ensureChildAttached();
  }

  @override
  void willDetachRenderer() {
    // Cancel running transition.
    renderStyle.cancelRunningTransition();
    // Remove all intersection change listeners.
    renderBoxModel!.clearIntersectionChangeListeners();

    // Remove fixed children from root when element disposed.
    _removeFixedChild(renderBoxModel!, ownerDocument.documentElement!._renderLayoutBox!);

    // Remove renderBox.
    _removeRenderBoxModel(renderBoxModel!);

    // Remove pointer listener
    removeEventResponder(renderBoxModel!);
  }

  @override
  void didDetachRenderer() {
    style.reset();
  }

  bool _shouldConsumeScrollTicker = false;
  void _consumeScrollTicker(_) {
    if (_shouldConsumeScrollTicker && eventHandlers.containsKey(EVENT_SCROLL)) {
      _dispatchScrollEvent();
      _shouldConsumeScrollTicker = false;
    }
  }

  /// https://drafts.csswg.org/cssom-view/#scrolling-events
  void _dispatchScrollEvent() {
    dispatchEvent(Event(EVENT_SCROLL));
  }

  void _handleScroll(double scrollOffset, AxisDirection axisDirection) {
    if (renderBoxModel == null) return;
    _applyStickyChildrenOffset();
    _applyFixedChildrenOffset(scrollOffset, axisDirection);

    if (!_shouldConsumeScrollTicker) {
      // Make sure scroll listener trigger most to 1 time each frame.
      SchedulerBinding.instance!.addPostFrameCallback(_consumeScrollTicker);
      SchedulerBinding.instance!.scheduleFrame();
    }
    _shouldConsumeScrollTicker = true;
  }

  /// Normally element in scroll box will not repaint on scroll because of repaint boundary optimization
  /// So it needs to manually mark element needs paint and add scroll offset in paint stage
  void _applyFixedChildrenOffset(double scrollOffset, AxisDirection axisDirection) {
    // Only root element has fixed children
    if (this == ownerDocument.documentElement && renderBoxModel != null) {
      RenderBoxModel layoutBox = (renderBoxModel as RenderLayoutBox).renderScrollingContent ?? renderBoxModel!;
      for (RenderBoxModel child in layoutBox.fixedChildren) {
        // Save scrolling offset for paint
        if (axisDirection == AxisDirection.down) {
          child.scrollingOffsetY = scrollOffset;
        } else if (axisDirection == AxisDirection.right) {
          child.scrollingOffsetX = scrollOffset;
        }
      }
    }
  }

  // Calculate sticky status according to scroll offset and scroll direction
  void _applyStickyChildrenOffset() {
    RenderLayoutBox? scrollContainer = (renderBoxModel as RenderLayoutBox?)!;
    for (RenderBoxModel stickyChild in scrollContainer.stickyChildren) {
      CSSPositionedLayout.applyStickyChildOffset(scrollContainer, stickyChild);
    }
  }

  void _updateRenderBoxModelWithPosition() {
    RenderBoxModel _renderBoxModel = renderBoxModel!;
    CSSPositionType currentPosition = renderStyle.position;

    // Remove fixed children before convert to non repaint boundary renderObject
    if (currentPosition != CSSPositionType.fixed) {
      _removeFixedChild(_renderBoxModel, ownerDocument.documentElement!._renderLayoutBox!);
    }

    RenderBox? previousSibling;
    RenderPositionPlaceholder? renderPositionPlaceholder = _renderBoxModel.renderPositionPlaceholder;
    // It needs to find the previous sibling of the previous sibling if the placeholder of
    // positioned element exists and follows renderObject at the same time, eg.
    // <div style="position: relative"><div style="position: absolute" /></div>
    if (renderPositionPlaceholder != null) {
      previousSibling = (renderPositionPlaceholder.parentData as ContainerParentDataMixin<RenderBox>).previousSibling;
      // The placeholder's previousSibling maybe the origin renderBox.
      if (previousSibling == _renderBoxModel) {
        previousSibling = (_renderBoxModel.parentData as ContainerParentDataMixin<RenderBox>).previousSibling;
      }
      _detachRenderBoxModel(renderPositionPlaceholder);
      _renderBoxModel.renderPositionPlaceholder = null;
    } else {
      previousSibling = (_renderBoxModel.parentData as ContainerParentDataMixin<RenderBox>).previousSibling;
    }

    // Detach renderBoxModel from original parent.
    _detachRenderBoxModel(_renderBoxModel);
    _updateRenderBoxModel();
    _addToContainingBlock(after: previousSibling);

    // Add fixed children after convert to repaint boundary renderObject.
    if (currentPosition == CSSPositionType.fixed) {
      _addFixedChild(renderBoxModel!, ownerDocument.documentElement!._renderLayoutBox!);
    }
  }

  void addChild(RenderBox child) {
    if (_renderLayoutBox != null) {
      RenderLayoutBox? scrollingContentBox = _renderLayoutBox!.renderScrollingContent;
      if (scrollingContentBox != null) {
        scrollingContentBox.add(child);
      } else {
        _renderLayoutBox!.add(child);
      }
    } else if (_renderIntrinsic != null) {
      _renderIntrinsic!.child = child;
    }
  }

  @override
  void dispose() {
    if (isRendererAttached) {
      disposeRenderObject();
    }

    RenderBoxModel? _renderBoxModel = renderBoxModel;
    Element? _parentElement = parentElement;

    // Call dispose method of renderBoxModel when GC auto dispose element
    if (_renderBoxModel != null) {
      _renderBoxModel.dispose();
    }

    if (_parentElement != null) {
      _parentElement.removeChild(this);
    }

    renderStyle.detach();
    style.dispose();
    properties.clear();
    disposeScrollable();

    super.dispose();
  }

  // Used for force update layout.
  void flushLayout() {
    if (isRendererAttached) {
      renderer!.owner!.flushLayout();
    }
  }

  // Attach renderObject of current node to parent
  @override
  void attachTo(Node parent, {RenderBox? after}) {
    _applyStyle(style);

    if (parentElement?.renderStyle.display == CSSDisplay.sliver) {
      // Sliver should not create renderer here, but need to trigger
      // render sliver list dynamical rebuild child by element tree.
      parentElement?._renderLayoutBox?.markNeedsLayout();
    } else {
      willAttachRenderer();
    }

    if (renderer != null) {
      // If element attach WidgetElement, render obeject should be attach to render tree when mount.
      if (parent is! WidgetElement) {
        _attachRenderBoxModel(parent.renderer!, renderer!, after: after);
      }

      // Flush pending style before child attached.
      style.flushPendingProperties();

      didAttachRenderer();
    }
  }

  /// Release any resources held by [renderBoxModel].
  @override
  void disposeRenderObject() {
    if (renderBoxModel == null) return;

    willDetachRenderer();

    for (Node child in childNodes) {
      child.disposeRenderObject();
    }

    didDetachRenderer();

    // Call dispose method of renderBoxModel when it is detached from tree.
    renderBoxModel!.dispose();
    renderBoxModel = null;
  }

  @override
  void ensureChildAttached() {
    if (isRendererAttached) {
      for (Node child in childNodes) {
        if (_renderLayoutBox != null && !child.isRendererAttached) {
          RenderBox? after;
          RenderLayoutBox? scrollingContentBox = _renderLayoutBox!.renderScrollingContent;
          if (scrollingContentBox != null) {
            after = scrollingContentBox.lastChild;
          } else {
            after = _renderLayoutBox!.lastChild;
          }

          child.attachTo(this, after: after);
          child.ensureChildAttached();
        }
      }
    }
  }

  @override
  @mustCallSuper
  Node appendChild(Node child) {
    super.appendChild(child);
    // Update renderStyle tree.
    if (child is Element) {
      child.renderStyle.parent = renderStyle;
    }

    RenderLayoutBox? renderLayoutBox = _renderLayoutBox;
    if (isRendererAttached) {
      // Only append child renderer when which is not attached.
<<<<<<< HEAD
      if (!child.isRendererAttached && _renderLayoutBox != null && this is! WidgetElement) {
=======
      if (!child.isRendererAttached && renderLayoutBox != null) {
>>>>>>> 876f4d10
        RenderBox? after;
        RenderLayoutBox? scrollingContentBox = renderLayoutBox.renderScrollingContent;
        if (scrollingContentBox != null) {
          after = scrollingContentBox.lastChild;
        } else {
          after = renderLayoutBox.lastChild;
        }

        child.attachTo(this, after: after);
      }
    }

    return child;
  }

  @override
  @mustCallSuper
  Node removeChild(Node child) {
    // Not remove node type which is not present in RenderObject tree such as Comment
    // Only append node types which is visible in RenderObject tree
    // Only remove childNode when it has parent
    if (child.isRendererAttached) {
      child.disposeRenderObject();
    }
    // Update renderStyle tree.
    if (child is Element) {
      child.renderStyle.detach();
    }

    super.removeChild(child);
    return child;
  }

  @override
  @mustCallSuper
  Node insertBefore(Node child, Node referenceNode) {
    // Node.insertBefore will change element tree structure,
    // so get the referenceIndex before calling it.
    int referenceIndex = childNodes.indexOf(referenceNode);
    Node node = super.insertBefore(child, referenceNode);
    // Update renderStyle tree.
    if (child is Element) {
      child.renderStyle.parent = renderStyle;
    }

    if (isRendererAttached) {
      // Only append child renderer when which is not attached.
      if (!child.isRendererAttached) {
        RenderBox? afterRenderObject;
        // `referenceNode` should not be null, or `referenceIndex` can only be -1.
        if (referenceIndex != -1 && referenceNode.isRendererAttached) {
          RenderBox renderer = referenceNode.renderer!;
          // Renderer of referenceNode may not moved to a difference place compared to its original place
          // in the dom tree due to position absolute/fixed.
          // Use the renderPositionPlaceholder to get the same place as dom tree in this case.
          if (renderer is RenderBoxModel) {
            RenderBox? renderPositionPlaceholder = renderer.renderPositionPlaceholder;
            if (renderPositionPlaceholder != null) {
              renderer = renderPositionPlaceholder;
            }
          }
          afterRenderObject = (renderer.parentData as ContainerParentDataMixin<RenderBox>).previousSibling;
        }
        child.attachTo(this, after: afterRenderObject);
      }
    }

    return node;
  }

  @override
  @mustCallSuper
  Node? replaceChild(Node newNode, Node oldNode) {
    // Update renderStyle tree.
    if (newNode is Element) {
      newNode.renderStyle.parent = renderStyle;
    }
    if (oldNode is Element) {
      oldNode.renderStyle.parent = null;
    }
    return super.replaceChild(newNode, oldNode);
  }

  // The position and size of an element's box(es) are sometimes calculated relative to a certain rectangle,
  // called the containing block of the element.
  // Definition of "containing block": https://www.w3.org/TR/CSS21/visudet.html#containing-block-details
  void _addToContainingBlock({RenderBox? after}) {
    assert(parentNode != null);
    CSSPositionType positionType = renderStyle.position;
    RenderBoxModel _renderBoxModel = renderBoxModel!;
    // HTML element's parentNode is viewportBox.
    RenderBox parentRenderBox = parentNode!.renderer!;

    // The containing block of an element is defined as follows:
    if (positionType == CSSPositionType.relative || positionType == CSSPositionType.static || positionType == CSSPositionType.sticky) {
        // If the element's position is 'relative' or 'static',
        // the containing block is formed by the content edge of the nearest block container ancestor box.
        _attachRenderBoxModel(parentRenderBox, _renderBoxModel, after: after);

        if (positionType == CSSPositionType.sticky) {
          // Placeholder of sticky renderBox need to inherit offset from original renderBox,
          // so it needs to layout before original renderBox.
          _addPositionPlaceholder(parentRenderBox, _renderBoxModel, after: after);
        }
    } else {
      RenderLayoutBox? containingBlockRenderBox;
      if (positionType == CSSPositionType.absolute) {
        // If the element has 'position: absolute', the containing block is established by the nearest ancestor with
        // a 'position' of 'absolute', 'relative' or 'fixed', in the following way:
        //  1. In the case that the ancestor is an inline element, the containing block is the bounding box around
        //    the padding boxes of the first and the last inline boxes generated for that element.
        //    In CSS 2.1, if the inline element is split across multiple lines, the containing block is undefined.
        //  2. Otherwise, the containing block is formed by the padding edge of the ancestor.
        containingBlockRenderBox = _findContainingBlock(this, ownerDocument.documentElement!)?._renderLayoutBox;
      } else if (positionType == CSSPositionType.fixed) {
        // If the element has 'position: fixed', the containing block is established by the viewport
        // in the case of continuous media or the page area in the case of paged media.
        containingBlockRenderBox = ownerDocument.documentElement!._renderLayoutBox;
      }

      if (containingBlockRenderBox == null) return;

      // If container block is same as origin parent, the placeholder must after the origin renderBox
      // because placeholder depends the constraints in layout stage.
      if (containingBlockRenderBox == parentRenderBox) {
        after = _renderBoxModel;
      }

      // Set custom positioned parentData.
      RenderLayoutParentData parentData = RenderLayoutParentData();
      _renderBoxModel.parentData = CSSPositionedLayout.getPositionParentData(_renderBoxModel, parentData);
      // Add child to containing block parent.
      _attachRenderBoxModel(containingBlockRenderBox, _renderBoxModel, isLast: true);
      // Add position holder to origin position parent.
      _addPositionPlaceholder(parentRenderBox, _renderBoxModel, after: after);
    }
  }

  void _addPositionPlaceholder(RenderBox parentRenderBox, RenderBoxModel renderBoxModel, {RenderBox? after}) {
    // Position holder size will be updated on layout.
    RenderPositionPlaceholder renderPositionPlaceholder = RenderPositionPlaceholder(preferredSize: Size.zero);
    renderBoxModel.renderPositionPlaceholder = renderPositionPlaceholder;
    renderPositionPlaceholder.positioned = renderBoxModel;

    _attachRenderBoxModel(parentRenderBox, renderPositionPlaceholder, after: after);
  }

  // FIXME: only compatible with kraken plugins
  @deprecated
  void setStyle(String property, dynamic value) {
    setRenderStyle(property, value);
  }

  void _updateRenderBoxModelWithDisplay() {
    CSSDisplay presentDisplay = renderStyle.display;

    if (parentElement == null || !parentElement!.isConnected) return;

    // Destroy renderer of element when display is changed to none.
    if (presentDisplay == CSSDisplay.none) {
      disposeRenderObject();
      return;
    }

    // Update renderBoxModel.
    _updateRenderBoxModel();
    // Attach renderBoxModel to parent if change from `display: none` to other values.
    if (!isRendererAttached && parentElement != null && parentElement!.isRendererAttached) {
      // If element attach WidgetElement, render obeject should be attach to render tree when mount.
      if (parentNode is! WidgetElement) {
        _addToContainingBlock(after: previousSibling?.renderer);
      }
      ensureChildAttached();
    }
  }

  void _attachRenderBoxModel(RenderObject parentRenderObject, RenderBox renderBox, {RenderObject? after, bool isLast = false}) {
    if (isLast) {
      assert(after == null);
    }
    if (parentRenderObject is RenderObjectWithChildMixin) { // RenderViewportBox
      parentRenderObject.child = renderBox;
    } else if (parentRenderObject is ContainerRenderObjectMixin) { // RenderLayoutBox or RenderSliverList
      // Should attach to renderScrollingContent if it is scrollable.
      if (parentRenderObject is RenderLayoutBox) {
        parentRenderObject = parentRenderObject.renderScrollingContent ?? parentRenderObject;
      }
      if (isLast) {
        after = parentRenderObject.lastChild;
      }
      parentRenderObject.insert(renderBox, after: after);
    }
  }

  void setRenderStyleProperty(String name, dynamic value) {
    // Memorize the variable value to renderStyle object.
    if (CSSVariable.isVariable(name)) {
      renderStyle.setCSSVariable(name, value.toString());
      return;
    }

    // Get the computed value of CSS variable.
    if (value is CSSVariable) {
      value = value.computedValue(name);
    }

    switch (name) {
      case DISPLAY:
        renderStyle.display = value;
         _updateRenderBoxModelWithDisplay();
        break;
      case Z_INDEX:
        renderStyle.zIndex = value;
        break;
      case OVERFLOW_X:
        CSSOverflowType oldEffectiveOverflowY = renderStyle.effectiveOverflowY;
        renderStyle.overflowX = value;
        _updateRenderBoxModel();
        updateRenderBoxModelWithOverflowX(_handleScroll);
        // Change overflowX may affect effectiveOverflowY.
        // https://drafts.csswg.org/css-overflow/#overflow-properties
        CSSOverflowType effectiveOverflowY = renderStyle.effectiveOverflowY;
        if (effectiveOverflowY != oldEffectiveOverflowY) {
          updateRenderBoxModelWithOverflowY(_handleScroll);
        }
        break;
      case OVERFLOW_Y:
        CSSOverflowType oldEffectiveOverflowX = renderStyle.effectiveOverflowX;
        renderStyle.overflowY = value;
        _updateRenderBoxModel();
        updateRenderBoxModelWithOverflowY(_handleScroll);
        // Change overflowY may affect the effectiveOverflowX.
        // https://drafts.csswg.org/css-overflow/#overflow-properties
        CSSOverflowType effectiveOverflowX = renderStyle.effectiveOverflowX;
        if (effectiveOverflowX != oldEffectiveOverflowX) {
          updateRenderBoxModelWithOverflowX(_handleScroll);
        }
        break;
      case OPACITY:
        renderStyle.opacity = value;
        break;
      case VISIBILITY:
        renderStyle.visibility = value;
        break;
      case CONTENT_VISIBILITY:
        renderStyle.contentVisibility = value;
        break;
      case POSITION:
        renderStyle.position = value;
        _updateRenderBoxModelWithPosition();
        break;
      case TOP:
        renderStyle.top = value;
        break;
      case LEFT:
        renderStyle.left = value;
        break;
      case BOTTOM:
        renderStyle.bottom = value;
        break;
      case RIGHT:
        renderStyle.right = value;
        break;
      // Size
      case WIDTH:
        renderStyle.width = value;
        break;
      case MIN_WIDTH:
        renderStyle.minWidth = value;
        break;
      case MAX_WIDTH:
        renderStyle.maxWidth = value;
        break;
      case HEIGHT:
        renderStyle.height = value;
        break;
      case MIN_HEIGHT:
        renderStyle.minHeight = value;
        break;
      case MAX_HEIGHT:
        renderStyle.maxHeight = value;
        break;
      // Flex
      case FLEX_DIRECTION:
        renderStyle.flexDirection = value;
        break;
      case FLEX_WRAP:
        renderStyle.flexWrap = value;
        break;
      case ALIGN_CONTENT:
        renderStyle.alignContent = value;
        break;
      case ALIGN_ITEMS:
        renderStyle.alignItems = value;
        break;
      case JUSTIFY_CONTENT:
        renderStyle.justifyContent = value;
        break;
      case ALIGN_SELF:
        renderStyle.alignSelf = value;
        break;
      case FLEX_GROW:
        renderStyle.flexGrow = value;
        break;
      case FLEX_SHRINK:
        renderStyle.flexShrink = value;
        break;
      case FLEX_BASIS:
        renderStyle.flexBasis = value;
        break;
      // Background
      case BACKGROUND_COLOR:
        renderStyle.backgroundColor = value;
        break;
      case BACKGROUND_ATTACHMENT:
        renderStyle.backgroundAttachment = value;
        break;
      case BACKGROUND_IMAGE:
        renderStyle.backgroundImage = value;
        break;
      case BACKGROUND_REPEAT:
        renderStyle.backgroundRepeat = value;
        break;
      case BACKGROUND_POSITION_X:
        renderStyle.backgroundPositionX = value;
        break;
      case BACKGROUND_POSITION_Y:
        renderStyle.backgroundPositionY = value;
        break;
      case BACKGROUND_SIZE:
        renderStyle.backgroundSize = value;
        break;
      case BACKGROUND_CLIP:
        renderStyle.backgroundClip = value;
        break;
      case BACKGROUND_ORIGIN:
        renderStyle.backgroundOrigin = value;
        break;
      // Padding
      case PADDING_TOP:
        renderStyle.paddingTop = value;
        break;
      case PADDING_RIGHT:
        renderStyle.paddingRight = value;
        break;
      case PADDING_BOTTOM:
        renderStyle.paddingBottom = value;
        break;
      case PADDING_LEFT:
        renderStyle.paddingLeft = value;
        break;
      // Border
      case BORDER_LEFT_WIDTH:
        renderStyle.borderLeftWidth = value;
        break;
      case BORDER_TOP_WIDTH:
        renderStyle.borderTopWidth = value;
        break;
      case BORDER_RIGHT_WIDTH:
        renderStyle.borderRightWidth = value;
        break;
      case BORDER_BOTTOM_WIDTH:
        renderStyle.borderBottomWidth = value;
        break;
      case BORDER_LEFT_STYLE:
        renderStyle.borderLeftStyle = value;
        break;
      case BORDER_TOP_STYLE:
        renderStyle.borderTopStyle = value;
        break;
      case BORDER_RIGHT_STYLE:
        renderStyle.borderRightStyle = value;
        break;
      case BORDER_BOTTOM_STYLE:
        renderStyle.borderBottomStyle = value;
        break;
      case BORDER_LEFT_COLOR:
        renderStyle.borderLeftColor = value;
        break;
      case BORDER_TOP_COLOR:
        renderStyle.borderTopColor = value;
        break;
      case BORDER_RIGHT_COLOR:
        renderStyle.borderRightColor = value;
        break;
      case BORDER_BOTTOM_COLOR:
        renderStyle.borderBottomColor = value;
        break;
      case BOX_SHADOW:
        renderStyle.boxShadow = value;
        break;
      case BORDER_TOP_LEFT_RADIUS:
        renderStyle.borderTopLeftRadius = value;
        break;
      case BORDER_TOP_RIGHT_RADIUS:
        renderStyle.borderTopRightRadius = value;
        break;
      case BORDER_BOTTOM_LEFT_RADIUS:
        renderStyle.borderBottomLeftRadius = value;
        break;
      case BORDER_BOTTOM_RIGHT_RADIUS:
        renderStyle.borderBottomRightRadius = value;
        break;
      // Margin
      case MARGIN_LEFT:
        renderStyle.marginLeft = value;
        break;
      case MARGIN_TOP:
        renderStyle.marginTop = value;
        break;
      case MARGIN_RIGHT:
        renderStyle.marginRight = value;
        break;
      case MARGIN_BOTTOM:
        renderStyle.marginBottom = value;
        break;
      // Text
      case COLOR:
        renderStyle.color = value;
        _updateColorRelativePropertyWithColor(this);
        break;
      case TEXT_DECORATION_LINE:
        renderStyle.textDecorationLine = value;
        break;
      case TEXT_DECORATION_STYLE:
        renderStyle.textDecorationStyle = value;
        break;
      case TEXT_DECORATION_COLOR:
        renderStyle.textDecorationColor = value;
        break;
      case FONT_WEIGHT:
        renderStyle.fontWeight = value;
        break;
      case FONT_STYLE:
        renderStyle.fontStyle = value;
        break;
      case FONT_FAMILY:
        renderStyle.fontFamily = value;
        break;
      case FONT_SIZE:
        renderStyle.fontSize = value;
        _updateFontRelativeLengthWithFontSize();
        break;
      case LINE_HEIGHT:
        renderStyle.lineHeight = value;
        break;
      case LETTER_SPACING:
        renderStyle.letterSpacing = value;
        break;
      case WORD_SPACING:
        renderStyle.wordSpacing = value;
        break;
      case TEXT_SHADOW:
        renderStyle.textShadow = value;
        break;
      case WHITE_SPACE:
        renderStyle.whiteSpace = value;
        break;
      case TEXT_OVERFLOW:
        // Overflow will affect text-overflow ellipsis taking effect
        renderStyle.textOverflow = value;
        break;
      case LINE_CLAMP:
        renderStyle.lineClamp = value;
        break;
      case VERTICAL_ALIGN:
        renderStyle.verticalAlign = value;
        break;
      case TEXT_ALIGN:
        renderStyle.textAlign = value;
        break;
      // Transform
      case TRANSFORM:
        renderStyle.transform = value;
        _updateRenderBoxModel();
        break;
      case TRANSFORM_ORIGIN:
        renderStyle.transformOrigin = value;
        break;
      // Transition
      case TRANSITION_DELAY:
        renderStyle.transitionDelay = value;
        break;
      case TRANSITION_DURATION:
        renderStyle.transitionDuration = value;
        break;
      case TRANSITION_TIMING_FUNCTION:
        renderStyle.transitionTimingFunction = value;
        break;
      case TRANSITION_PROPERTY:
        renderStyle.transitionProperty = value;
        break;
      // Others
      case OBJECT_FIT:
        renderStyle.objectFit = value;
        break;
      case OBJECT_POSITION:
        renderStyle.objectPosition = value;
        break;
      case FILTER:
        renderStyle.filter = value;
        break;
      case SLIVER_DIRECTION:
        renderStyle.sliverDirection = value;
          break;
    }
  }

  void setRenderStyle(String property, String present) {
    dynamic value = present.isEmpty ? null : renderStyle.resolveValue(property, present);
    setRenderStyleProperty(property, value);
  }

  void _updateColorRelativePropertyWithColor(Element element) {
    element.renderStyle.updateColorRelativeProperty();
    if (element.children.isNotEmpty) {
      element.children.forEach((Element child) {
        if (!child.renderStyle.hasColor) {
          _updateColorRelativePropertyWithColor(child);
        }
      });
    }
  }

  void _updateFontRelativeLengthWithFontSize() {
    // Update all the children's length value.
    _updateChildrenFontRelativeLength(this);

    if (renderBoxModel!.isDocumentRootBox) {
      // Update all the document tree.
      _updateChildrenRootFontRelativeLength(this);
    }
  }

  void _updateChildrenFontRelativeLength(Element element) {
    element.renderStyle.updateFontRelativeLength();
    if (element.children.isNotEmpty) {
      element.children.forEach((Element child) {
        if (!child.renderStyle.hasFontSize) {
          _updateChildrenFontRelativeLength(child);
        }
      });
    }
  }

  void _updateChildrenRootFontRelativeLength(Element element) {
    element.renderStyle.updateRootFontRelativeLength();
    if (element.children.isNotEmpty) {
      element.children.forEach((Element child) {
        _updateChildrenRootFontRelativeLength(child);
      });
    }
  }

  void _applyDefaultStyle(CSSStyleDeclaration style) {
    if (_defaultStyle.isNotEmpty) {
      _defaultStyle.forEach((propertyName, dynamic value) {
        style.setProperty(propertyName, value);
      });
    }
  }

  void _applyInlineStyle(CSSStyleDeclaration style) {
    if (inlineStyle.isNotEmpty) {
      inlineStyle.forEach((propertyName, dynamic value) {
        // Force inline style to be applied as important priority.
        style.setProperty(propertyName, value, true);
      });
    }
  }

  void _applySheetStyle(CSSStyleDeclaration style) {
    if (classList.isNotEmpty) {
      const String classSelectorPrefix = '.';
      for (String className in classList) {
        for (CSSStyleSheet sheet in ownerDocument.styleSheets) {
          List<CSSRule> rules = sheet.cssRules;
          for (int i = 0; i < rules.length; i++) {
            CSSRule rule = rules[i];
            if (rule is CSSStyleRule && rule.selectorText == (classSelectorPrefix + className)) {
              var sheetStyle = rule.style;
              for (String propertyName in sheetStyle.keys) {
                style.setProperty(propertyName, sheetStyle[propertyName], false);
              }
            }
          }
        }
      }
    }
  }

  void _onStyleChanged(String propertyName, String? prevValue, String currentValue) {
    if (renderStyle.shouldTransition(propertyName, prevValue, currentValue)) {
      renderStyle.runTransition(propertyName, prevValue, currentValue);
    } else {
      setRenderStyle(propertyName, currentValue);
    }
  }

  // Set inline style property.
  void setInlineStyle(String property, String value) {
    // Current only for mark property is setting by inline style.
    inlineStyle[property] = value;
    style.setProperty(property, value, true);
  }

  void _applyStyle(CSSStyleDeclaration style) {
    // Apply default style.
    _applyDefaultStyle(style);
    // Init display from style directly cause renderStyle is not flushed yet.
    renderStyle.initDisplay();

    _applyInlineStyle(style);
    _applySheetStyle(style);
  }

  void recalculateStyle() {
    // TODO: current only support class selector in stylesheet
    if (renderBoxModel != null && classList.isNotEmpty) {
      // Diff style.
      CSSStyleDeclaration newStyle = CSSStyleDeclaration();
      _applyStyle(newStyle);
      Map<String, String?> diffs = style.diff(newStyle);
      if (diffs.isNotEmpty) {
        // Update render style.
        diffs.forEach((String propertyName, String? value) {
          style.setProperty(propertyName, value);
        });
        style.flushPendingProperties();
      }
    }
  }

  void recalculateNestedStyle() {
    recalculateStyle();
    // Update children style.
    children.forEach((Element child) {
      child.recalculateNestedStyle();
    });
  }

  @mustCallSuper
  void setProperty(String key, dynamic value) {
    if (value == null || value == EMPTY_STRING) {
      return removeProperty(key);
    }

    if (key == _CLASS_NAME) {
      className = value;
    } else {
      properties[key] = value;
    }
  }

  @mustCallSuper
  dynamic getProperty(String key) {
    if (key == _CLASS_NAME) {
      return className;
    } else {
      return properties[key];
    }
  }

  @mustCallSuper
  void removeProperty(String key) {
    if (key == _STYLE_PROPERTY) {
      _removeInlineStyle();
    } else if (key == _CLASS_NAME) {
      className = EMPTY_STRING;
    } else {
      properties.remove(key);
    }
  }

  void _removeInlineStyle() {
    inlineStyle.forEach((String property, _) {
      _removeInlineStyleProperty(property);
    });
    style.flushPendingProperties();
  }

  void _removeInlineStyleProperty(String property) {
    inlineStyle.remove(property);
    style.removeProperty(property, true);
  }

  BoundingClientRect get boundingClientRect {
    BoundingClientRect boundingClientRect = BoundingClientRect(0, 0, 0, 0, 0, 0, 0, 0);
    if (isRendererAttached) {
      RenderBox sizedBox = renderBoxModel!;
      // Force flush layout.
      if (!sizedBox.hasSize) {
        sizedBox.markNeedsLayout();
        sizedBox.owner!.flushLayout();
      }

      if (sizedBox.hasSize) {
        Offset offset = getOffset(sizedBox);
        Size size = sizedBox.size;
        boundingClientRect = BoundingClientRect(
          offset.dx,
          offset.dy,
          size.width,
          size.height,
          offset.dy,
          offset.dx + size.width,
          offset.dy + size.height,
          offset.dx);
      }
    }

    return boundingClientRect;
  }

  double getOffsetX() {
    double offset = 0;
    RenderBoxModel selfRenderBoxModel = renderBoxModel!;
    if (selfRenderBoxModel.attached) {
      Offset relative = getOffset(selfRenderBoxModel);
      offset += relative.dx;
    }
    return offset;
  }

  double getOffsetY() {
    double offset = 0;
    RenderBoxModel selfRenderBoxModel = renderBoxModel!;
    if (selfRenderBoxModel.attached) {
      Offset relative = getOffset(selfRenderBoxModel);
      offset += relative.dy;
    }
    return offset;
  }

  Offset getOffset(RenderBox renderBox) {
    // Need to flush layout to get correct size.
    ownerDocument.documentElement!.renderBoxModel!.owner!.flushLayout();

    Element? element = _findContainingBlock(this, ownerDocument.documentElement!);
    element ??= ownerDocument.documentElement!;
    return renderBox.localToGlobal(Offset.zero, ancestor: element.renderBoxModel);
  }

  void _ensureEventResponderBound() {
    // Must bind event responder on render box model whatever there is no event listener.
    RenderBoxModel? _renderBoxModel = renderBoxModel;
    if (_renderBoxModel != null) {
      // Make sure pointer responder bind.
      addEventResponder(_renderBoxModel);
      if (_hasIntersectionObserverEvent(eventHandlers)) {
        _renderBoxModel.addIntersectionChangeListener(handleIntersectionChange);
      }
    }
  }

  void addEvent(String eventType) {
    if (eventHandlers.containsKey(eventType)) return; // Only listen once.
    addEventListener(eventType, dispatchEvent);
    _ensureEventResponderBound();
  }

  void removeEvent(String eventType) {
    if (!eventHandlers.containsKey(eventType)) return; // Only listen once.
    removeEventListener(eventType, dispatchEvent);

    RenderBoxModel? selfRenderBoxModel = renderBoxModel;
    if (selfRenderBoxModel != null) {
      if (eventHandlers.isEmpty) {
        // Remove pointer responder if there is no event handler.
        removeEventResponder(selfRenderBoxModel);
      }

      // Remove listener when no intersection related event
      if (_isIntersectionObserverEvent(eventType) && !_hasIntersectionObserverEvent(eventHandlers)) {
        selfRenderBoxModel.removeIntersectionChangeListener(handleIntersectionChange);
      }
    }
  }

  void click() {
    Event clickEvent = MouseEvent(EVENT_CLICK, MouseEventInit(bubbles: true, cancelable: true));
    // If element not in tree, click is fired and only response to itself.
    dispatchEvent(clickEvent);
  }

  Future<Uint8List> toBlob({ double? devicePixelRatio }) {
    devicePixelRatio ??= window.devicePixelRatio;

    Completer<Uint8List> completer = Completer();
    forceToRepaintBoundary = true;
    renderBoxModel!.owner!.flushLayout();

    SchedulerBinding.instance!.addPostFrameCallback((_) async {
      Uint8List captured;
      RenderBoxModel? _renderBoxModel = renderBoxModel;
      if (_renderBoxModel!.hasSize && _renderBoxModel.size.isEmpty) {
        // Return a blob with zero length.
        captured = Uint8List(0);
      } else {
        Image image = await _renderBoxModel.toImage(pixelRatio: devicePixelRatio!);
        ByteData? byteData = await image.toByteData(format: ImageByteFormat.png);
        captured = byteData!.buffer.asUint8List();
      }

      completer.complete(captured);
      forceToRepaintBoundary = false;
      renderBoxModel!.owner!.flushLayout();
    });
    SchedulerBinding.instance!.scheduleFrame();

    return completer.future;
  }

  void debugHighlight() {
    if (isRendererAttached) {
      renderBoxModel?.debugShouldPaintOverlay = true;
    }
  }

  void debugHideHighlight() {
    if (isRendererAttached) {
      renderBoxModel?.debugShouldPaintOverlay = false;
    }
  }

  // Create a new RenderLayoutBox for the scrolling content.
  RenderLayoutBox createScrollingContentLayout() {
    // FIXME: Create an empty renderStyle for do not share renderStyle with element.
    CSSRenderStyle scrollingContentRenderStyle = CSSRenderStyle(target: this);
    // Scrolling content layout need to be share the same display with its outer layout box.
    scrollingContentRenderStyle.display = renderStyle.display;
    RenderLayoutBox scrollingContentLayoutBox = _createRenderLayout(
      isRepaintBoundary: true,
      renderStyle: scrollingContentRenderStyle,
    );
    scrollingContentLayoutBox.isScrollingContentBox = true;
    return scrollingContentLayoutBox;
  }
}

// https://www.w3.org/TR/css-position-3/#def-cb
Element? _findContainingBlock(Element child, Element viewportElement) {
  Element? parent = child.parentElement;

  while (parent != null) {
    bool isNonStatic = parent.renderStyle.position != CSSPositionType.static;
    bool hasTransform = parent.renderStyle.transform != null;
    // https://www.w3.org/TR/CSS2/visudet.html#containing-block-details
    if (parent == viewportElement || isNonStatic || hasTransform) {
      break;
    }
    parent = parent.parentElement;
  }
  return parent;
}

bool _isIntersectionObserverEvent(String eventType) {
  return eventType == EVENT_APPEAR || eventType == EVENT_DISAPPEAR || eventType == EVENT_INTERSECTION_CHANGE;
}

bool _hasIntersectionObserverEvent(Map eventHandlers) {
  return eventHandlers.containsKey('appear') ||
      eventHandlers.containsKey('disappear') ||
      eventHandlers.containsKey('intersectionchange');
}

void _detachRenderBoxModel(RenderObject renderBox) {
  if (renderBox.parent == null) return;

  // Remove reference from parent
  RenderObject? parentRenderObject = renderBox.parent as RenderObject;
  if (parentRenderObject is RenderObjectWithChildMixin) {
    parentRenderObject.child = null; // Case for single child, eg. RenderViewportBox
  } else if (parentRenderObject is ContainerRenderObjectMixin) {
    parentRenderObject.remove(renderBox); // Case for multi children, eg. RenderLayoutBox or RenderSliverList
  }
}

void _removeRenderBoxModel(RenderBoxModel renderBox) {
  _detachRenderBoxModel(renderBox);

  // Remove scrolling content layout box of overflow element.
  if (renderBox is RenderLayoutBox && renderBox.renderScrollingContent != null) {
    renderBox.remove(renderBox.renderScrollingContent!);
  }
  // Remove placeholder of positioned element.
  RenderPositionPlaceholder? renderPositionHolder = renderBox.renderPositionPlaceholder;
  if (renderPositionHolder != null) {
    RenderLayoutBox? parentLayoutBox = renderPositionHolder.parent as RenderLayoutBox?;
    if (parentLayoutBox != null) {
      parentLayoutBox.remove(renderPositionHolder);
      renderBox.renderPositionPlaceholder = null;
    }
  }
}

/// Cache fixed renderObject to root element
void _addFixedChild(RenderBoxModel childRenderBoxModel, RenderLayoutBox rootRenderLayoutBox) {
  rootRenderLayoutBox = rootRenderLayoutBox.renderScrollingContent ?? rootRenderLayoutBox;
  List<RenderBoxModel> fixedChildren = rootRenderLayoutBox.fixedChildren;
  if (!fixedChildren.contains(childRenderBoxModel)) {
    fixedChildren.add(childRenderBoxModel);
  }
}

/// Remove non fixed renderObject from root element
void _removeFixedChild(RenderBoxModel childRenderBoxModel, RenderLayoutBox rootRenderLayoutBox) {
  rootRenderLayoutBox = rootRenderLayoutBox.renderScrollingContent ?? rootRenderLayoutBox;
  List<RenderBoxModel> fixedChildren = rootRenderLayoutBox.fixedChildren;
  if (fixedChildren.contains(childRenderBoxModel)) {
    fixedChildren.remove(childRenderBoxModel);
  }
}<|MERGE_RESOLUTION|>--- conflicted
+++ resolved
@@ -640,11 +640,7 @@
     RenderLayoutBox? renderLayoutBox = _renderLayoutBox;
     if (isRendererAttached) {
       // Only append child renderer when which is not attached.
-<<<<<<< HEAD
-      if (!child.isRendererAttached && _renderLayoutBox != null && this is! WidgetElement) {
-=======
-      if (!child.isRendererAttached && renderLayoutBox != null) {
->>>>>>> 876f4d10
+      if (!child.isRendererAttached && renderLayoutBox != null && this is! WidgetElement) {
         RenderBox? after;
         RenderLayoutBox? scrollingContentBox = renderLayoutBox.renderScrollingContent;
         if (scrollingContentBox != null) {
