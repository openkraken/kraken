/*
 * Copyright (C) 2019-present Alibaba Inc. All rights reserved.
 * Author: Kraken Team.
 */

import 'dart:typed_data';
import 'dart:ui';
import 'dart:ffi';
import 'dart:async';
import 'dart:collection';

import 'package:flutter/foundation.dart';
import 'package:flutter/gestures.dart';
import 'package:flutter/painting.dart';
import 'package:flutter/rendering.dart';
import 'package:flutter/scheduler.dart';
import 'package:kraken/bridge.dart';
import 'package:kraken/dom.dart';
import 'package:kraken/rendering.dart';
import 'package:kraken/css.dart';
import 'package:meta/meta.dart';
import 'package:ffi/ffi.dart';

import 'element_native_methods.dart';

const String STYLE = 'style';

/// Defined by W3C Standard,
/// Most element's default width is 300 in pixel,
/// height is 150 in pixel.
const String ELEMENT_DEFAULT_WIDTH = '300px';
const String ELEMENT_DEFAULT_HEIGHT = '150px';

typedef TestElement = bool Function(Element element);

enum StickyPositionType {
  relative,
  fixed,
}

enum BoxSizeType {
  // Element which have intrinsic before layout. Such as <img /> and <video />
  intrinsic,

  // Element which have width or min-width properties defined.
  specified,

  // Element which neither have intrinsic or predefined size.
  automatic,
}

mixin ElementBase on Node {
  RenderLayoutBox _renderLayoutBox;
  RenderIntrinsic _renderIntrinsic;

  RenderBoxModel get renderBoxModel => _renderLayoutBox ?? _renderIntrinsic ?? null;

  set renderBoxModel(RenderBoxModel value) {
    if (value == null) {
      _renderIntrinsic = null;
      _renderLayoutBox = null;
    } else if (value is RenderIntrinsic) {
      _renderIntrinsic = value;
    } else if (value is RenderLayoutBox) {
      _renderLayoutBox = value;
    } else {
      if (!kReleaseMode) throw FlutterError('Unknown RenderBoxModel value.');
    }
  }
}

class Element extends Node
    with
        ElementBase,
        ElementNativeMethods,
        EventHandlerMixin,
        CSSOverflowMixin,
        CSSVisibilityMixin,
        CSSTransitionMixin,
        CSSFilterEffectsMixin {
  static SplayTreeMap<int, Element> _nativeMap = SplayTreeMap();

  static Element getElementOfNativePtr(Pointer<NativeElement> nativeElement) {
    Element element = _nativeMap[nativeElement.address];
    assert(element != null, 'Can not get element from nativeElement: $nativeElement');
    return element;
  }

  final Map<String, dynamic> properties = Map<String, dynamic>();

  /// Should create repaintBoundary for this element to repaint separately from parent.
  bool repaintSelf;

  // Position of sticky element changes between relative and fixed of scroll container
  StickyPositionType stickyStatus = StickyPositionType.relative;

  // Original offset to scroll container of sticky element
  Offset originalScrollContainerOffset;

  // Original offset of sticky element
  Offset originalOffset;

  final String tagName;

  final Map<String, dynamic> defaultStyle;

  /// The default display type.
  final String defaultDisplay;

  /// Is element an intrinsic box.
  final bool _isIntrinsicBox;

  final Pointer<NativeElement> nativeElementPtr;

  /// Style declaration from user input.
  CSSStyleDeclaration style;

  // Placeholder renderObject of positioned element(absolute/fixed)
  // used to get original coordinate before move away from document flow.
  RenderObject renderPositionedPlaceholder;

  Element scrollingElement;

  bool get isValidSticky => style[POSITION] == STICKY && (style.contains(TOP) || style.contains(BOTTOM));

  Size get viewportSize => elementManager.viewport.viewportSize;

  /// Whether should create repaintBoundary for this element when style changed
  bool get shouldConvertToRepaintBoundary {
    // Following cases should always convert to repaint boundary for performance consideration
    // Multiframe image
    bool isMultiframeImage = this is ImageElement && (this as ImageElement).isMultiframe;
    // Intrinsic element such as Canvas
    bool isSetRepaintSelf = repaintSelf;
    // Scrolling box
    bool isScrollingBox = scrollingContentLayoutBox != null;
    // Transform element
    bool hasTransform = renderBoxModel?.renderStyle?.transform != null;
    // Fixed element
    bool isPositionedFixed = renderBoxModel?.renderStyle?.position == CSSPositionType.fixed;

    return isMultiframeImage || isScrollingBox ||
      isSetRepaintSelf || hasTransform || isPositionedFixed;
  }

  Element(int targetId, this.nativeElementPtr, ElementManager elementManager,
      {this.tagName,
        this.defaultStyle = const <String, dynamic>{},
        // Whether element allows children.
        bool isIntrinsicBox = false,
        this.repaintSelf = false,
        // @HACK: overflow scroll needs to create an shadow element to create an scrolling renderBox for better scrolling performance.
        // we needs to prevent this shadow element override real element in nativeMap.
        bool isHiddenElement = false})
      : assert(targetId != null),
        assert(tagName != null),
        _isIntrinsicBox = isIntrinsicBox,
        defaultDisplay = defaultStyle.containsKey(DISPLAY) ? defaultStyle[DISPLAY] : INLINE,
        super(NodeType.ELEMENT_NODE, targetId, nativeElementPtr.ref.nativeNode, elementManager, tagName) {
    style = CSSStyleDeclaration(this);

    if (!isHiddenElement) {
      _nativeMap[nativeElementPtr.address] = this;
    }

    bindNativeMethods(nativeElementPtr);
    _setDefaultStyle();
  }

  @override
  RenderObject get renderer => renderBoxModel?.renderPositionHolder ?? renderBoxModel;

  @override
  RenderObject createRenderer() {
    if (renderer != null) {
      return renderer;
    }

    RenderStyle renderStyle;
    // Content children layout, BoxModel content.
    if (_isIntrinsicBox) {
      _renderIntrinsic = createRenderIntrinsic(this, repaintSelf: repaintSelf);
      renderStyle = _renderIntrinsic.renderStyle;
    } else {
      _renderLayoutBox = createRenderLayout(this, repaintSelf: repaintSelf);
      renderStyle = _renderLayoutBox.renderStyle;
    }

    /// Set display and transformedDisplay when display is not set in style
    renderStyle.initDisplay(style, defaultDisplay);

    return renderer;
  }

  @override
  void willAttachRenderer() {
    createRenderer();
    style.addStyleChangeListener(_onStyleChanged);
  }

  @override
  void didAttachRenderer() {
    // Bind pointer responder.
    addEventResponder(renderBoxModel);

    if (_hasIntersectionObserverEvent(eventHandlers)) {
      renderBoxModel.addIntersectionChangeListener(handleIntersectionChange);
    }
  }

  @override
  void willDetachRenderer() {
    // Remove all intersection change listeners.
    renderBoxModel.clearIntersectionChangeListeners();

    // Remove placeholder of positioned element.
    RenderPositionHolder renderPositionHolder = renderBoxModel.renderPositionHolder;
    if (renderPositionHolder != null) {
      ContainerRenderObjectMixin parent = renderPositionHolder.parent;
      if (parent != null) {
        parent.remove(renderPositionHolder);
      }
    }
  }

  @override
  void didDetachRenderer() {
    style.removeStyleChangeListener(_onStyleChanged);
  }

  void _setDefaultStyle() {
    if (defaultStyle != null && defaultStyle.isNotEmpty) {
      defaultStyle.forEach((property, dynamic value) {
        style.setProperty(property, value, viewportSize);
      });
    }
  }

  // TODO: debounce scroll listener
  void _scrollListener(double scrollOffset, AxisDirection axisDirection) {
    layoutStickyChildren(scrollOffset, axisDirection);
    paintFixedChildren(scrollOffset, axisDirection);

    if (eventHandlers.containsKey(EVENT_SCROLL)) {
      _fireScrollEvent();
    }
  }

  /// https://drafts.csswg.org/cssom-view/#scrolling-events
  void _fireScrollEvent() {
    dispatchEvent(Event(EVENT_SCROLL));
  }

  /// Normally element in scroll box will not repaint on scroll because of repaint boundary optimization
  /// So it needs to manually mark element needs paint and add scroll offset in paint stage
  void paintFixedChildren(double scrollOffset, AxisDirection axisDirection) {
    // Only root element has fixed children
    if (tagName == 'HTML') {
      for (RenderBoxModel child in scrollingContentLayoutBox.fixedChildren) {
        // Save scrolling offset for paint
        if (axisDirection == AxisDirection.down) {
          child.scrollingOffsetY = scrollOffset;
        } else if (axisDirection == AxisDirection.right) {
          child.scrollingOffsetX = scrollOffset;
        }
      }
    }
  }

  // Set sticky child offset according to scroll offset and direction,
  // when axisDirection param is null compute the both axis direction.
  void layoutStickyChild(Element child, double scrollOffset, AxisDirection axisDirection) {
    // https://www.w3.org/TR/css-position-3/#stickypos-insets
    // Sticky positioning is similar to relative positioning except
    // the offsets are automatically calculated in reference to the nearest scrollport.
    CSSStyleDeclaration childStyle = child.style;
    bool isVerticalFixed = false;
    bool isHorizontalFixed = false;
    RenderBoxModel childRenderBoxModel = child.renderBoxModel;
    RenderStyle childRenderStyle = childRenderBoxModel.renderStyle;

    if (child.originalScrollContainerOffset == null) {
      RenderObject rootRenderObject = child.elementManager.getRootRenderObject();
      Offset horizontalScrollContainerOffset =
          childRenderBoxModel.localToGlobal(Offset.zero, ancestor: rootRenderObject) -
              renderBoxModel.localToGlobal(Offset.zero, ancestor: rootRenderObject);
      Offset verticalScrollContainerOffset =
          childRenderBoxModel.localToGlobal(Offset.zero, ancestor: rootRenderObject) -
              renderBoxModel.localToGlobal(Offset.zero, ancestor: rootRenderObject);

      double offsetY = verticalScrollContainerOffset.dy;
      double offsetX = horizontalScrollContainerOffset.dx;
      if (axisDirection == AxisDirection.down) {
        offsetY += scrollOffset;
      } else if (axisDirection == AxisDirection.right) {
        offsetX += scrollOffset;
      }
      // Save original offset to scroll container in element tree to
      // act as base offset to compute dynamic sticky offset later
      child.originalScrollContainerOffset = Offset(offsetX, offsetY);
    }

    // Sticky offset to scroll container must include padding
    EdgeInsetsGeometry padding = _renderLayoutBox.renderStyle.padding;
    EdgeInsets resolvedPadding = EdgeInsets.all(0);
    if (padding != null) {
      resolvedPadding = padding.resolve(TextDirection.ltr);
    }

    RenderLayoutParentData boxParentData = childRenderBoxModel?.parentData;

    if (child.originalOffset == null) {
      child.originalOffset = boxParentData.offset;
    }

    double offsetY = child.originalOffset.dy;
    double offsetX = child.originalOffset.dx;

    double childHeight = childRenderBoxModel?.size?.height;
    double childWidth = childRenderBoxModel?.size?.width;
    // Sticky element cannot exceed the boundary of its parent element container
    RenderBox parentContainer = child.parent.renderBoxModel;
    double minOffsetY = 0;
    double maxOffsetY = parentContainer.size.height - childHeight;
    double minOffsetX = 0;
    double maxOffsetX = parentContainer.size.width - childWidth;

    if (axisDirection == AxisDirection.down) {
      double offsetTop = child.originalScrollContainerOffset.dy - scrollOffset;
      double viewPortHeight = renderBoxModel?.size?.height;
      double offsetBottom = viewPortHeight - childHeight - offsetTop;

      if (childRenderStyle.top != null) {
        double top = childRenderStyle.top.length + resolvedPadding.top;
        isVerticalFixed = offsetTop < top;
        if (isVerticalFixed) {
          offsetY += top - offsetTop;
          if (offsetY > maxOffsetY) {
            offsetY = maxOffsetY;
          }
        }
      } else if (childRenderStyle.bottom != null) {
        double bottom = childRenderStyle.bottom.length + resolvedPadding.bottom;
        isVerticalFixed = offsetBottom < bottom;
        if (isVerticalFixed) {
          offsetY += offsetBottom - bottom;
          if (offsetY < minOffsetY) {
            offsetY = minOffsetY;
          }
        }
      }

      if (isVerticalFixed) {
        boxParentData.offset = Offset(
          boxParentData.offset.dx,
          offsetY,
        );
      } else {
        boxParentData.offset = Offset(
          boxParentData.offset.dx,
          child.originalOffset.dy,
        );
      }
    }

    if (axisDirection == AxisDirection.right) {
      double offsetLeft = child.originalScrollContainerOffset.dx - scrollOffset;
      double viewPortWidth = renderBoxModel?.size?.width;
      double offsetRight = viewPortWidth - childWidth - offsetLeft;

      if (childStyle.contains(LEFT)) {
        double left = childRenderStyle.left.length + resolvedPadding.left;
        isHorizontalFixed = offsetLeft < left;
        if (isHorizontalFixed) {
          offsetX += left - offsetLeft;
          if (offsetX > maxOffsetX) {
            offsetX = maxOffsetX;
          }
        }
      } else if (childStyle.contains(RIGHT)) {
        double right = childRenderStyle.right.length + resolvedPadding.right;
        isHorizontalFixed = offsetRight < right;
        if (isHorizontalFixed) {
          offsetX += offsetRight - right;
          if (offsetX < minOffsetX) {
            offsetX = minOffsetX;
          }
        }
      }

      if (isHorizontalFixed) {
        boxParentData.offset = Offset(
          offsetX,
          boxParentData.offset.dy,
        );
      } else {
        boxParentData.offset = Offset(
          child.originalOffset.dx,
          boxParentData.offset.dy,
        );
      }
    }

    if (isVerticalFixed || isHorizontalFixed) {
      // Change sticky status to fixed
      child.stickyStatus = StickyPositionType.fixed;
      boxParentData.isOffsetCalculated = true;
      childRenderBoxModel.markNeedsPaint();
    } else {
      // Change sticky status to relative
      if (child.stickyStatus == StickyPositionType.fixed) {
        child.stickyStatus = StickyPositionType.relative;
        boxParentData.isOffsetCalculated = false;
        // Reset child offset to its original offset
        childRenderBoxModel.markNeedsPaint();
      }
    }
  }

  // Calculate sticky status according to scroll offset and scroll direction
  void layoutStickyChildren(double scrollOffset, AxisDirection axisDirection) {
    for (Element el in stickyChildren) {
      layoutStickyChild(el, scrollOffset, axisDirection);
    }
  }

  /// Convert renderBoxModel to non repaint boundary
  void convertToNonRepaintBoundary() {
    if (renderBoxModel != null && renderBoxModel.isRepaintBoundary) {
      toggleRepaintSelf(repaintSelf: false);
    }
  }

  /// Convert renderBoxModel to repaint boundary
  void convertToRepaintBoundary() {
    if (renderBoxModel != null && !renderBoxModel.isRepaintBoundary) {
      toggleRepaintSelf(repaintSelf: true);
    }
  }

  /// Toggle renderBoxModel between repaint boundary and non repaint boundary
  void toggleRepaintSelf({bool repaintSelf}) {
    RenderObject parent = renderBoxModel.parent;
    RenderObject previousSibling;
    // Remove old renderObject
    if (parent is ContainerRenderObjectMixin) {
      previousSibling = (renderBoxModel.parentData as ContainerParentDataMixin).previousSibling;
      parent.remove(renderBoxModel);
    }
    RenderBoxModel targetRenderBox = createRenderBoxModel(this, prevRenderBoxModel: renderBoxModel, repaintSelf: repaintSelf);
    // Append new renderObject
    if (parent is ContainerRenderObjectMixin) {
      renderBoxModel = targetRenderBox;
      this.parent.addChildRenderObject(this, after: previousSibling);
    } else if (parent is RenderObjectWithChildMixin) {
      parent.child = targetRenderBox;
    }

    renderBoxModel = targetRenderBox;
    // Update renderBoxModel reference in renderStyle
    renderBoxModel.renderStyle.renderBoxModel = targetRenderBox;
  }

  void _updatePosition(CSSPositionType prevPosition, CSSPositionType currentPosition) {
    if (renderBoxModel.parent is RenderLayoutBox) {
      renderBoxModel.renderStyle.position = currentPosition;
    }

    // Remove fixed children before convert to non repaint boundary renderObject
    if (currentPosition != CSSPositionType.fixed) {
      _removeFixedChild(renderBoxModel);
    }

    // Move element according to position when it's already attached to render tree.
    if (isRendererAttached) {
      RenderObject prev = (renderer.parentData as ContainerBoxParentData).previousSibling;
      // It needs to find the previous sibling of the previous sibling if the placeholder of
      // positioned element exists and follows renderObject at the same time, eg.
      // <div style="position: relative"><div style="postion: absolute" /></div>
      if (prev == renderBoxModel) {
        prev = (renderBoxModel.parentData as ContainerBoxParentData).previousSibling;
      }

      // Remove placeholder of positioned element.
      RenderPositionHolder renderPositionHolder = renderBoxModel.renderPositionHolder;
      if (renderPositionHolder != null) {
        ContainerRenderObjectMixin parent = renderPositionHolder.parent;
        if (parent != null) {
          parent.remove(renderPositionHolder);
          renderBoxModel.renderPositionHolder = null;
        }
      }
      // Remove renderBoxModel from original parent and append to its containing block
      RenderObject parentRenderBoxModel = renderBoxModel.parent;
      if (parentRenderBoxModel is ContainerRenderObjectMixin) {
        parentRenderBoxModel.remove(renderBoxModel);
      } else if (parentRenderBoxModel is RenderProxyBox) {
        parentRenderBoxModel.child = null;
      }
      parent.addChildRenderObject(this, after: prev);
    }

    if (shouldConvertToRepaintBoundary) {
      convertToRepaintBoundary();
    } else {
      convertToNonRepaintBoundary();
    }

    // Add fixed children after convert to repaint boundary renderObject
    if (currentPosition == CSSPositionType.fixed) {
      _addFixedChild(renderBoxModel);
    }
  }

  Element getElementById(Element parentElement, int targetId) {
    Element result;
    List childNodes = parentElement.childNodes;

    for (int i = 0; i < childNodes.length; i++) {
      Element element = childNodes[i];
      if (element.targetId == targetId) {
        result = element;
        break;
      }
    }
    return result;
  }

  void addChild(RenderObject child) {
    if (_renderLayoutBox != null) {
      if (scrollingContentLayoutBox != null) {
        scrollingContentLayoutBox.add(child);
      } else {
        _renderLayoutBox.add(child);
      }
    } else if (_renderIntrinsic != null) {
      _renderIntrinsic.child = child;
    }
  }

  @override
  void dispose() {
    super.dispose();

    if (isRendererAttached) {
      detach();
    }

    // Call dispose method of renderBoxModel when GC auto dispose element
    if (renderBoxModel != null) {
      renderBoxModel.dispose();
    }

    if (parentElement != null) {
      parentNode.removeChild(this);
    }

    if (style != null) {
      style.dispose();
      style = null;
    }

    properties.clear();

    if (scrollingElement != null) {
      scrollingElement.dispose();
      scrollingElement = null;
    }

    // Remove native reference.
    _nativeMap.remove(nativeElementPtr.address);
  }

  // Used for force update layout.
  void flushLayout() {
    if (isRendererAttached) {
      renderer.owner.flushLayout();
    }
  }

  void addChildRenderObject(Element child, {RenderObject after}) {
    CSSPositionType positionType = child.renderBoxModel.renderStyle.position;
    switch (positionType) {
      case CSSPositionType.absolute:
      case CSSPositionType.fixed:
        _addPositionedChild(child, positionType);
        break;
      case CSSPositionType.sticky:
      case CSSPositionType.relative:
      case CSSPositionType.static:
        RenderLayoutBox parentRenderLayoutBox = scrollingContentLayoutBox != null ?
          scrollingContentLayoutBox : _renderLayoutBox;
        parentRenderLayoutBox.insert(child.renderBoxModel, after: after);
        break;
    }
  }

  // Attach renderObject of current node to parent
  @override
  void attachTo(Element parent, {RenderObject after}) {
    willAttachRenderer();
    style.applyTargetProperties();

    CSSDisplay parentDisplayValue = parent.renderBoxModel.renderStyle.display;
    // InlineFlex or Flex
    bool isParentFlexDisplayType = parentDisplayValue == CSSDisplay.flex || parentDisplayValue == CSSDisplay.inlineFlex;

    parent.addChildRenderObject(this, after: after);

    ensureChildAttached();

    /// Update flex siblings.
    if (isParentFlexDisplayType) {
      for (Element child in parent.children) {
        if (parent.renderBoxModel is RenderFlexLayout && child.renderBoxModel != null) {
          child.renderBoxModel.renderStyle.updateFlexItem();
          child.renderBoxModel.markNeedsLayout();
        }
      }
    }

    /// Recalculate gradient after node attached when gradient length cannot be obtained from style
    if (renderBoxModel.shouldRecalGradient) {
      String backgroundImage = style[BACKGROUND_IMAGE];
      renderBoxModel.renderStyle.updateBox(BACKGROUND_IMAGE, backgroundImage, backgroundImage);
      renderBoxModel.shouldRecalGradient = false;
    }

    /// Calculate font-size which is percentage when node attached
    /// where it can access the font-size of its parent element
    if (renderBoxModel.shouldLazyCalFontSize) {
      _updatePercentageFontSize();
      renderBoxModel.shouldLazyCalFontSize = false;
    }

    /// Calculate line-height which is percentage when node attached
    /// where it can access the font-size of its own element
    if (renderBoxModel.shouldLazyCalLineHeight) {
      _updatePercentageLineHeight();
      renderBoxModel.shouldLazyCalLineHeight = false;
    }

    RenderStyle renderStyle = renderBoxModel.renderStyle;

    /// Set display and transformedDisplay when display is not set in style
    renderStyle.initDisplay(style, defaultDisplay);
    didAttachRenderer();
  }

  // Detach renderObject of current node from parent
  @override
  void detach() {
    if (renderBoxModel == null) return;

    willDetachRenderer();

    // Remove fixed children from root when dispose
    _removeFixedChild(renderBoxModel);

    RenderObject parent = renderBoxModel.parent;
    if (parent is ContainerRenderObjectMixin) {
      parent.remove(renderBoxModel);
    } else if (parent is RenderProxyBox) {
      parent.child = null;
    }

    for (Node child in childNodes) {
      child.detach();
    }

    didDetachRenderer();

    // Call dispose method of renderBoxModel when it is detached from tree
    renderBoxModel.dispose();
    renderBoxModel = null;
  }

  @override
  void ensureChildAttached() {
    if (isRendererAttached) {
      for (Node child in childNodes) {
        if (_renderLayoutBox != null && !child.isRendererAttached) {
          RenderObject after;
          if (scrollingContentLayoutBox != null) {
            after = scrollingContentLayoutBox.lastChild;
          } else {
            after = _renderLayoutBox.lastChild;
          }

          child.attachTo(this, after: after);

          child.ensureChildAttached();
        }
      }
    }
  }

  @override
  @mustCallSuper
  Node appendChild(Node child) {
    super.appendChild(child);

    _debugCheckNestedInline(child);
    if (isRendererAttached) {
      // Only append child renderer when which is not attached.
      if (!child.isRendererAttached) {
        if (scrollingContentLayoutBox != null) {
          child.attachTo(this, after: scrollingContentLayoutBox.lastChild);
        } else {
          child.attachTo(this, after: _renderLayoutBox.lastChild);
        }
      }
    }

    return child;
  }

  @override
  @mustCallSuper
  Node removeChild(Node child) {
    // Not remove node type which is not present in RenderObject tree such as Comment
    // Only append node types which is visible in RenderObject tree
    // Only remove childNode when it has parent
    if (child.isRendererAttached) {
      child.detach();
    }

    super.removeChild(child);
    return child;
  }

  void _debugCheckNestedInline(Node child) {
    // @NOTE: Make sure inline-box only have inline children, or print warning.
    if ((child is Element) && !child.isInlineBox && isInlineContent) {
      print('[WARN]: Can not nest non-inline element into non-inline parent element.');
    }
  }

  @override
  @mustCallSuper
  Node insertBefore(Node child, Node referenceNode) {
    _debugCheckNestedInline(child);

    int referenceIndex = childNodes.indexOf(referenceNode);
    // Node.insertBefore will change element tree structure,
    // so get the referenceIndex before calling it.
    Node node = super.insertBefore(child, referenceNode);
    if (isRendererAttached) {
      // Only append child renderer when which is not attached.
      if (!child.isRendererAttached) {
        RenderObject afterRenderObject;
        // `referenceNode` should not be null, or `referenceIndex` can only be -1.
        if (referenceIndex != -1 && referenceNode.isRendererAttached) {
          afterRenderObject = (referenceNode.renderer.parentData as ContainerBoxParentData).previousSibling;
        }
        child.attachTo(this, after: afterRenderObject);
      }
    }

    return node;
  }

  // Add placeholder to positioned element for calculate original
  // coordinate before moved away
  void addPositionPlaceholder() {
    if (renderPositionedPlaceholder == null || !renderPositionedPlaceholder.attached) {
      addChild(renderPositionedPlaceholder);
    }
  }

  void _addPositionedChild(Element child, CSSPositionType position) {
    Element containingBlockElement;
    switch (position) {
      case CSSPositionType.absolute:
        containingBlockElement = _findContainingBlock(child);
        break;
      case CSSPositionType.fixed:
        containingBlockElement = elementManager.viewportElement;
        break;
      default:
        return;
    }

    RenderLayoutBox parentRenderLayoutBox = containingBlockElement.scrollingContentLayoutBox != null ?
      containingBlockElement.scrollingContentLayoutBox : containingBlockElement._renderLayoutBox;

    Size preferredSize = Size.zero;
    CSSDisplay childDisplay = child.renderBoxModel.renderStyle.display;
    RenderStyle childRenderStyle = child.renderBoxModel.renderStyle;
    if (childDisplay != CSSDisplay.inline || (position != CSSPositionType.static)) {
      preferredSize = Size(
        childRenderStyle.width ?? 0,
        childRenderStyle.height ?? 0,
      );
    }

    RenderPositionHolder childPositionHolder = RenderPositionHolder(preferredSize: preferredSize);

    RenderBoxModel childRenderBoxModel = child.renderBoxModel;

    childRenderBoxModel.renderPositionHolder = childPositionHolder;
    _setPositionedChildParentData(parentRenderLayoutBox, child);
    childPositionHolder.realDisplayedBox = childRenderBoxModel;

    parentRenderLayoutBox.add(childRenderBoxModel);

    /// Placeholder of flexbox needs to inherit size from its real display box,
    /// so it needs to layout after real box layout
    child.parent.addChild(childPositionHolder);
  }

  /// Cache fixed renderObject to root element
  void _addFixedChild(RenderBoxModel childRenderBoxModel) {
    Element rootEl = elementManager.viewportElement;
    RenderLayoutBox rootRenderLayoutBox = rootEl.scrollingContentLayoutBox;
    List<RenderBoxModel> fixedChildren = rootRenderLayoutBox.fixedChildren;
    if (fixedChildren.indexOf(childRenderBoxModel) == -1) {
      fixedChildren.add(childRenderBoxModel);
    }
  }

  /// Remove non fixed renderObject to root element
  void _removeFixedChild(RenderBoxModel childRenderBoxModel) {
    Element rootEl = elementManager.viewportElement;
    RenderLayoutBox rootRenderLayoutBox = rootEl.scrollingContentLayoutBox;
    List<RenderBoxModel> fixedChildren = rootRenderLayoutBox.fixedChildren;
    if (fixedChildren.indexOf(childRenderBoxModel) != -1) {
      fixedChildren.remove(childRenderBoxModel);
    }
  }

  // Inline box including inline/inline-block/inline-flex/...
  bool get isInlineBox {
    String displayValue = style[DISPLAY];
    return displayValue.startsWith(INLINE);
  }

  // Inline content means children should be inline elements.
  bool get isInlineContent {
    String displayValue = style[DISPLAY];
    return displayValue == INLINE;
  }

  void _onStyleChanged(String property, String original, String present) {
    switch (property) {
      case DISPLAY:
        _styleDisplayChangedListener(property, original, present);
        break;

      case VERTICAL_ALIGN:
        _styleVerticalAlignChangedListener(property, original, present);
        break;

      case POSITION:
        _stylePositionChangedListener(property, original, present);
        break;

      case Z_INDEX:
        _styleZIndexChangedListener(property, original, present);
        break;

      case TOP:
      case LEFT:
      case BOTTOM:
      case RIGHT:
        _styleOffsetChangedListener(property, original, present);
        break;

      case FLEX_DIRECTION:
      case FLEX_WRAP:
      case ALIGN_CONTENT:
      case ALIGN_ITEMS:
      case JUSTIFY_CONTENT:
        _styleFlexChangedListener(property, original, present);
        break;

      case ALIGN_SELF:
      case FLEX_GROW:
      case FLEX_SHRINK:
      case FLEX_BASIS:
        _styleFlexItemChangedListener(property, original, present);
        break;

      case SLIVER_DIRECTION:
        _styleSliverDirectionChangedListener(property, original, present);
        break;

      case TEXT_ALIGN:
        _styleTextAlignChangedListener(property, original, present);
        break;

      case PADDING_TOP:
      case PADDING_RIGHT:
      case PADDING_BOTTOM:
      case PADDING_LEFT:
        _stylePaddingChangedListener(property, original, present);
        break;

      case WIDTH:
      case MIN_WIDTH:
      case MAX_WIDTH:
      case HEIGHT:
      case MIN_HEIGHT:
      case MAX_HEIGHT:
        _styleSizeChangedListener(property, original, present);
        break;

      case OVERFLOW_X:
      case OVERFLOW_Y:
        _styleOverflowChangedListener(property, original, present);
        break;

      case BACKGROUND_COLOR:
      case BACKGROUND_ATTACHMENT:
      case BACKGROUND_IMAGE:
      case BACKGROUND_REPEAT:
      case BACKGROUND_POSITION:
      case BACKGROUND_SIZE:
      case BACKGROUND_CLIP:
      case BACKGROUND_ORIGIN:
      case BORDER_LEFT_WIDTH:
      case BORDER_TOP_WIDTH:
      case BORDER_RIGHT_WIDTH:
      case BORDER_BOTTOM_WIDTH:
      case BORDER_LEFT_STYLE:
      case BORDER_TOP_STYLE:
      case BORDER_RIGHT_STYLE:
      case BORDER_BOTTOM_STYLE:
      case BORDER_LEFT_COLOR:
      case BORDER_TOP_COLOR:
      case BORDER_RIGHT_COLOR:
      case BORDER_BOTTOM_COLOR:
      case BOX_SHADOW:
        _styleBoxChangedListener(property, original, present);
        break;

      case BORDER_TOP_LEFT_RADIUS:
      case BORDER_TOP_RIGHT_RADIUS:
      case BORDER_BOTTOM_LEFT_RADIUS:
      case BORDER_BOTTOM_RIGHT_RADIUS:
        _styleBorderRadiusChangedListener(property, original, present);
        break;

      case MARGIN_LEFT:
      case MARGIN_TOP:
      case MARGIN_RIGHT:
      case MARGIN_BOTTOM:
        _styleMarginChangedListener(property, original, present);
        break;

      case OPACITY:
        _styleOpacityChangedListener(property, original, present);
        break;
      case VISIBILITY:
        _styleVisibilityChangedListener(property, original, present);
        break;
      case CONTENT_VISIBILITY:
        _styleContentVisibilityChangedListener(property, original, present);
        break;
      case TRANSFORM:
        _styleTransformChangedListener(property, original, present);
        break;
      case TRANSFORM_ORIGIN:
        _styleTransformOriginChangedListener(property, original, present);
        break;
      case TRANSITION_DELAY:
      case TRANSITION_DURATION:
      case TRANSITION_TIMING_FUNCTION:
      case TRANSITION_PROPERTY:
        _styleTransitionChangedListener(property, original, present);
        break;

      case OBJECT_FIT:
        _styleObjectFitChangedListener(property, original, present);
        break;
      case OBJECT_POSITION:
        _styleObjectPositionChangedListener(property, original, present);
        break;

      case FILTER:
        _styleFilterChangedListener(property, original, present);
        break;
    }

    // Text Style
    switch (property) {
      case COLOR:
      case LINE_CLAMP:
        _updateTextChildNodesStyle(property);
        // Color change should trigger currentColor update
        _styleBoxChangedListener(property, original, present);
        break;
      case OVERFLOW_X:
      case OVERFLOW_Y:
      case TEXT_SHADOW:
      case TEXT_DECORATION_LINE:
      case TEXT_DECORATION_STYLE:
      case FONT_WEIGHT:
      case FONT_STYLE:
      case FONT_SIZE:
      case LINE_HEIGHT:
      case LETTER_SPACING:
      case WORD_SPACING:
        _updateTextChildNodesStyle(property);
        break;

      case WHITE_SPACE:
        _updateTextChildNodesStyle(property);

        // white-space affects whether lines in flow layout may wrap at unforced soft wrap opportunities
        // https://www.w3.org/TR/css-text-3/#line-breaking
        // so FlowLayout needs to relayout when its value changes
        if (renderBoxModel is RenderFlowLayout) {
          renderBoxModel.markNeedsLayout();
        }
        break;
    }
  }

  void _styleDisplayChangedListener(String property, String original, String present) {
    renderBoxModel.renderStyle.updateDisplay(present, this);
  }

  void _styleVerticalAlignChangedListener(String property, String original, String present) {
    renderBoxModel.renderStyle.updateVerticalAlign(present);
  }

  void _stylePositionChangedListener(String property, String original, String present) {
    /// Update position.
    CSSPositionType prevPosition = CSSPositionMixin.parsePositionType(original);
    CSSPositionType currentPosition = CSSPositionMixin.parsePositionType(present);

    renderBoxModel.renderStyle.updatePosition(property, present);
    // Position changed.
    if (prevPosition != currentPosition) {
      _updatePosition(prevPosition, currentPosition);
    }
  }

  void _styleZIndexChangedListener(String property, String original, String present) {
    renderBoxModel.renderStyle.updateZIndex(property, present);
  }

  void _styleOffsetChangedListener(String property, String original, String present) {
    /// Percentage size should be resolved in layout stage cause it needs to know its containing block's size
    if (CSSLength.isPercentage(present)) {
      // Should mark positioned element's containing block needs layout directly
      // cause RelayoutBoundary of positioned element will prevent the needsLayout flag
      // to bubble up in the RenderObject tree.
      if (renderBoxModel.parentData is RenderLayoutParentData) {
        RenderStyle renderStyle = renderBoxModel.renderStyle;
        if (renderStyle.position != CSSPositionType.static) {
          RenderBoxModel parent = renderBoxModel.parent;
          parent.markNeedsLayout();
        }
      }
      return;
    }

    double presentValue = CSSLength.toDisplayPortValue(present, viewportSize);
    if (presentValue == null) return;
    renderBoxModel.renderStyle.updateOffset(property, presentValue);
  }

  void _styleTextAlignChangedListener(String property, String original, String present) {
    renderBoxModel.renderStyle.updateFlow();
  }

  void _styleObjectFitChangedListener(String property, String original, String present) {
    renderBoxModel.renderStyle.updateObjectFit(property, present);
  }

  void _styleObjectPositionChangedListener(String property, String original, String present) {
    renderBoxModel.renderStyle.updateObjectPosition(property, present);
  }

  void _styleFilterChangedListener(String property, String original, String present) {
    updateFilterEffects(renderBoxModel, present);
  }

  void _styleTransitionChangedListener(String property, String original, String present) {
    if (present != null) updateTransition(style);
  }

  void _styleOverflowChangedListener(String property, String original, String present) {
    updateRenderOverflow(this, _scrollListener);
  }

  void _stylePaddingChangedListener(String property, String original, String present) {
    /// Percentage size should be resolved in layout stage cause it needs to know its containing block's size
    if (CSSLength.isPercentage(present)) {
      // Mark parent needs layout to resolve percentage of child
      if (renderBoxModel.parent is RenderBoxModel) {
        (renderBoxModel.parent as RenderBoxModel).markNeedsLayout();
      }
      return;
    }

    double presentValue = CSSLength.toDisplayPortValue(present, viewportSize) ?? 0;
    renderBoxModel.renderStyle.updatePadding(property, presentValue);
  }

  void _styleSizeChangedListener(String property, String original, String present) {
    /// Percentage size should be resolved in layout stage cause it needs to know its containing block's size
    if (CSSLength.isPercentage(present)) {
      // Mark parent needs layout to resolve percentage of child
      if (renderBoxModel.parent is RenderBoxModel) {
        (renderBoxModel.parent as RenderBoxModel).markNeedsLayout();
      }
      return;
    }

    double presentValue = CSSLength.toDisplayPortValue(present, viewportSize);
    renderBoxModel.renderStyle.updateSizing(property, presentValue);
  }

  void _styleMarginChangedListener(String property, String original, String present) {
    /// Percentage size should be resolved in layout stage cause it needs to know its containing block's size
    if (CSSLength.isPercentage(present)) {
      // Mark parent needs layout to resolve percentage of child
      if (renderBoxModel.parent is RenderBoxModel) {
        (renderBoxModel.parent as RenderBoxModel).markNeedsLayout();
      }
      return;
    }

    double presentValue = CSSLength.toDisplayPortValue(present, viewportSize) ?? 0;
    RenderStyle renderStyle = renderBoxModel.renderStyle;
    renderStyle.updateMargin(property, presentValue);
    // Margin change in flex layout may affect transformed display
    // https://www.w3.org/TR/css-display-3/#transformations
    renderStyle.transformedDisplay = renderStyle.getTransformedDisplay();
  }

  void _styleFlexChangedListener(String property, String original, String present) {
    RenderStyle renderStyle = renderBoxModel.renderStyle;
    renderStyle.updateFlexbox();
    // Flex properties change may affect transformed display
    // https://www.w3.org/TR/css-display-3/#transformations
    renderStyle.transformedDisplay = renderStyle.getTransformedDisplay();
  }

  void _styleFlexItemChangedListener(String property, String original, String present) {
    CSSDisplay parentDisplayValue = parent.renderBoxModel.renderStyle.display;
    bool isParentFlexDisplayType = parentDisplayValue == CSSDisplay.flex || parentDisplayValue == CSSDisplay.inlineFlex;

    // Flex factor change will cause flex item self and its siblings relayout.
    if (isParentFlexDisplayType) {
      for (Element child in parent.children) {
        if (parent.renderBoxModel is RenderFlexLayout && child.renderBoxModel != null) {
          child.renderBoxModel.renderStyle.updateFlexItem();
          child.renderBoxModel.markNeedsLayout();
        }
      }
    }
  }

  void _styleSliverDirectionChangedListener(String property, String original, String present) {
    CSSDisplay display = renderBoxModel.renderStyle.display;
    if (display == CSSDisplay.sliver) {
      assert(renderBoxModel is RenderRecyclerLayout);
      renderBoxModel.renderStyle.updateSliver(present);
    }
  }

  void _styleBoxChangedListener(String property, String original, String present) {
    renderBoxModel.renderStyle.updateBox(property, original, present);
  }

  void _styleBorderRadiusChangedListener(String property, String original, String present) {
    /// Percentage size should be resolved in layout stage cause it needs to know its own element's size
    if (RenderStyle.isBorderRadiusPercentage(present)) {
      // Mark parent needs layout to resolve percentage of child
      if (renderBoxModel.parent is RenderBoxModel) {
        (renderBoxModel.parent as RenderBoxModel).markNeedsLayout();
      }
      return;
    }

    renderBoxModel.renderStyle.updateBorderRadius(property, present);
  }

  void _styleOpacityChangedListener(String property, String original, String present) {
    renderBoxModel.renderStyle.updateOpacity(present);
  }

  void _styleVisibilityChangedListener(String property, String original, String present) {
    // Update visibility
    updateRenderVisibility(CSSVisibilityMixin.getVisibility(present));
  }

  void _styleContentVisibilityChangedListener(String property, String original, String present) {
    // Update content visibility.
    renderBoxModel.renderStyle.updateRenderContentVisibility(present);
  }

  void _styleTransformChangedListener(String property, String original, String present) {
    /// Percentage transform translate should be resolved in layout stage cause it needs to know its own element's size
    if (RenderStyle.isTransformTranslatePercentage(present)) {
      // Mark parent needs layout to resolve percentage of child
      if (renderBoxModel.parent is RenderBoxModel) {
        (renderBoxModel.parent as RenderBoxModel).markNeedsLayout();
      }
      return;
    }

    Matrix4 matrix4 = CSSTransform.parseTransform(present, viewportSize);
    // @FIXME support `none` value
    renderBoxModel.renderStyle.updateTransform(matrix4);
  }

  void _styleTransformOriginChangedListener(String property, String original, String present) {
    // Update transform.
    renderBoxModel.renderStyle.updateTransformOrigin(present);
  }

  // Update textNode style when container style changed
  void _updateTextChildNodesStyle(String property) {
    /// Percentage font-size should be resolved when node attached
    /// cause it needs to know its parents style
    if (property == FONT_SIZE && CSSLength.isPercentage(style[FONT_SIZE])) {
      if (renderBoxModel.attached) {
        _updatePercentageFontSize();
      } else {
        renderBoxModel.shouldLazyCalFontSize = true;
      }
      return;
    }

    /// Percentage line-height should be resolved when node attached
    /// cause it needs to know other style in its own element
    if (property == LINE_HEIGHT && CSSLength.isPercentage(style[LINE_HEIGHT])) {
      if (renderBoxModel.attached) {
        _updatePercentageLineHeight();
      } else {
        renderBoxModel.shouldLazyCalLineHeight = true;
      }
      return;
    }

    renderBoxModel.renderStyle.updateTextStyle();
    for (Node node in childNodes) {
      if (node is TextNode) {
        node.updateTextStyle();
      }
    }
  }

  /// Percentage font size is set relative to parent's font size.
  void _updatePercentageFontSize() {
    RenderStyle parentRenderStyle = parent.renderBoxModel.renderStyle;
    double parentFontSize = parentRenderStyle.fontSize ?? CSSText.DEFAULT_FONT_SIZE;
    double parsedFontSize = parentFontSize * CSSLength.parsePercentage(style[FONT_SIZE]);
    renderBoxModel.renderStyle.fontSize = parsedFontSize;
    for (Node node in childNodes) {
      if (node is TextNode) {
        node.updateTextStyle();
      }
    }
  }

  /// Percentage line height is set relative to its own font size.
  void _updatePercentageLineHeight() {
    RenderStyle renderStyle = renderBoxModel.renderStyle;
    double fontSize = renderStyle.fontSize ?? CSSText.DEFAULT_FONT_SIZE;
    double parsedLineHeight = fontSize * CSSLength.parsePercentage(style[LINE_HEIGHT]);
    renderBoxModel.renderStyle.lineHeight = parsedLineHeight;
    for (Node node in childNodes) {
      if (node is TextNode) {
        node.updateTextStyle();
      }
    }
  }

  // Universal style property change callback.
  @mustCallSuper
  void setStyle(String key, dynamic value) {
    // @HACK: delay transition property at next frame to make sure transition trigger after all style had been set.
    // https://github.com/WebKit/webkit/blob/master/Source/WebCore/style/StyleTreeResolver.cpp#L220
    // This it not a good solution between webkit implementation which write all new style property into an RenderStyle object
    // then trigger the animation phase.
    if (key == TRANSITION) {
      SchedulerBinding.instance.addPostFrameCallback((timestamp) {
        style.setProperty(key, value, viewportSize);
      });
      return;
    } else {
      // @NOTE: See [CSSStyleDeclaration.setProperty], value change will trigger
      // [StyleChangeListener] to be invoked in sync.
      style.setProperty(key, value, viewportSize);
    }
  }

  @mustCallSuper
  void setProperty(String key, dynamic value) {
    // Each key change will emit to `setStyle`
    if (key == STYLE) {
      assert(value is Map<String, dynamic>);
      // @TODO: Consider `{ color: red }` to `{}`, need to remove invisible keys.
      (value as Map<String, dynamic>).forEach(setStyle);
    } else {
      properties[key] = value;
    }
  }

  @mustCallSuper
  dynamic getProperty(String key) {
    switch (key) {
      default:
        return properties[key];
    }
  }

  @mustCallSuper
  void removeProperty(String key) {
    properties.remove(key);

    if (key == STYLE) {
      setProperty(STYLE, null);
    }
  }

  BoundingClientRect get boundingClientRect {
    BoundingClientRect boundingClientRect = BoundingClientRect(0, 0, 0, 0, 0, 0, 0, 0);
    RenderBox sizedBox = renderBoxModel;
    if (isRendererAttached) {
      // need to flush layout to get correct size
      elementManager
          .getRootRenderObject()
          .owner
          .flushLayout();

      // Force flush layout.
      if (!sizedBox.hasSize) {
        sizedBox.markNeedsLayout();
        sizedBox.owner.flushLayout();
      }

      Offset offset = getOffset(sizedBox);
      Size size = sizedBox.size;
      boundingClientRect = BoundingClientRect(
          offset.dx,
          offset.dy,
          size.width,
          size.height,
          offset.dy,
          offset.dx + size.width,
          offset.dy + size.height,
          offset.dx);
    }

    return boundingClientRect;
  }

  double getOffsetX() {
    double offset = 0;
    if (renderBoxModel.attached) {
      Offset relative = getOffset(renderBoxModel);
      offset += relative.dx;
    }
    return offset;
  }

  double getOffsetY() {
    double offset = 0;
    if (renderBoxModel.attached) {
      Offset relative = getOffset(renderBoxModel);
      offset += relative.dy;
    }
    return offset;
  }

  Offset getOffset(RenderBox renderBox) {
    // need to flush layout to get correct size
    elementManager
        .getRootRenderObject()
        .owner
        .flushLayout();

    Element element = _findContainingBlock(this);
    if (element == null) {
      element = elementManager.viewportElement;
    }
    return renderBox.localToGlobal(Offset.zero, ancestor: element.renderBoxModel);
  }

  @override
  void addEvent(String eventType) {
    super.addEvent(eventType);

    if (eventHandlers.containsKey(eventType)) return; // Only listen once.

    // Only add listener once for all intersection related event
    bool isIntersectionObserverEvent = _isIntersectionObserverEvent(eventType);
    bool hasIntersectionObserverEvent = isIntersectionObserverEvent && _hasIntersectionObserverEvent(eventHandlers);

    addEventListener(eventType, _eventResponder);

    if (renderBoxModel != null) {
      // Bind pointer responder.
      addEventResponder(renderBoxModel);

      if (isIntersectionObserverEvent && !hasIntersectionObserverEvent) {
        renderBoxModel.addIntersectionChangeListener(handleIntersectionChange);
      }
    }
  }

  void removeEvent(String eventType) {
    if (!eventHandlers.containsKey(eventType)) return; // Only listen once.
    removeEventListener(eventType, _eventResponder);

    if (renderBoxModel != null) {
      // Remove pointer responder.
      removeEventResponder(renderBoxModel);

      // Remove listener when no intersection related event
      if (_isIntersectionObserverEvent(eventType) && !_hasIntersectionObserverEvent(eventHandlers)) {
        renderBoxModel.removeIntersectionChangeListener(handleIntersectionChange);
      }
    }
  }

  void _eventResponder(Event event) {
    emitUIEvent(elementManager.controller.view.contextId, nativeElementPtr.ref.nativeNode.ref.nativeEventTarget, event);
  }

  void handleMethodClick() {
    Event clickEvent = MouseEvent(EVENT_CLICK, MouseEventInit(bubbles: true, cancelable: true));

    if (isRendererAttached) {
      final RenderBox box = renderBoxModel;
      // HitTest will test rootView's every child (including
      // child's child), so must flush rootView every times,
      // or child may miss size.
      elementManager
          .getRootRenderObject()
          .owner
          .flushLayout();

      // Position the center of element.
      Offset position = box.localToGlobal(box.size.center(Offset.zero), ancestor: elementManager.getRootRenderObject());
      final BoxHitTestResult boxHitTestResult = BoxHitTestResult();
      GestureBinding.instance.hitTest(boxHitTestResult, position);
    }

    // If element not in tree, click is fired and only response to itself.
    dispatchEvent(clickEvent);
  }

  Future<Uint8List> toBlob({double devicePixelRatio}) {
    if (devicePixelRatio == null) {
      devicePixelRatio = window.devicePixelRatio;
    }

    Completer<Uint8List> completer = Completer();
<<<<<<< HEAD

    convertToRepaintBoundary();
=======
    if (nodeName != 'HTML') {
      convertToRepaintBoundary();
    }
>>>>>>> 74b86403

    renderBoxModel.owner.flushLayout();

    SchedulerBinding.instance.addPostFrameCallback((_) async {
      Uint8List captured;
      RenderBoxModel renderObject = nodeName == 'HTML' ? elementManager.viewportElement.renderBoxModel : renderBoxModel;
      if (renderObject.hasSize && renderObject.size == Size.zero) {
        // Return a blob with zero length.
        captured = Uint8List(0);
      } else {
        Image image = await renderObject.toImage(pixelRatio: devicePixelRatio);
        ByteData byteData = await image.toByteData(format: ImageByteFormat.png);
        captured = byteData.buffer.asUint8List();
      }

      completer.complete(captured);
    });
    SchedulerBinding.instance.scheduleFrame();

    return completer.future;
  }

  void debugHighlight() {
    if (isRendererAttached) {
      renderBoxModel?.debugShouldPaintOverlay = true;
    }
  }

  void debugHideHighlight() {
    if (isRendererAttached) {
      renderBoxModel?.debugShouldPaintOverlay = false;
    }
  }

  RenderBoxModel createRenderBoxModel(Element element, {RenderBoxModel prevRenderBoxModel, bool repaintSelf = false}) {
    RenderBoxModel renderBoxModel = prevRenderBoxModel ?? element.renderBoxModel;

    if (renderBoxModel is RenderIntrinsic) {
      return createRenderIntrinsic(element, prevRenderIntrinsic: prevRenderBoxModel, repaintSelf: repaintSelf);
    } else {
      return createRenderLayout(element, prevRenderLayoutBox: prevRenderBoxModel, repaintSelf: repaintSelf);
    }
  }

  RenderLayoutBox createRenderLayout(Element element, {CSSStyleDeclaration style, RenderLayoutBox prevRenderLayoutBox, bool repaintSelf = false}) {
    style = style ?? element.style;
    CSSDisplay display = CSSDisplayMixin.getDisplay(
      CSSStyleDeclaration.isNullOrEmptyValue(style[DISPLAY]) ? element.defaultDisplay : style[DISPLAY]
    );
    RenderStyle renderStyle = RenderStyle(style: style);

    if (display == CSSDisplay.flex || display == CSSDisplay.inlineFlex) {
      RenderFlexLayout flexLayout;

      if (prevRenderLayoutBox == null) {
        if (repaintSelf) {
          flexLayout = RenderSelfRepaintFlexLayout(
            renderStyle: renderStyle, targetId: element.targetId, elementManager: element.elementManager);
        } else {
          flexLayout = RenderFlexLayout(
            renderStyle: renderStyle, targetId: element.targetId, elementManager: element.elementManager);
        }
      } else if (prevRenderLayoutBox is RenderFlowLayout) {
        if (prevRenderLayoutBox is RenderSelfRepaintFlowLayout) {
          if (repaintSelf) {
            // RenderSelfRepaintFlowLayout --> RenderSelfRepaintFlexLayout
            flexLayout = prevRenderLayoutBox.toFlexLayout();
          } else {
            // RenderSelfRepaintFlowLayout --> RenderFlexLayout
            flexLayout = prevRenderLayoutBox.toParentRepaintFlexLayout();
          }
        } else {
          if (repaintSelf) {
            // RenderFlowLayout --> RenderSelfRepaintFlexLayout
            flexLayout = prevRenderLayoutBox.toSelfRepaintFlexLayout();
          } else {
            // RenderFlowLayout --> RenderFlexLayout
            flexLayout = prevRenderLayoutBox.toFlexLayout();
          }
        }
      } else if (prevRenderLayoutBox is RenderFlexLayout) {
        if (prevRenderLayoutBox is RenderSelfRepaintFlexLayout) {
          if (repaintSelf) {
            // RenderSelfRepaintFlexLayout --> RenderSelfRepaintFlexLayout
            flexLayout = prevRenderLayoutBox;
            return flexLayout;
          } else {
            // RenderSelfRepaintFlexLayout --> RenderFlexLayout
            flexLayout = prevRenderLayoutBox.toParentRepaint();
          }
        } else {
          if (repaintSelf) {
            // RenderFlexLayout --> RenderSelfRepaintFlexLayout
            flexLayout = prevRenderLayoutBox.toSelfRepaint();
          } else {
            // RenderFlexLayout --> RenderFlexLayout
            flexLayout = prevRenderLayoutBox;
            return flexLayout;
          }
        }
      } else if (prevRenderLayoutBox is RenderRecyclerLayout) {
        flexLayout = prevRenderLayoutBox.toFlexLayout();
      }

      flexLayout.renderStyle.updateFlexbox();

      /// Set display and transformedDisplay when display is not set in style
      flexLayout.renderStyle.initDisplay(element.style, element.defaultDisplay);
      return flexLayout;
    } else if (display == CSSDisplay.block ||
      display == CSSDisplay.none ||
      display == CSSDisplay.inline ||
      display == CSSDisplay.inlineBlock) {
      RenderFlowLayout flowLayout;

      if (prevRenderLayoutBox == null) {
        if (repaintSelf) {
          flowLayout = RenderSelfRepaintFlowLayout(
            renderStyle: renderStyle, targetId: element.targetId, elementManager: element.elementManager);
        } else {
          flowLayout = RenderFlowLayout(
            renderStyle: renderStyle, targetId: element.targetId, elementManager: element.elementManager);
        }
      } else if (prevRenderLayoutBox is RenderFlowLayout) {
        if (prevRenderLayoutBox is RenderSelfRepaintFlowLayout) {
          if (repaintSelf) {
            // RenderSelfRepaintFlowLayout --> RenderSelfRepaintFlowLayout
            flowLayout = prevRenderLayoutBox;
            return flowLayout;
          } else {
            // RenderSelfRepaintFlowLayout --> RenderFlowLayout
            flowLayout = prevRenderLayoutBox.toParentRepaint();
          }
        } else {
          if (repaintSelf) {
            // RenderFlowLayout --> RenderSelfRepaintFlowLayout
            flowLayout = prevRenderLayoutBox.toSelfRepaint();
          } else {
            // RenderFlowLayout --> RenderFlowLayout
            flowLayout = prevRenderLayoutBox;
            return flowLayout;
          }
        }
      } else if (prevRenderLayoutBox is RenderFlexLayout) {
        if (prevRenderLayoutBox is RenderSelfRepaintFlexLayout) {
          if (repaintSelf) {
            // RenderSelfRepaintFlexLayout --> RenderSelfRepaintFlowLayout
            flowLayout = prevRenderLayoutBox.toFlowLayout();
          } else {
            // RenderSelfRepaintFlexLayout --> RenderFlowLayout
            flowLayout = prevRenderLayoutBox.toParentRepaintFlowLayout();
          }
        } else {
          if (repaintSelf) {
            // RenderFlexLayout --> RenderSelfRepaintFlowLayout
            flowLayout = prevRenderLayoutBox.toSelfRepaintFlowLayout();
          } else {
            // RenderFlexLayout --> RenderFlowLayout
            flowLayout = prevRenderLayoutBox.toFlowLayout();
          }
        }
      } else if (prevRenderLayoutBox is RenderRecyclerLayout) {
        // RenderRecyclerLayout --> RenderFlowLayout
        flowLayout = prevRenderLayoutBox.toFlowLayout();
      }

      flowLayout.renderStyle.updateFlow();
      /// Set display and transformedDisplay when display is not set in style
      flowLayout.renderStyle.initDisplay(element.style, element.defaultDisplay);
      return flowLayout;
    } else if (display == CSSDisplay.sliver) {
      RenderRecyclerLayout renderRecyclerLayout;

      if (prevRenderLayoutBox == null) {
        renderRecyclerLayout = RenderRecyclerLayout(
            renderStyle: renderStyle, targetId: element.targetId, elementManager: element.elementManager);
      } else if (prevRenderLayoutBox is RenderFlowLayout) {
        renderRecyclerLayout = prevRenderLayoutBox.toRenderRecyclerLayout();
      } else if (prevRenderLayoutBox is RenderFlexLayout) {
        renderRecyclerLayout = prevRenderLayoutBox.toRenderRecyclerLayout();
      } else if (prevRenderLayoutBox is RenderRecyclerLayout) {
        renderRecyclerLayout = prevRenderLayoutBox;
      }

      /// Set display and transformedDisplay when display is not set in style
      renderRecyclerLayout.renderStyle.initDisplay(element.style, element.defaultDisplay);
      return renderRecyclerLayout;
    } else {
      throw FlutterError('Not supported display type $display');
    }
  }

  RenderIntrinsic createRenderIntrinsic(Element element,
    {RenderIntrinsic prevRenderIntrinsic, bool repaintSelf = false}) {
    RenderIntrinsic intrinsic;
    RenderStyle renderStyle = RenderStyle(style: style);

    if (prevRenderIntrinsic == null) {
      if (repaintSelf) {
        intrinsic = RenderSelfRepaintIntrinsic(
          element.targetId, renderStyle, element.elementManager);
      } else {
        intrinsic = RenderIntrinsic(
          element.targetId, renderStyle, element.elementManager);
      }
    } else {
      if (prevRenderIntrinsic is RenderSelfRepaintIntrinsic) {
        if (repaintSelf) {
          // RenderSelfRepaintIntrinsic --> RenderSelfRepaintIntrinsic
          intrinsic = prevRenderIntrinsic;
        } else {
          // RenderSelfRepaintIntrinsic --> RenderIntrinsic
          intrinsic = prevRenderIntrinsic.toParentRepaint();
        }
      } else {
        if (repaintSelf) {
          // RenderIntrinsic --> RenderSelfRepaintIntrinsic
          intrinsic = prevRenderIntrinsic.toSelfRepaint();
        } else {
          // RenderIntrinsic --> RenderIntrinsic
          intrinsic = prevRenderIntrinsic;
        }
      }
    }
    return intrinsic;
  }
}


Element _findContainingBlock(Element element) {
  Element _el = element?.parent;
  Element rootEl = element.elementManager.viewportElement;

  while (_el != null) {
    bool isElementNonStatic = _el.style[POSITION] != STATIC && _el.style[POSITION].isNotEmpty;
    bool hasTransform = _el.style[TRANSFORM].isNotEmpty;
    // https://www.w3.org/TR/CSS2/visudet.html#containing-block-details
    if (_el == rootEl || isElementNonStatic || hasTransform) {
      break;
    }
    _el = _el.parent;
  }
  return _el;
}

bool _isIntersectionObserverEvent(String eventType) {
  return eventType == EVENT_APPEAR || eventType == EVENT_DISAPPEAR || eventType == EVENT_INTERSECTION_CHANGE;
}

bool _hasIntersectionObserverEvent(Map eventHandlers) {
  return eventHandlers.containsKey('appear') ||
      eventHandlers.containsKey('disappear') ||
      eventHandlers.containsKey('intersectionchange');
}

class BoundingClientRect {
  final double x;
  final double y;
  final double width;
  final double height;
  final double top;
  final double right;
  final double bottom;
  final double left;

  BoundingClientRect(this.x, this.y, this.width, this.height, this.top, this.right, this.bottom, this.left);

  Pointer<NativeBoundingClientRect> toNative() {
    Pointer<NativeBoundingClientRect> nativeBoundingClientRect = allocate<NativeBoundingClientRect>();
    nativeBoundingClientRect.ref.width = width;
    nativeBoundingClientRect.ref.height = height;
    nativeBoundingClientRect.ref.x = x;
    nativeBoundingClientRect.ref.y = y;
    nativeBoundingClientRect.ref.top = top;
    nativeBoundingClientRect.ref.right = right;
    nativeBoundingClientRect.ref.left = left;
    nativeBoundingClientRect.ref.bottom = bottom;
    return nativeBoundingClientRect;
  }

  Map<String, dynamic> toJSON() {
    return {
      'x': x,
      'y': y,
      'width': width,
      'height': height,
      'left': left,
      'top': top,
      'right': right,
      'bottom': bottom
    };
  }
}

void _setPositionedChildParentData(RenderLayoutBox parentRenderLayoutBox, Element child) {
  RenderLayoutParentData parentData = RenderLayoutParentData();
  RenderBoxModel childRenderBoxModel = child.renderBoxModel;
  childRenderBoxModel.parentData = CSSPositionedLayout.getPositionParentData(childRenderBoxModel, parentData);
}<|MERGE_RESOLUTION|>--- conflicted
+++ resolved
@@ -1454,15 +1454,9 @@
     }
 
     Completer<Uint8List> completer = Completer();
-<<<<<<< HEAD
-
-    convertToRepaintBoundary();
-=======
     if (nodeName != 'HTML') {
       convertToRepaintBoundary();
     }
->>>>>>> 74b86403
-
     renderBoxModel.owner.flushLayout();
 
     SchedulerBinding.instance.addPostFrameCallback((_) async {
