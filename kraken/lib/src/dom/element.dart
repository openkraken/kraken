/*
 * Copyright (C) 2019-present Alibaba Inc. All rights reserved.
 * Author: Kraken Team.
 */

import 'dart:typed_data';
import 'dart:ui';
import 'dart:ffi';
import 'dart:async';

import 'package:flutter/foundation.dart';
import 'package:flutter/gestures.dart';
import 'package:flutter/painting.dart';
import 'package:flutter/rendering.dart';
import 'package:flutter/scheduler.dart';
import 'package:kraken/bridge.dart';
import 'package:kraken/dom.dart';
import 'package:kraken/rendering.dart';
import 'package:kraken/css.dart';
import 'package:meta/meta.dart';
import 'package:ffi/ffi.dart';

import 'element_native_methods.dart';

const String _STYLE_PROPERTY = 'style';

/// Defined by W3C Standard,
/// Most element's default width is 300 in pixel,
/// height is 150 in pixel.
const String ELEMENT_DEFAULT_WIDTH = '300px';
const String ELEMENT_DEFAULT_HEIGHT = '150px';

typedef TestElement = bool Function(Element element);

enum StickyPositionType {
  relative,
  fixed,
}

enum BoxSizeType {
  // Element which have intrinsic before layout. Such as <img /> and <video />
  intrinsic,

  // Element which have width or min-width properties defined.
  specified,

  // Element which neither have intrinsic or predefined size.
  automatic,
}

mixin ElementBase on Node {
  RenderLayoutBox? _renderLayoutBox;
  RenderIntrinsic? _renderIntrinsic;

  RenderBoxModel? get renderBoxModel => _renderLayoutBox ?? _renderIntrinsic;
  set renderBoxModel(RenderBoxModel? value) {
    if (value == null) {
      _renderIntrinsic = null;
      _renderLayoutBox = null;
    } else if (value is RenderIntrinsic) {
      _renderIntrinsic = value;
    } else if (value is RenderLayoutBox) {
      _renderLayoutBox = value;
    } else {
      if (!kReleaseMode) throw FlutterError('Unknown RenderBoxModel value.');
    }
  }
}

/// Mark the renderer of element as needs layout.
typedef MarkRendererNeedsLayout = void Function();
/// Toggle the renderer of element between repaint boundary and non repaint boundary.
typedef ToggleRendererRepaintBoundary = void Function();
/// Detach the renderer from its owner element.
typedef DetachRenderer = void Function();
/// Do the preparation work before the renderer is attached.
typedef BeforeRendererAttach = RenderObject Function();
/// Do the clean work after the renderer has attached.
typedef AfterRendererAttach = void Function();
/// Return the targetId of current element.
typedef GetTargetId = int Function();
/// Get the font size of root element
typedef GetRootElementFontSize = double Function();

/// Delegate methods passed to renderBoxModel for actions involved with element
/// (eg. convert renderBoxModel to repaint boundary then attach to element).
class ElementDelegate {
  MarkRendererNeedsLayout markRendererNeedsLayout;
  ToggleRendererRepaintBoundary toggleRendererRepaintBoundary;
  DetachRenderer detachRenderer;
  BeforeRendererAttach beforeRendererAttach;
  AfterRendererAttach afterRendererAttach;
  GetTargetId getTargetId;
  GetRootElementFontSize getRootElementFontSize;

  ElementDelegate(
    this.markRendererNeedsLayout,
    this.toggleRendererRepaintBoundary,
    this.detachRenderer,
    this.beforeRendererAttach,
    this.afterRendererAttach,
    this.getTargetId,
    this.getRootElementFontSize
  );
}

class Element extends Node
    with
        ElementBase,
        ElementNativeMethods,
        EventHandlerMixin,
        CSSOverflowMixin,
        CSSVisibilityMixin,
        CSSFilterEffectsMixin {
<<<<<<< HEAD
=======
  static final SplayTreeMap<int, Element> _nativeMap = SplayTreeMap();

  static Element getElementOfNativePtr(Pointer<NativeElement> nativeElement) {
    Element? element = _nativeMap[nativeElement.address];
    if (element == null) throw FlutterError('Can not get element from nativeElement: $nativeElement');
    return element;
  }
>>>>>>> 93035edb

  final Map<String, dynamic> properties = <String, dynamic>{};

  /// Should create repaintBoundary for this element to repaint separately from parent.
  bool repaintSelf;

  final String tagName;

  final Map<String, dynamic> defaultStyle;

  /// The default display type.
  final String defaultDisplay;

  /// Is element an intrinsic box.
  final bool _isIntrinsicBox;

  /// Style declaration from user input.
  late CSSStyleDeclaration style;

  Size get viewportSize => elementManager.viewport.viewportSize;

  /// Whether should create repaintBoundary for this element when style changed
  bool get shouldConvertToRepaintBoundary {
    // Following cases should always convert to repaint boundary for performance consideration
    // Multiframe image
    bool isMultiframeImage = this is ImageElement && (this as ImageElement).isMultiframe;
    // Intrinsic element such as Canvas
    bool isSetRepaintSelf = repaintSelf;
    // Scrolling box
    bool isScrollingBox = scrollingContentLayoutBox != null;
    // Transform element
    bool hasTransform = renderBoxModel?.renderStyle.transform != null;
    // Fixed element
    bool isPositionedFixed = renderBoxModel?.renderStyle.position == CSSPositionType.fixed;

    return isMultiframeImage || isScrollingBox ||
      isSetRepaintSelf || hasTransform || isPositionedFixed;
  }

  Element(int targetId, Pointer<NativeEventTarget> nativeEventTarget, ElementManager elementManager,
      {required this.tagName,
        this.defaultStyle = const <String, dynamic>{},
        // Whether element allows children.
        bool isIntrinsicBox = false,
        this.repaintSelf = false,
        // @HACK: overflow scroll needs to create an shadow element to create an scrolling renderBox for better scrolling performance.
        // we needs to prevent this shadow element override real element in nativeMap.
        bool isHiddenElement = false})
      : _isIntrinsicBox = isIntrinsicBox,
        defaultDisplay = defaultStyle.containsKey(DISPLAY) ? defaultStyle[DISPLAY] : INLINE,
        super(NodeType.ELEMENT_NODE, targetId, nativeEventTarget, elementManager, tagName) {
    style = CSSStyleDeclaration(this);
    _setDefaultStyle();
  }

  ElementDelegate get elementDelegate {
    return ElementDelegate(
      _markRendererNeedsLayout,
      _toggleRendererRepaintBoundary,
      _detachRenderer,
      _beforeRendererAttach,
      _afterRendererAttach,
      _getTargetId,
      _getRootElementFontSize
    );
  }

  void _markRendererNeedsLayout() {
    renderBoxModel!.markNeedsLayout();
  }

  void _toggleRendererRepaintBoundary() {
    if (shouldConvertToRepaintBoundary) {
      convertToRepaintBoundary();
    } else {
      convertToNonRepaintBoundary();
    }
  }

  void _detachRenderer() {
    detach();
  }

  RenderObject _beforeRendererAttach() {
    willAttachRenderer();
    return renderer!;
  }

  void _afterRendererAttach() {
    style.applyTargetProperties();
    didAttachRenderer();
    ensureChildAttached();
  }

  int _getTargetId() {
    return targetId;
  }

  double _getRootElementFontSize() {
    Element rootElement = elementManager.viewportElement;
    RenderBoxModel rootBoxModel = rootElement.renderBoxModel!;
    return rootBoxModel.renderStyle.fontSize;
  }

  @override
  RenderObject? get renderer => renderBoxModel?.renderPositionHolder ?? renderBoxModel;

  @override
  RenderObject createRenderer() {
    if (renderer != null) {
      return renderer!;
    }

    // Content children layout, BoxModel content.
    if (_isIntrinsicBox) {
      _renderIntrinsic = createRenderIntrinsic(
        this,
        repaintSelf: repaintSelf,
      );
    } else {
      _renderLayoutBox = createRenderLayout(
        this,
        repaintSelf: repaintSelf,
      );
    }

    return renderer!;
  }

  @override
  void willAttachRenderer() {
    createRenderer();
    style.addStyleChangeListener(_onStyleChanged);
  }

  @override
  void didAttachRenderer() {
    RenderBoxModel _renderBoxModel = renderBoxModel!;

    // Set display and transformedDisplay when display is not set in style.
    _renderBoxModel.renderStyle.initDisplay(style, defaultDisplay);

    // Bind pointer responder.
    addEventResponder(_renderBoxModel);

    if (_hasIntersectionObserverEvent(eventHandlers)) {
      _renderBoxModel.addIntersectionChangeListener(handleIntersectionChange);
    }
  }

  @override
  void willDetachRenderer() {
    RenderBoxModel _renderBoxModel = renderBoxModel!;

    // Remove all intersection change listeners.
    _renderBoxModel.clearIntersectionChangeListeners();

    // Remove placeholder of positioned element.
    RenderPositionHolder? renderPositionHolder = _renderBoxModel.renderPositionHolder;
    if (renderPositionHolder != null) {
      RenderLayoutBox? parent = renderPositionHolder.parent as RenderLayoutBox?;
      if (parent != null) {
        parent.remove(renderPositionHolder);
      }
    }
  }

  @override
  void didDetachRenderer() {
    style.removeStyleChangeListener(_onStyleChanged);
  }

  void _setDefaultStyle() {
    if (defaultStyle.isNotEmpty) {
      defaultStyle.forEach((property, dynamic value) {
        style.setProperty(property, value, viewportSize);
      });
    }
  }

  // TODO: debounce scroll listener
  void _scrollListener(double scrollOffset, AxisDirection axisDirection) {
    applyStickyChildrenOffset();
    paintFixedChildren(scrollOffset, axisDirection);

    if (eventHandlers.containsKey(EVENT_SCROLL)) {
      _fireScrollEvent();
    }
  }

  /// https://drafts.csswg.org/cssom-view/#scrolling-events
  void _fireScrollEvent() {
    dispatchEvent(Event(EVENT_SCROLL));
  }

  /// Normally element in scroll box will not repaint on scroll because of repaint boundary optimization
  /// So it needs to manually mark element needs paint and add scroll offset in paint stage
  void paintFixedChildren(double scrollOffset, AxisDirection axisDirection) {
    RenderLayoutBox? _scrollingContentLayoutBox = scrollingContentLayoutBox;
    // Only root element has fixed children
    if (tagName == 'HTML' && _scrollingContentLayoutBox != null) {
      for (RenderBoxModel child in _scrollingContentLayoutBox.fixedChildren) {
        // Save scrolling offset for paint
        if (axisDirection == AxisDirection.down) {
          child.scrollingOffsetY = scrollOffset;
        } else if (axisDirection == AxisDirection.right) {
          child.scrollingOffsetX = scrollOffset;
        }
      }
    }
  }

  // Calculate sticky status according to scroll offset and scroll direction
  void applyStickyChildrenOffset() {
    RenderLayoutBox? scrollContainer = (renderBoxModel as RenderLayoutBox?)!;
    for (RenderBoxModel stickyChild in scrollContainer.stickyChildren) {
      CSSPositionedLayout.applyStickyChildOffset(scrollContainer, stickyChild);
    }
  }

  /// Convert renderBoxModel to non repaint boundary
  void convertToNonRepaintBoundary() {
    RenderBoxModel? _renderBoxModel = renderBoxModel;
    if (_renderBoxModel != null && _renderBoxModel.isRepaintBoundary) {
      _toggleRepaintSelf(repaintSelf: false);
    }
  }

  /// Convert renderBoxModel to repaint boundary
  void convertToRepaintBoundary() {
    RenderBoxModel? _renderBoxModel = renderBoxModel;
    if (_renderBoxModel != null && !_renderBoxModel.isRepaintBoundary) {
      _toggleRepaintSelf(repaintSelf: true);
    }
  }

  /// Toggle renderBoxModel between repaint boundary and non repaint boundary
  void _toggleRepaintSelf({ required bool repaintSelf }) {
    RenderBoxModel _renderBoxModel = renderBoxModel!;
    Element _parentElement = parentElement!;

    RenderObject? parentRenderObject = _renderBoxModel.parent as RenderObject?;
    RenderBox? previousSibling;
    // Remove old renderObject
    if (parentRenderObject is ContainerRenderObjectMixin) {
      ContainerParentDataMixin<RenderBox>? _parentData = _renderBoxModel.parentData as ContainerParentDataMixin<RenderBox>?;
      if (_parentData != null) {
        previousSibling = _parentData.previousSibling;
        // Get the renderBox before the RenderPositionHolder to find the renderBox to insert after
        // cause renderPositionHolder of sticky element lays before the renderBox.
        if (previousSibling is RenderPositionHolder) {
          ContainerParentDataMixin<RenderBox>? _parentData = previousSibling.parentData as ContainerParentDataMixin<RenderBox>?;
          if (_parentData != null) {
            previousSibling = _parentData.previousSibling;
          }
        }
        parentRenderObject.remove(_renderBoxModel);
      }
    }
    RenderBoxModel targetRenderBox = createRenderBoxModel(
      this,
      prevRenderBoxModel: _renderBoxModel,
      repaintSelf: repaintSelf
    );
    // Append new renderObject
    if (parentRenderObject is ContainerRenderObjectMixin) {
      renderBoxModel = _renderBoxModel = targetRenderBox;
      _parentElement.addChildRenderObject(this, after: previousSibling);
    } else if (parentRenderObject is RenderObjectWithChildMixin) {
      parentRenderObject.child = targetRenderBox;
    }

    renderBoxModel = _renderBoxModel = targetRenderBox;
    // Update renderBoxModel reference in renderStyle
    _renderBoxModel.renderStyle.renderBoxModel = targetRenderBox;
  }

  void _updatePosition(CSSPositionType prevPosition, CSSPositionType currentPosition) {
    RenderBoxModel _renderBoxModel = renderBoxModel!;
    Element _parentElement = parentElement!;

    // Remove fixed children before convert to non repaint boundary renderObject
    if (currentPosition != CSSPositionType.fixed) {
      _removeFixedChild(_renderBoxModel);
    }

    // Move element according to position when it's already attached to render tree.
    if (isRendererAttached) {
      RenderObject _renderer = renderer!;

      RenderBox? prev = (_renderer.parentData as ContainerBoxParentData<RenderBox>).previousSibling;
      // It needs to find the previous sibling of the previous sibling if the placeholder of
      // positioned element exists and follows renderObject at the same time, eg.
      // <div style="position: relative"><div style="postion: absolute" /></div>
      if (prev == _renderBoxModel) {
        prev = (_renderBoxModel.parentData as ContainerBoxParentData<RenderBox>).previousSibling;
      }

      // Remove placeholder of positioned element.
      RenderPositionHolder? renderPositionHolder = _renderBoxModel.renderPositionHolder;
      if (renderPositionHolder != null) {
        ContainerRenderObjectMixin<RenderBox, ContainerParentDataMixin<RenderBox>>? parent = renderPositionHolder.parent as ContainerRenderObjectMixin<RenderBox, ContainerParentDataMixin<RenderBox>>?;
        if (parent != null) {
          parent.remove(renderPositionHolder);
          _renderBoxModel.renderPositionHolder = null;
        }
      }
      // Remove renderBoxModel from original parent and append to its containing block
      RenderObject? parentRenderBoxModel = _renderBoxModel.parent as RenderBox?;
      if (parentRenderBoxModel is ContainerRenderObjectMixin) {
        parentRenderBoxModel.remove(_renderBoxModel);
      } else if (parentRenderBoxModel is RenderProxyBox) {
        parentRenderBoxModel.child = null;
      }
      _parentElement.addChildRenderObject(this, after: prev);
    }

    if (shouldConvertToRepaintBoundary) {
      convertToRepaintBoundary();
    } else {
      convertToNonRepaintBoundary();
    }

    _renderBoxModel = renderBoxModel!;

    // Add fixed children after convert to repaint boundary renderObject
    if (currentPosition == CSSPositionType.fixed) {
      _addFixedChild(_renderBoxModel);
    }
  }

  Element? getElementById(Element parentElement, int targetId) {
    Element? result;
    List childNodes = parentElement.childNodes;

    for (int i = 0; i < childNodes.length; i++) {
      Element element = childNodes[i];
      if (element.targetId == targetId) {
        result = element;
        break;
      }
    }
    return result;
  }

  void addChild(RenderBox child) {
    if (_renderLayoutBox != null) {
      if (scrollingContentLayoutBox != null) {
        scrollingContentLayoutBox!.add(child);
      } else {
        _renderLayoutBox!.add(child);
      }
    } else if (_renderIntrinsic != null) {
      _renderIntrinsic!.child = child;
    }
  }

  @override
  void dispose() {
    super.dispose();

    if (isRendererAttached) {
      detach();
    }

    RenderBoxModel? _renderBoxModel = renderBoxModel;
    Element? _parentElement = parentElement;

    // Call dispose method of renderBoxModel when GC auto dispose element
    if (_renderBoxModel != null) {
      _renderBoxModel.dispose();
    }

    if (_parentElement != null) {
      _parentElement.removeChild(this);
    }

    style.dispose();
    properties.clear();
  }

  // Used for force update layout.
  void flushLayout() {
    if (isRendererAttached) {
      renderer!.owner!.flushLayout();
    }
  }

  void addChildRenderObject(Element child, {RenderBox? after}) {
    CSSPositionType positionType = child.renderBoxModel!.renderStyle.position;
    RenderLayoutBox? _scrollingContentLayoutBox = scrollingContentLayoutBox;
    switch (positionType) {
      case CSSPositionType.absolute:
      case CSSPositionType.fixed:
        _addPositionedChild(child, positionType);
        break;
      case CSSPositionType.sticky:
      case CSSPositionType.relative:
      case CSSPositionType.static:
        RenderLayoutBox? parentRenderLayoutBox = _scrollingContentLayoutBox ?? _renderLayoutBox;

        if (parentRenderLayoutBox != null) {
          parentRenderLayoutBox.insert(child.renderBoxModel!, after: after);

          if (positionType == CSSPositionType.sticky) {
            _addPositionHolder(parentRenderLayoutBox, child, positionType);
          }
        }
        break;
    }
  }

  // Attach renderObject of current node to parent
  @override
  void attachTo(Element parent, {RenderBox? after}) {
    CSSDisplay display = CSSDisplayMixin.getDisplay(style[DISPLAY] ?? defaultDisplay);
    if (display != CSSDisplay.none) {
      _beforeRendererAttach();
      parent.addChildRenderObject(this, after: after);
      _afterRendererAttach();
    }

    // CSS Transition works after dom has layouted, so it needs to mark
    // the renderBoxModel as layouted on the next frame.
    SchedulerBinding.instance!.addPostFrameCallback((timestamp) {
      renderBoxModel?.firstLayouted = true;
    });
  }

  // Detach renderObject of current node from parent
  @override
  void detach() {
    RenderBoxModel? selfRenderBoxModel = renderBoxModel;
    if (selfRenderBoxModel == null) return;

    willDetachRenderer();

    // Remove fixed children from root when dispose
    _removeFixedChild(selfRenderBoxModel);

    RenderObject? parent = selfRenderBoxModel.parent as RenderObject?;
    if (parent is ContainerRenderObjectMixin) {
      parent.remove(selfRenderBoxModel);
    } else if (parent is RenderProxyBox) {
      parent.child = null;
    }

    for (Node child in childNodes) {
      child.detach();
    }

    didDetachRenderer();

    // Call dispose method of renderBoxModel when it is detached from tree
    selfRenderBoxModel.dispose();
    renderBoxModel = null;
  }

  @override
  void ensureChildAttached() {
    if (isRendererAttached) {
      for (Node child in childNodes) {
        if (_renderLayoutBox != null && !child.isRendererAttached) {
          RenderBox? after;
          if (scrollingContentLayoutBox != null) {
            after = scrollingContentLayoutBox!.lastChild;
          } else {
            after = _renderLayoutBox!.lastChild;
          }

          child.attachTo(this, after: after);

          child.ensureChildAttached();
        }
      }
    }
  }

  @override
  @mustCallSuper
  Node appendChild(Node child) {
    super.appendChild(child);

    _debugCheckNestedInline(child);
    if (isRendererAttached) {
      // Only append child renderer when which is not attached.
      if (!child.isRendererAttached) {
        if (scrollingContentLayoutBox != null) {
          child.attachTo(this, after: scrollingContentLayoutBox!.lastChild);
        } else {
          child.attachTo(this, after: _renderLayoutBox!.lastChild);
        }
      }
    }

    return child;
  }

  @override
  @mustCallSuper
  Node removeChild(Node child) {
    // Not remove node type which is not present in RenderObject tree such as Comment
    // Only append node types which is visible in RenderObject tree
    // Only remove childNode when it has parent
    if (child.isRendererAttached) {
      child.detach();
    }

    super.removeChild(child);
    return child;
  }

  void _debugCheckNestedInline(Node child) {
    // @NOTE: Make sure inline-box only have inline children, or print warning.
    if ((child is Element) && !child.isInlineBox && isInlineContent) {
      print('[WARN]: Can not nest non-inline element into non-inline parent element.');
    }
  }

  @override
  @mustCallSuper
  Node insertBefore(Node child, Node referenceNode) {
    _debugCheckNestedInline(child);

    int referenceIndex = childNodes.indexOf(referenceNode);
    // Node.insertBefore will change element tree structure,
    // so get the referenceIndex before calling it.
    Node node = super.insertBefore(child, referenceNode);
    if (isRendererAttached) {
      // Only append child renderer when which is not attached.
      if (!child.isRendererAttached) {
        RenderBox? afterRenderObject;
        // `referenceNode` should not be null, or `referenceIndex` can only be -1.
        if (referenceIndex != -1 && referenceNode.isRendererAttached) {
          afterRenderObject = (referenceNode.renderer!.parentData as ContainerBoxParentData<RenderBox>).previousSibling;
        }
        child.attachTo(this, after: afterRenderObject);
      }
    }

    return node;
  }

  void _addPositionedChild(Element child, CSSPositionType position) {
    Element? containingBlockElement;
    switch (position) {
      case CSSPositionType.absolute:
        containingBlockElement = _findContainingBlock(child);
        break;
      case CSSPositionType.fixed:
        containingBlockElement = elementManager.viewportElement;
        break;
      default:
        return;
    }

    RenderLayoutBox parentRenderLayoutBox = containingBlockElement!.scrollingContentLayoutBox != null ?
      containingBlockElement.scrollingContentLayoutBox! : containingBlockElement._renderLayoutBox!;
    RenderBoxModel childRenderBoxModel = child.renderBoxModel!;
    _setPositionedChildParentData(parentRenderLayoutBox, child);
    parentRenderLayoutBox.add(childRenderBoxModel);

    _addPositionHolder(parentRenderLayoutBox, child, position);
  }

  void _addPositionHolder(RenderLayoutBox parentRenderLayoutBox, Element child, CSSPositionType position) {
    Size preferredSize = Size.zero;
    RenderBoxModel childRenderBoxModel = child.renderBoxModel!;
    RenderStyle childRenderStyle = childRenderBoxModel.renderStyle;
    if (position == CSSPositionType.sticky) {
      preferredSize = Size(0, 0);
    } else if (childRenderStyle.display != CSSDisplay.inline) {
      preferredSize = Size(
        childRenderStyle.width ?? 0,
        childRenderStyle.height ?? 0,
      );
    }
    RenderPositionHolder childPositionHolder = RenderPositionHolder(preferredSize: preferredSize);
    childRenderBoxModel.renderPositionHolder = childPositionHolder;
    childPositionHolder.realDisplayedBox = childRenderBoxModel;

    if (position == CSSPositionType.sticky) {
      // Placeholder of sticky renderBox need to inherit offset from original renderBox,
      // so it needs to layout before original renderBox
      RenderBox? preSibling = parentRenderLayoutBox.childBefore(childRenderBoxModel);
      parentRenderLayoutBox.insert(childPositionHolder, after: preSibling);
    } else {
      // Placeholder of flexbox needs to inherit size from its real display box,
      // so it needs to layout after real box layout
      child.parentElement!.addChild(childPositionHolder);
    }
  }

  /// Cache fixed renderObject to root element
  void _addFixedChild(RenderBoxModel childRenderBoxModel) {
    Element rootEl = elementManager.viewportElement;
    RenderLayoutBox rootRenderLayoutBox = rootEl.scrollingContentLayoutBox!;
    List<RenderBoxModel> fixedChildren = rootRenderLayoutBox.fixedChildren;
    if (!fixedChildren.contains(childRenderBoxModel)) {
      fixedChildren.add(childRenderBoxModel);
    }
  }

  /// Remove non fixed renderObject to root element
  void _removeFixedChild(RenderBoxModel childRenderBoxModel) {
    Element rootEl = elementManager.viewportElement;
    RenderLayoutBox? rootRenderLayoutBox = rootEl.scrollingContentLayoutBox!;
    List<RenderBoxModel> fixedChildren = rootRenderLayoutBox.fixedChildren;
    if (fixedChildren.contains(childRenderBoxModel)) {
      fixedChildren.remove(childRenderBoxModel);
    }
  }

  // Inline box including inline/inline-block/inline-flex/...
  bool get isInlineBox {
    String displayValue = style[DISPLAY];
    return displayValue.startsWith(INLINE);
  }

  // Inline content means children should be inline elements.
  bool get isInlineContent {
    String displayValue = style[DISPLAY];
    return displayValue == INLINE;
  }

  void _onStyleChanged(String property, String? original, String present) {
    switch (property) {
      case DISPLAY:
        _styleDisplayChangedListener(property, original, present);
        break;

      case VERTICAL_ALIGN:
        _styleVerticalAlignChangedListener(property, original, present);
        break;

      case POSITION:
        _stylePositionChangedListener(property, original, present);
        break;

      case Z_INDEX:
        _styleZIndexChangedListener(property, original, present);
        break;

      case TOP:
      case LEFT:
      case BOTTOM:
      case RIGHT:
        _styleOffsetChangedListener(property, original, present);
        break;

      case FLEX_DIRECTION:
      case FLEX_WRAP:
      case ALIGN_CONTENT:
      case ALIGN_ITEMS:
      case JUSTIFY_CONTENT:
        _styleFlexChangedListener(property, original, present);
        break;

      case ALIGN_SELF:
      case FLEX_GROW:
      case FLEX_SHRINK:
      case FLEX_BASIS:
        _styleFlexItemChangedListener(property, original, present);
        break;

      case SLIVER_DIRECTION:
        _styleSliverDirectionChangedListener(property, original, present);
        break;

      case TEXT_ALIGN:
        _styleTextAlignChangedListener(property, original, present);
        break;

      case PADDING_TOP:
      case PADDING_RIGHT:
      case PADDING_BOTTOM:
      case PADDING_LEFT:
        _stylePaddingChangedListener(property, original, present);
        break;

      case WIDTH:
      case MIN_WIDTH:
      case MAX_WIDTH:
      case HEIGHT:
      case MIN_HEIGHT:
      case MAX_HEIGHT:
        _styleSizeChangedListener(property, original, present);
        break;

      case OVERFLOW_X:
      case OVERFLOW_Y:
        _styleOverflowChangedListener(property, original, present);
        break;

      case BACKGROUND_COLOR:
      case BACKGROUND_ATTACHMENT:
      case BACKGROUND_IMAGE:
      case BACKGROUND_REPEAT:
      case BACKGROUND_POSITION_X:
      case BACKGROUND_POSITION_Y:
      case BACKGROUND_SIZE:
      case BACKGROUND_CLIP:
      case BACKGROUND_ORIGIN:
      case BORDER_LEFT_WIDTH:
      case BORDER_TOP_WIDTH:
      case BORDER_RIGHT_WIDTH:
      case BORDER_BOTTOM_WIDTH:
      case BORDER_LEFT_STYLE:
      case BORDER_TOP_STYLE:
      case BORDER_RIGHT_STYLE:
      case BORDER_BOTTOM_STYLE:
      case BORDER_LEFT_COLOR:
      case BORDER_TOP_COLOR:
      case BORDER_RIGHT_COLOR:
      case BORDER_BOTTOM_COLOR:
      case BOX_SHADOW:
        _styleBoxChangedListener(property, original, present);
        break;

      case BORDER_TOP_LEFT_RADIUS:
      case BORDER_TOP_RIGHT_RADIUS:
      case BORDER_BOTTOM_LEFT_RADIUS:
      case BORDER_BOTTOM_RIGHT_RADIUS:
        _styleBorderRadiusChangedListener(property, original, present);
        break;

      case MARGIN_LEFT:
      case MARGIN_TOP:
      case MARGIN_RIGHT:
      case MARGIN_BOTTOM:
        _styleMarginChangedListener(property, original, present);
        break;

      case OPACITY:
        _styleOpacityChangedListener(property, original, present);
        break;
      case VISIBILITY:
        _styleVisibilityChangedListener(property, original, present);
        break;
      case CONTENT_VISIBILITY:
        _styleContentVisibilityChangedListener(property, original, present);
        break;
      case TRANSFORM:
        _styleTransformChangedListener(property, original, present);
        break;
      case TRANSFORM_ORIGIN:
        _styleTransformOriginChangedListener(property, original, present);
        break;
      case OBJECT_FIT:
        _styleObjectFitChangedListener(property, original, present);
        break;
      case OBJECT_POSITION:
        _styleObjectPositionChangedListener(property, original, present);
        break;

      case FILTER:
        _styleFilterChangedListener(property, original, present);
        break;
    }

    // Text Style
    switch (property) {
      case COLOR:
        _updateTextStyle(property);
        // Color change should trigger currentColor update
        _styleBoxChangedListener(property, original, present);
        break;
      case TEXT_SHADOW:
      case TEXT_DECORATION_LINE:
      case TEXT_DECORATION_STYLE:
      case TEXT_DECORATION_COLOR:
      case FONT_WEIGHT:
      case FONT_STYLE:
      case FONT_FAMILY:
      case FONT_SIZE:
      case LINE_HEIGHT:
      case LETTER_SPACING:
      case WORD_SPACING:
      case WHITE_SPACE:
      case TEXT_OVERFLOW:
      // Overflow will affect text-overflow ellipsis taking effect
      case OVERFLOW_X:
      case OVERFLOW_Y:
      case LINE_CLAMP:
        _updateTextStyle(property);
        break;
    }
  }

  void _styleDisplayChangedListener(String property, String? original, String present) {
    renderBoxModel!.renderStyle.updateDisplay(present, this);
  }

  void _styleVerticalAlignChangedListener(String property, String? original, String present) {
    renderBoxModel!.renderStyle.updateVerticalAlign(present);
  }

  void _stylePositionChangedListener(String property, String? original, String present) {
    /// Update position.
    CSSPositionType prevPosition = renderBoxModel!.renderStyle.position;
    CSSPositionType currentPosition = CSSPositionMixin.parsePositionType(present);

    // Position changed.
    if (prevPosition != currentPosition) {
      renderBoxModel!.renderStyle.updatePosition(property, present);
      _updatePosition(prevPosition, currentPosition);
    }
  }

  void _styleZIndexChangedListener(String property, String? original, String present) {
    renderBoxModel!.renderStyle.updateZIndex(property, present);
  }

  void _styleOffsetChangedListener(String property, String? original, String present) {
    /// Percentage size should be resolved in layout stage cause it needs to know its containing block's size
    if (CSSLength.isPercentage(present)) {
      // Should mark positioned element's containing block needs layout directly
      // cause RelayoutBoundary of positioned element will prevent the needsLayout flag
      // to bubble up in the RenderObject tree.
      RenderBoxModel? selfRenderBoxModel = renderBoxModel;
      if (selfRenderBoxModel == null) return;

      if (selfRenderBoxModel.parentData is RenderLayoutParentData) {
        RenderStyle renderStyle = selfRenderBoxModel.renderStyle;
        if (renderStyle.position != CSSPositionType.static) {
          RenderBoxModel? parent = selfRenderBoxModel.parent as RenderBoxModel?;
          parent!.markNeedsLayout();
        }
      }
      return;
    }

    RenderStyle renderStyle = renderBoxModel!.renderStyle;
    double rootFontSize = _getRootElementFontSize();
    double fontSize = renderStyle.fontSize;
    double? presentValue = CSSLength.toDisplayPortValue(
      present,
      viewportSize: viewportSize,
      rootFontSize: rootFontSize,
      fontSize: fontSize
    );
    if (presentValue == null) return;
    renderStyle.updateOffset(property, presentValue);
  }

  void _styleTextAlignChangedListener(String property, String? original, String present) {
    renderBoxModel!.renderStyle.updateFlow();
  }

  void _styleObjectFitChangedListener(String property, String? original, String present) {
    renderBoxModel!.renderStyle.updateObjectFit(property, present);
  }

  void _styleObjectPositionChangedListener(String property, String? original, String present) {
    renderBoxModel!.renderStyle.updateObjectPosition(property, present);
  }

  void _styleFilterChangedListener(String property, String? original, String present) {
    updateFilterEffects(renderBoxModel!, present);
  }

  void _styleOverflowChangedListener(String property, String? original, String present) {
    updateRenderOverflow(this, _scrollListener);
  }

  void _stylePaddingChangedListener(String property, String? original, String present) {
    /// Percentage size should be resolved in layout stage cause it needs to know its containing block's size
    RenderBoxModel selfRenderBoxModel = renderBoxModel!;
    if (CSSLength.isPercentage(present)) {
      // Mark parent needs layout to resolve percentage of child
      if (selfRenderBoxModel.parent is RenderBoxModel) {
        (selfRenderBoxModel.parent as RenderBoxModel).markNeedsLayout();
      }
      return;
    }

    RenderStyle renderStyle = selfRenderBoxModel.renderStyle;
    double rootFontSize = _getRootElementFontSize();
    double fontSize = renderStyle.fontSize;
    double? presentValue = CSSLength.toDisplayPortValue(
      present,
      viewportSize: viewportSize,
      rootFontSize: rootFontSize,
      fontSize: fontSize
    ) ?? 0;
    renderStyle.updatePadding(property, presentValue);
  }

  void _styleSizeChangedListener(String property, String? original, String present) {
    RenderBoxModel selfRenderBoxModel = renderBoxModel!;
    /// Percentage size should be resolved in layout stage cause it needs to know its containing block's size
    if (CSSLength.isPercentage(present)) {
      // Mark parent needs layout to resolve percentage of child
      if (selfRenderBoxModel.parent is RenderBoxModel) {
        (selfRenderBoxModel.parent as RenderBoxModel).markNeedsLayout();
      }
      return;
    }

    RenderStyle renderStyle = selfRenderBoxModel.renderStyle;
    double rootFontSize = _getRootElementFontSize();
    double fontSize = renderStyle.fontSize;
    double? presentValue = CSSLength.toDisplayPortValue(
      present,
      viewportSize: viewportSize,
      rootFontSize: rootFontSize,
      fontSize: fontSize
    );
    renderStyle.updateSizing(property, presentValue);
  }

  void _styleMarginChangedListener(String property, String? original, String present) {
    RenderBoxModel selfRenderBoxModel = renderBoxModel!;
    /// Percentage size should be resolved in layout stage cause it needs to know its containing block's size
    if (CSSLength.isPercentage(present)) {
      // Mark parent needs layout to resolve percentage of child
      if (selfRenderBoxModel.parent is RenderBoxModel) {
        (selfRenderBoxModel.parent as RenderBoxModel).markNeedsLayout();
      }
      return;
    }

    RenderStyle renderStyle = selfRenderBoxModel.renderStyle;
    double rootFontSize = _getRootElementFontSize();
    double fontSize = renderStyle.fontSize;
    double? presentValue = CSSLength.toDisplayPortValue(
      present,
      viewportSize: viewportSize,
      rootFontSize: rootFontSize,
      fontSize: fontSize
    ) ?? 0;
    renderStyle.updateMargin(property, presentValue);
    // Margin change in flex layout may affect transformed display
    // https://www.w3.org/TR/css-display-3/#transformations
    renderStyle.transformedDisplay = renderStyle.getTransformedDisplay();
  }

  void _styleFlexChangedListener(String property, String? original, String present) {
    RenderStyle renderStyle = renderBoxModel!.renderStyle;
    renderStyle.updateFlexbox();
    // Flex properties change may affect transformed display
    // https://www.w3.org/TR/css-display-3/#transformations
    renderStyle.transformedDisplay = renderStyle.getTransformedDisplay();
  }

  void _styleFlexItemChangedListener(String property, String? original, String present) {
    Element selfParentElement = parentElement!;
    CSSDisplay? parentDisplayValue = selfParentElement.renderBoxModel!.renderStyle.display;
    bool isParentFlexDisplayType = parentDisplayValue == CSSDisplay.flex || parentDisplayValue == CSSDisplay.inlineFlex;

    // Flex factor change will cause flex item self and its siblings relayout.
    if (isParentFlexDisplayType) {
      for (Element child in parent!.children) {
        if (selfParentElement.renderBoxModel is RenderFlexLayout && child.renderBoxModel != null) {
          child.renderBoxModel!.renderStyle.updateFlexItem();
          child.renderBoxModel!.markNeedsLayout();
        }
      }
    }
  }

  void _styleSliverDirectionChangedListener(String property, String? original, String present) {
    RenderBoxModel selfRenderBoxModel = renderBoxModel!;
    CSSDisplay? display = selfRenderBoxModel.renderStyle.display;
    if (display == CSSDisplay.sliver) {
      assert(renderBoxModel is RenderRecyclerLayout);
      selfRenderBoxModel.renderStyle.updateSliver(present);
    }
  }

  void _styleBoxChangedListener(String property, String? original, String present) {
    int contextId = elementManager.contextId;
    RenderBoxModel selfRenderBoxModel = renderBoxModel!;
    double rootFontSize = _getRootElementFontSize();
    double fontSize = selfRenderBoxModel.renderStyle.fontSize;
    renderBoxModel!.renderStyle.updateBox(
      property, present, contextId,
      viewportSize: viewportSize,
      rootFontSize: rootFontSize,
      fontSize: fontSize,
    );
  }

  void _styleBorderRadiusChangedListener(String property, String? original, String present) {
    RenderBoxModel selfRenderBoxModel = renderBoxModel!;
    /// Percentage size should be resolved in layout stage cause it needs to know its own element's size
    if (RenderStyle.isBorderRadiusPercentage(present)) {
      // Mark parent needs layout to resolve percentage of child
      if (selfRenderBoxModel.parent is RenderBoxModel) {
        (selfRenderBoxModel.parent as RenderBoxModel).markNeedsLayout();
      }
      return;
    }

    selfRenderBoxModel.renderStyle.updateBorderRadius(property, present);
  }

  void _styleOpacityChangedListener(String property, String? original, String present) {
    renderBoxModel!.renderStyle.updateOpacity(present);
  }

  void _styleVisibilityChangedListener(String property, String? original, String present) {
    // Update visibility
    updateRenderVisibility(CSSVisibilityMixin.getVisibility(present));
  }

  void _styleContentVisibilityChangedListener(String property, String? original, String present) {
    // Update content visibility.
    renderBoxModel!.renderStyle.updateRenderContentVisibility(present);
  }

  void _styleTransformChangedListener(String property, String? original, String present) {
    RenderBoxModel selfRenderBoxModel = renderBoxModel!;
    /// Percentage transform translate should be resolved in layout stage cause it needs to know its own element's size
    if (RenderStyle.isTransformTranslatePercentage(present)) {
      // Mark parent needs layout to resolve percentage of child
      if (selfRenderBoxModel.parent is RenderBoxModel) {
        (selfRenderBoxModel.parent as RenderBoxModel).markNeedsLayout();
      }
      return;
    }

    RenderStyle renderStyle = selfRenderBoxModel.renderStyle;
    double rootFontSize = _getRootElementFontSize();
    double fontSize = renderStyle.fontSize;
    Matrix4? matrix4 = CSSTransform.parseTransform(present, viewportSize, rootFontSize, fontSize);
    renderStyle.updateTransform(matrix4);
  }

  void _styleTransformOriginChangedListener(String property, String? original, String present) {
    // Update transform.
    renderBoxModel!.renderStyle.updateTransformOrigin(present);
  }

  // Update text related style
  void _updateTextStyle(String property) {
    /// Percentage font-size should be resolved when node attached
    /// cause it needs to know its parents style
    if (property == FONT_SIZE && CSSLength.isPercentage(style[FONT_SIZE])) {
      _updatePercentageFontSize();
      return;
    }

    /// Percentage line-height should be resolved when node attached
    /// cause it needs to know other style in its own element
    if (property == LINE_HEIGHT && CSSLength.isPercentage(style[LINE_HEIGHT])) {
      _updatePercentageLineHeight();
      return;
    }
    renderBoxModel!.renderStyle.updateTextStyle(property);
  }

  /// Percentage font size is set relative to parent's font size.
  void _updatePercentageFontSize() {
    RenderBoxModel selfRenderBoxModel = renderBoxModel!;
    RenderStyle parentRenderStyle = parentElement!.renderBoxModel!.renderStyle;
    double parentFontSize = parentRenderStyle.fontSize;
    double parsedFontSize = parentFontSize * CSSLength.parsePercentage(style[FONT_SIZE]);
    selfRenderBoxModel.renderStyle.fontSize = parsedFontSize;
  }

  /// Percentage line height is set relative to its own font size.
  void _updatePercentageLineHeight() {
    RenderBoxModel selfRenderBoxModel = renderBoxModel!;
    RenderStyle renderStyle = selfRenderBoxModel.renderStyle;
    double fontSize = renderStyle.fontSize;
    double parsedLineHeight = fontSize * CSSLength.parsePercentage(style[LINE_HEIGHT]);
    selfRenderBoxModel.renderStyle.lineHeight = parsedLineHeight;
  }

  // Universal style property change callback.
  @mustCallSuper
  void setStyle(String key, dynamic value) {
    CSSDisplay originalDisplay = CSSDisplayMixin.getDisplay(style[DISPLAY] ?? defaultDisplay);
    style.setProperty(key, value, viewportSize, renderBoxModel?.renderStyle);

    // When renderer and style listener is not created when original display is none,
    // thus it needs to create renderer when style changed.
    if (originalDisplay == CSSDisplay.none && key == DISPLAY && value != NONE) {
      RenderBox? after;
      Element parent = this.parent as Element;
      if (parent.scrollingContentLayoutBox != null) {
        after = parent.scrollingContentLayoutBox!.lastChild;
      } else {
        after = (parent.renderBoxModel as RenderLayoutBox).lastChild;
      }
      attachTo(parent, after: after);
    }
  }

  // Universal RenderStyle set callback.
  @mustCallSuper
  void setRenderStyle(String key, dynamic value) {
    // @NOTE: See [CSSStyleDeclaration.setProperty], value change will trigger
    // [StyleChangeListener] to be invoked in sync.
    style.setRenderStyle(key, value, viewportSize, renderBoxModel);
  }

  @mustCallSuper
  void setProperty(String key, dynamic value) {
    // Each key change will emit to `setStyle`
    if (key == _STYLE_PROPERTY) {
      assert(value is Map<String, dynamic>);
      // @TODO: Consider `{ color: red }` to `{}`, need to remove invisible keys.
      (value as Map<String, dynamic>).forEach(setStyle);
    } else {
      properties[key] = value;
    }
  }

  @mustCallSuper
  dynamic getProperty(String key) {
    switch (key) {
      default:
        return properties[key];
    }
  }

  @mustCallSuper
  void removeProperty(String key) {
    properties.remove(key);

    if (key == _STYLE_PROPERTY) {
      setProperty(_STYLE_PROPERTY, null);
    }
  }

  BoundingClientRect get boundingClientRect {
    BoundingClientRect boundingClientRect = BoundingClientRect(0, 0, 0, 0, 0, 0, 0, 0);
    if (isRendererAttached) {
      RenderBox sizedBox = renderBoxModel!;
      // Force flush layout.
      if (!sizedBox.hasSize) {
        sizedBox.markNeedsLayout();
        sizedBox.owner!.flushLayout();
      }

      if (sizedBox.hasSize) {
        Offset offset = getOffset(sizedBox);
        Size size = sizedBox.size;
        boundingClientRect = BoundingClientRect(
          offset.dx,
          offset.dy,
          size.width,
          size.height,
          offset.dy,
          offset.dx + size.width,
          offset.dy + size.height,
          offset.dx);
      }
    }

    return boundingClientRect;
  }

  double getOffsetX() {
    double offset = 0;
    RenderBoxModel selfRenderBoxModel = renderBoxModel!;
    if (selfRenderBoxModel.attached) {
      Offset relative = getOffset(selfRenderBoxModel);
      offset += relative.dx;
    }
    return offset;
  }

  double getOffsetY() {
    double offset = 0;
    RenderBoxModel selfRenderBoxModel = renderBoxModel!;
    if (selfRenderBoxModel.attached) {
      Offset relative = getOffset(selfRenderBoxModel);
      offset += relative.dy;
    }
    return offset;
  }

  Offset getOffset(RenderBox renderBox) {
    // need to flush layout to get correct size
    elementManager
        .getRootRenderBox()
        .owner!
        .flushLayout();

    Element? element = _findContainingBlock(this);
    element ??= elementManager.viewportElement;
    return renderBox.localToGlobal(Offset.zero, ancestor: element.renderBoxModel);
  }

  @override
  void addEvent(String eventType) {
    super.addEvent(eventType);

    if (eventHandlers.containsKey(eventType)) return; // Only listen once.

    // Only add listener once for all intersection related event
    bool isIntersectionObserverEvent = _isIntersectionObserverEvent(eventType);
    bool hasIntersectionObserverEvent = isIntersectionObserverEvent && _hasIntersectionObserverEvent(eventHandlers);

    addEventListener(eventType, eventResponder);

    RenderBoxModel? selfRenderBoxModel = renderBoxModel;
    if (selfRenderBoxModel != null) {
      // Bind pointer responder.
      addEventResponder(selfRenderBoxModel);

      if (isIntersectionObserverEvent && !hasIntersectionObserverEvent) {
        selfRenderBoxModel.addIntersectionChangeListener(handleIntersectionChange);
      }
    }
  }

  void removeEvent(String eventType) {
    if (!eventHandlers.containsKey(eventType)) return; // Only listen once.
    removeEventListener(eventType, eventResponder);

    RenderBoxModel? selfRenderBoxModel = renderBoxModel;
    if (selfRenderBoxModel != null) {
      // Remove pointer responder.
      removeEventResponder(selfRenderBoxModel);

      // Remove listener when no intersection related event
      if (_isIntersectionObserverEvent(eventType) && !_hasIntersectionObserverEvent(eventHandlers)) {
        selfRenderBoxModel.removeIntersectionChangeListener(handleIntersectionChange);
      }
    }
  }

  void eventResponder(Event event) {
    emitUIEvent(elementManager.controller.view.contextId, nativeEventTargetPtr, event);
  }

  void handleMethodClick() {
    Event clickEvent = MouseEvent(EVENT_CLICK, MouseEventInit(bubbles: true, cancelable: true));

    // If element not in tree, click is fired and only response to itself.
    dispatchEvent(clickEvent);
  }

  Future<Uint8List> toBlob({double? devicePixelRatio}) {
    devicePixelRatio ??= window.devicePixelRatio;

    Completer<Uint8List> completer = Completer();
    if (nodeName != 'HTML') {
      convertToRepaintBoundary();
    }
    renderBoxModel!.owner!.flushLayout();

    SchedulerBinding.instance!.addPostFrameCallback((_) async {
      Uint8List captured;
      RenderBoxModel? renderObject = nodeName == 'HTML' ? elementManager.viewportElement.renderBoxModel : renderBoxModel;
      if (renderObject!.hasSize && renderObject.size == Size.zero) {
        // Return a blob with zero length.
        captured = Uint8List(0);
      } else {
        Image image = await renderObject.toImage(pixelRatio: devicePixelRatio!);
        ByteData? byteData = await image.toByteData(format: ImageByteFormat.png);
        captured = byteData!.buffer.asUint8List();
      }

      completer.complete(captured);
    });
    SchedulerBinding.instance!.scheduleFrame();

    return completer.future;
  }

  void debugHighlight() {
    if (isRendererAttached) {
      renderBoxModel?.debugShouldPaintOverlay = true;
    }
  }

  void debugHideHighlight() {
    if (isRendererAttached) {
      renderBoxModel?.debugShouldPaintOverlay = false;
    }
  }

  static RenderBoxModel createRenderBoxModel(
    Element element,
    {
      RenderBoxModel? prevRenderBoxModel,
      bool repaintSelf = false
    }
  ) {
    RenderBoxModel? renderBoxModel = prevRenderBoxModel ?? element.renderBoxModel;

    if (renderBoxModel is RenderIntrinsic) {
      return createRenderIntrinsic(
        element,
        prevRenderIntrinsic: prevRenderBoxModel as RenderIntrinsic?,
        repaintSelf: repaintSelf
      );
    } else {
      return createRenderLayout(
        element,
        prevRenderLayoutBox: prevRenderBoxModel as RenderLayoutBox?,
        repaintSelf: repaintSelf
      );
    }
  }

  static RenderLayoutBox createRenderLayout(
    Element element,
    {
      CSSStyleDeclaration? style,
      RenderLayoutBox? prevRenderLayoutBox,
      bool repaintSelf = false
    }
  ) {
    style = style ?? element.style;
    CSSDisplay display = CSSDisplayMixin.getDisplay(
      CSSStyleDeclaration.isNullOrEmptyValue(style[DISPLAY]) ? element.defaultDisplay : style[DISPLAY]
    );
    RenderStyle renderStyle = RenderStyle(style: style, viewportSize: element.viewportSize);
    ElementDelegate elementDelegate = element.elementDelegate;

    if (display == CSSDisplay.flex || display == CSSDisplay.inlineFlex) {
      RenderFlexLayout? flexLayout;

      if (prevRenderLayoutBox == null) {
        if (repaintSelf) {
          flexLayout = RenderSelfRepaintFlexLayout(
            renderStyle: renderStyle,
            elementDelegate: elementDelegate,
          );
        } else {
          flexLayout = RenderFlexLayout(
            renderStyle: renderStyle,
            elementDelegate: elementDelegate,
          );
        }
      } else if (prevRenderLayoutBox is RenderFlowLayout) {
        if (prevRenderLayoutBox is RenderSelfRepaintFlowLayout) {
          if (repaintSelf) {
            // RenderSelfRepaintFlowLayout --> RenderSelfRepaintFlexLayout
            flexLayout = prevRenderLayoutBox.toFlexLayout();
          } else {
            // RenderSelfRepaintFlowLayout --> RenderFlexLayout
            flexLayout = prevRenderLayoutBox.toParentRepaintFlexLayout();
          }
        } else {
          if (repaintSelf) {
            // RenderFlowLayout --> RenderSelfRepaintFlexLayout
            flexLayout = prevRenderLayoutBox.toSelfRepaintFlexLayout();
          } else {
            // RenderFlowLayout --> RenderFlexLayout
            flexLayout = prevRenderLayoutBox.toFlexLayout();
          }
        }
      } else if (prevRenderLayoutBox is RenderFlexLayout) {
        if (prevRenderLayoutBox is RenderSelfRepaintFlexLayout) {
          if (repaintSelf) {
            // RenderSelfRepaintFlexLayout --> RenderSelfRepaintFlexLayout
            flexLayout = prevRenderLayoutBox;
            return flexLayout;
          } else {
            // RenderSelfRepaintFlexLayout --> RenderFlexLayout
            flexLayout = prevRenderLayoutBox.toParentRepaint();
          }
        } else {
          if (repaintSelf) {
            // RenderFlexLayout --> RenderSelfRepaintFlexLayout
            flexLayout = prevRenderLayoutBox.toSelfRepaint();
          } else {
            // RenderFlexLayout --> RenderFlexLayout
            flexLayout = prevRenderLayoutBox;
            return flexLayout;
          }
        }
      } else if (prevRenderLayoutBox is RenderRecyclerLayout) {
        flexLayout = prevRenderLayoutBox.toFlexLayout();
      }

      flexLayout!.renderStyle.updateFlexbox();

      /// Set display and transformedDisplay when display is not set in style
      flexLayout.renderStyle.initDisplay(element.style, element.defaultDisplay);
      return flexLayout;
    } else if (display == CSSDisplay.block ||
      display == CSSDisplay.none ||
      display == CSSDisplay.inline ||
      display == CSSDisplay.inlineBlock) {
      RenderFlowLayout? flowLayout;

      if (prevRenderLayoutBox == null) {
        if (repaintSelf) {
          flowLayout = RenderSelfRepaintFlowLayout(
            renderStyle: renderStyle,
            elementDelegate: elementDelegate,
          );
        } else {
          flowLayout = RenderFlowLayout(
            renderStyle: renderStyle,
            elementDelegate: elementDelegate,
          );
        }
      } else if (prevRenderLayoutBox is RenderFlowLayout) {
        if (prevRenderLayoutBox is RenderSelfRepaintFlowLayout) {
          if (repaintSelf) {
            // RenderSelfRepaintFlowLayout --> RenderSelfRepaintFlowLayout
            flowLayout = prevRenderLayoutBox;
            return flowLayout;
          } else {
            // RenderSelfRepaintFlowLayout --> RenderFlowLayout
            flowLayout = prevRenderLayoutBox.toParentRepaint();
          }
        } else {
          if (repaintSelf) {
            // RenderFlowLayout --> RenderSelfRepaintFlowLayout
            flowLayout = prevRenderLayoutBox.toSelfRepaint();
          } else {
            // RenderFlowLayout --> RenderFlowLayout
            flowLayout = prevRenderLayoutBox;
            return flowLayout;
          }
        }
      } else if (prevRenderLayoutBox is RenderFlexLayout) {
        if (prevRenderLayoutBox is RenderSelfRepaintFlexLayout) {
          if (repaintSelf) {
            // RenderSelfRepaintFlexLayout --> RenderSelfRepaintFlowLayout
            flowLayout = prevRenderLayoutBox.toFlowLayout();
          } else {
            // RenderSelfRepaintFlexLayout --> RenderFlowLayout
            flowLayout = prevRenderLayoutBox.toParentRepaintFlowLayout();
          }
        } else {
          if (repaintSelf) {
            // RenderFlexLayout --> RenderSelfRepaintFlowLayout
            flowLayout = prevRenderLayoutBox.toSelfRepaintFlowLayout();
          } else {
            // RenderFlexLayout --> RenderFlowLayout
            flowLayout = prevRenderLayoutBox.toFlowLayout();
          }
        }
      } else if (prevRenderLayoutBox is RenderRecyclerLayout) {
        // RenderRecyclerLayout --> RenderFlowLayout
        flowLayout = prevRenderLayoutBox.toFlowLayout();
      }

      flowLayout!.renderStyle.updateFlow();
      /// Set display and transformedDisplay when display is not set in style
      flowLayout.renderStyle.initDisplay(element.style, element.defaultDisplay);
      return flowLayout;
    } else if (display == CSSDisplay.sliver) {
      RenderRecyclerLayout? renderRecyclerLayout;

      if (prevRenderLayoutBox == null) {
        renderRecyclerLayout = RenderRecyclerLayout(
          renderStyle: renderStyle,
          elementDelegate: elementDelegate,
        );
      } else if (prevRenderLayoutBox is RenderFlowLayout) {
        renderRecyclerLayout = prevRenderLayoutBox.toRenderRecyclerLayout();
      } else if (prevRenderLayoutBox is RenderFlexLayout) {
        renderRecyclerLayout = prevRenderLayoutBox.toRenderRecyclerLayout();
      } else if (prevRenderLayoutBox is RenderRecyclerLayout) {
        renderRecyclerLayout = prevRenderLayoutBox;
      }

      /// Set display and transformedDisplay when display is not set in style
      renderRecyclerLayout!.renderStyle.initDisplay(element.style, element.defaultDisplay);
      return renderRecyclerLayout;
    } else {
      throw FlutterError('Not supported display type $display');
    }
  }

  static RenderIntrinsic createRenderIntrinsic(
    Element element,
    {
      RenderIntrinsic? prevRenderIntrinsic,
      bool repaintSelf = false
    }
  ) {
    RenderIntrinsic intrinsic;
    RenderStyle renderStyle = RenderStyle(style: element.style, viewportSize: element.viewportSize);
    ElementDelegate elementDelegate = element.elementDelegate;

    if (prevRenderIntrinsic == null) {
      if (repaintSelf) {
        intrinsic = RenderSelfRepaintIntrinsic(
          renderStyle,
          elementDelegate
        );
      } else {
        intrinsic = RenderIntrinsic(
          renderStyle,
          elementDelegate
        );
      }
    } else {
      if (prevRenderIntrinsic is RenderSelfRepaintIntrinsic) {
        if (repaintSelf) {
          // RenderSelfRepaintIntrinsic --> RenderSelfRepaintIntrinsic
          intrinsic = prevRenderIntrinsic;
        } else {
          // RenderSelfRepaintIntrinsic --> RenderIntrinsic
          intrinsic = prevRenderIntrinsic.toParentRepaint();
        }
      } else {
        if (repaintSelf) {
          // RenderIntrinsic --> RenderSelfRepaintIntrinsic
          intrinsic = prevRenderIntrinsic.toSelfRepaint();
        } else {
          // RenderIntrinsic --> RenderIntrinsic
          intrinsic = prevRenderIntrinsic;
        }
      }
    }
    return intrinsic;
  }
}


Element? _findContainingBlock(Element element) {
  Element? _el = element.parentElement;
  Element rootEl = element.elementManager.viewportElement;

  while (_el != null) {
    bool isElementNonStatic = _el.style[POSITION] != STATIC && _el.style[POSITION].isNotEmpty;
    bool hasTransform = _el.style[TRANSFORM].isNotEmpty;
    // https://www.w3.org/TR/CSS2/visudet.html#containing-block-details
    if (_el == rootEl || isElementNonStatic || hasTransform) {
      break;
    }
    _el = _el.parent as Element?;
  }
  return _el;
}

bool _isIntersectionObserverEvent(String eventType) {
  return eventType == EVENT_APPEAR || eventType == EVENT_DISAPPEAR || eventType == EVENT_INTERSECTION_CHANGE;
}

bool _hasIntersectionObserverEvent(Map eventHandlers) {
  return eventHandlers.containsKey('appear') ||
      eventHandlers.containsKey('disappear') ||
      eventHandlers.containsKey('intersectionchange');
}

class BoundingClientRect {
  final double x;
  final double y;
  final double width;
  final double height;
  final double top;
  final double right;
  final double bottom;
  final double left;

  BoundingClientRect(this.x, this.y, this.width, this.height, this.top, this.right, this.bottom, this.left);

  Pointer<NativeBoundingClientRect> toNative() {
    Pointer<NativeBoundingClientRect> nativeBoundingClientRect = malloc.allocate<NativeBoundingClientRect>(sizeOf<NativeBoundingClientRect>());
    nativeBoundingClientRect.ref.width = width;
    nativeBoundingClientRect.ref.height = height;
    nativeBoundingClientRect.ref.x = x;
    nativeBoundingClientRect.ref.y = y;
    nativeBoundingClientRect.ref.top = top;
    nativeBoundingClientRect.ref.right = right;
    nativeBoundingClientRect.ref.left = left;
    nativeBoundingClientRect.ref.bottom = bottom;
    return nativeBoundingClientRect;
  }

  Map<String, dynamic> toJSON() {
    return {
      'x': x,
      'y': y,
      'width': width,
      'height': height,
      'left': left,
      'top': top,
      'right': right,
      'bottom': bottom
    };
  }
}

void _setPositionedChildParentData(RenderLayoutBox parentRenderLayoutBox, Element child) {
  RenderLayoutParentData parentData = RenderLayoutParentData();
  RenderBoxModel childRenderBoxModel = child.renderBoxModel!;
  childRenderBoxModel.parentData = CSSPositionedLayout.getPositionParentData(childRenderBoxModel, parentData);
}<|MERGE_RESOLUTION|>--- conflicted
+++ resolved
@@ -112,16 +112,6 @@
         CSSOverflowMixin,
         CSSVisibilityMixin,
         CSSFilterEffectsMixin {
-<<<<<<< HEAD
-=======
-  static final SplayTreeMap<int, Element> _nativeMap = SplayTreeMap();
-
-  static Element getElementOfNativePtr(Pointer<NativeElement> nativeElement) {
-    Element? element = _nativeMap[nativeElement.address];
-    if (element == null) throw FlutterError('Can not get element from nativeElement: $nativeElement');
-    return element;
-  }
->>>>>>> 93035edb
 
   final Map<String, dynamic> properties = <String, dynamic>{};
 
