--- conflicted
+++ resolved
@@ -871,23 +871,12 @@
       case LETTER_SPACING:
       case WORD_SPACING:
       case WHITE_SPACE:
-<<<<<<< HEAD
       case TEXT_OVERFLOW:
       // Overflow will affect text-overflow ellipsis taking effect
       case OVERFLOW_X:
       case OVERFLOW_Y:
       case LINE_CLAMP:
         _updateTextStyle(property);
-=======
-        _updateTextChildNodesStyle(property);
-
-        // white-space affects whether lines in flow layout may wrap at unforced soft wrap opportunities
-        // https://www.w3.org/TR/css-text-3/#line-breaking
-        // so FlowLayout needs to relayout when its value changes
-        if (renderBoxModel! is RenderFlowLayout) {
-          renderBoxModel!.markNeedsLayout();
-        }
->>>>>>> 82620822
         break;
     }
   }
@@ -1099,14 +1088,9 @@
     renderBoxModel!.renderStyle.updateTransformOrigin(present);
   }
 
-<<<<<<< HEAD
   // Update text related style
   void _updateTextStyle(String property) {
-=======
-  // Update textNode style when container style changed
-  void _updateTextChildNodesStyle(String property) {
     RenderBoxModel selfRenderBoxModel = renderBoxModel!;
->>>>>>> 82620822
     /// Percentage font-size should be resolved when node attached
     /// cause it needs to know its parents style
     if (property == FONT_SIZE && CSSLength.isPercentage(style[FONT_SIZE])) {
@@ -1128,17 +1112,7 @@
       }
       return;
     }
-<<<<<<< HEAD
-    renderBoxModel.renderStyle.updateTextStyle(property);
-=======
-
-    selfRenderBoxModel.renderStyle.updateTextStyle();
-    for (Node node in childNodes) {
-      if (node is TextNode) {
-        node.updateTextStyle();
-      }
-    }
->>>>>>> 82620822
+    renderBoxModel!.renderStyle.updateTextStyle(property);
   }
 
   /// Percentage font size is set relative to parent's font size.
