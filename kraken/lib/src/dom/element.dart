--- conflicted
+++ resolved
@@ -83,13 +83,9 @@
 /// Focus the input element.
 typedef FocusInput = void Function();
 /// Blur the input element.
-<<<<<<< HEAD
-typedef void BlurInput();
+typedef BlurInput = void Function();
 /// Scroll the input element to the caret.
-typedef void ScrollInputToCaret();
-=======
-typedef BlurInput = void Function();
->>>>>>> 92fa72a4
+typedef ScrollInputToCaret = void Function();
 /// Get the font size of root element
 typedef GetRootElementFontSize = double Function();
 
