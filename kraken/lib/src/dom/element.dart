--- conflicted
+++ resolved
@@ -76,16 +76,6 @@
 
 typedef BeforeRendererAttach = RenderObject Function();
 typedef GetTargetId = int Function();
-<<<<<<< HEAD
-/// Focus the input element.
-typedef FocusInput = void Function();
-/// Blur the input element.
-typedef BlurInput = void Function();
-/// Scroll the input element to the caret.
-typedef ScrollInputToCaret = void Function();
-/// Get the font size of root element.
-=======
->>>>>>> eb3f37db
 typedef GetRootElementFontSize = double Function();
 /// Get the viewport size of current element.
 typedef GetViewportSize = Size Function();
@@ -118,22 +108,6 @@
   GetViewportSize getViewportSize;
   GetRenderBoxModel getRenderBoxModel;
 
-<<<<<<< HEAD
-  ElementDelegate(
-    this.markRendererNeedsLayout,
-    this.toggleRendererRepaintBoundary,
-    this.detachRenderer,
-    this.beforeRendererAttach,
-    this.afterRendererAttach,
-    this.getTargetId,
-    this.focusInput,
-    this.blurInput,
-    this.scrollInputToCaret,
-    this.getRootElementFontSize,
-    this.getViewportSize,
-    this.getRenderBoxModel,
-  );
-=======
   // Handle scrolling.
   ScrollListener handleScroll;
 
@@ -162,9 +136,10 @@
     required this.focusInput,
     required this.blurInput,
     required this.scrollInputToCaret,
+    required this.getViewportSize,
+    required this.getRenderBoxModel,
     this.renderSliverBoxChildManager,
   });
->>>>>>> eb3f37db
 }
 
 class Element extends Node
@@ -239,30 +214,8 @@
         _isIntrinsicBox = isIntrinsicBox,
         super(NodeType.ELEMENT_NODE, targetId, nativeElementPtr.ref.nativeNode, elementManager, tagName) {
 
-<<<<<<< HEAD
     style = CSSStyleDeclaration.computedStyle(this);
     _elementDelegate = ElementDelegate(
-      _markRendererNeedsLayout,
-      _toggleRendererRepaintBoundary,
-      _detachRenderer,
-      _beforeRendererAttach,
-      _afterRendererAttach,
-      _getTargetId,
-      _focusInput,
-      _blurInput,
-      _scrollInputToCaret,
-      _getRootElementFontSize,
-      _getViewportSize,
-      _getRenderBoxModel,
-=======
-    bindNativeMethods(nativeElementPtr);
-    _setDefaultStyle();
-  }
-
-  RenderSliverBoxChildManager? _sliverBoxChildManager;
-
-  ElementDelegate get elementDelegate {
-    return ElementDelegate(
       markRendererNeedsLayout: _markRendererNeedsLayout,
       toggleRendererRepaintBoundary: _toggleRendererRepaintBoundary,
       detachRenderer: detach,
@@ -275,7 +228,8 @@
       blurInput: _blurInput,
       scrollInputToCaret: _scrollInputToCaret,
       renderSliverBoxChildManager: _sliverBoxChildManager,
->>>>>>> eb3f37db
+      getViewportSize: _getViewportSize,
+      getRenderBoxModel: _getRenderBoxModel,
     );
 
     renderStyle = RenderStyle(style: style, elementDelegate: _elementDelegate);
@@ -287,6 +241,8 @@
     bindNativeMethods(nativeElementPtr);
     _applyDefaultStyle();
   }
+
+  RenderSliverBoxChildManager? _sliverBoxChildManager;
 
   Size _getViewportSize() {
     return elementManager.viewport.viewportSize;
@@ -400,18 +356,6 @@
     style.removeStyleChangeListener(_onStyleChanged);
   }
 
-<<<<<<< HEAD
-  // TODO: debounce scroll listener
-  void _scrollListener(double scrollOffset, AxisDirection axisDirection) {
-=======
-  void _setDefaultStyle() {
-    if (_defaultStyle.isNotEmpty) {
-      _defaultStyle.forEach((property, dynamic value) {
-        style.setProperty(property, value, viewportSize);
-      });
-    }
-  }
-
   bool _shouldConsumeScrollTicker = false;
   void _consumeScrollTicker(_) {
     if (_shouldConsumeScrollTicker && eventHandlers.containsKey(EVENT_SCROLL)) {
@@ -421,7 +365,6 @@
   }
 
   void _handleScroll(double scrollOffset, AxisDirection axisDirection) {
->>>>>>> eb3f37db
     applyStickyChildrenOffset();
     paintFixedChildren(scrollOffset, axisDirection);
 
@@ -668,10 +611,7 @@
   // Attach renderObject of current node to parent
   @override
   void attachTo(Element parent, {RenderBox? after}) {
-<<<<<<< HEAD
     CSSDisplay display = CSSDisplayMixin.getDisplay(style[DISPLAY]);
-=======
-    CSSDisplay display = CSSDisplayMixin.getDisplay(style[DISPLAY] ?? defaultDisplay);
 
     if (display == CSSDisplay.sliver) {
       _sliverBoxChildManager = ElementSliverBoxChildManager(this);
@@ -679,7 +619,6 @@
       _sliverBoxChildManager = null;
     }
 
->>>>>>> eb3f37db
     if (display != CSSDisplay.none) {
       _beforeRendererAttach();
       parent.addChildRenderObject(this, after: after);
@@ -902,31 +841,7 @@
     renderStyle.updateOffset(property, presentValue);
   }
 
-<<<<<<< HEAD
   void _updatePadding(String property, String present) {
-=======
-  void _styleTextAlignChangedListener(String property, String? original, String present) {
-    renderBoxModel!.renderStyle.updateFlow();
-  }
-
-  void _styleObjectFitChangedListener(String property, String? original, String present) {
-    renderBoxModel!.renderStyle.updateObjectFit(property, present);
-  }
-
-  void _styleObjectPositionChangedListener(String property, String? original, String present) {
-    renderBoxModel!.renderStyle.updateObjectPosition(property, present);
-  }
-
-  void _styleFilterChangedListener(String property, String? original, String present) {
-    updateFilterEffects(renderBoxModel!, present);
-  }
-
-  void _styleOverflowChangedListener(String property, String? original, String present) {
-    updateRenderOverflow(this);
-  }
-
-  void _stylePaddingChangedListener(String property, String? original, String present) {
->>>>>>> eb3f37db
     /// Percentage size should be resolved in layout stage cause it needs to know its containing block's size
     RenderBoxModel selfRenderBoxModel = renderBoxModel!;
     if (CSSLength.isPercentage(present)) {
@@ -998,15 +913,10 @@
     renderStyle.updateTransformedDisplay();
   }
 
-<<<<<<< HEAD
   void _updateFlexItem() {
-=======
-  void _styleFlexItemChangedListener(String property, String? original, String present) {
     if (parentElement == null) {
       return;
     }
-
->>>>>>> eb3f37db
     Element selfParentElement = parentElement!;
     CSSDisplay? parentDisplayValue = selfParentElement.renderBoxModel?.renderStyle.display;
     bool isParentFlexDisplayType = parentDisplayValue == CSSDisplay.flex || parentDisplayValue == CSSDisplay.inlineFlex;
@@ -1197,7 +1107,7 @@
 
       case OVERFLOW_X:
       case OVERFLOW_Y:
-        updateRenderOverflow(this, _scrollListener);
+        updateRenderOverflow(this);
         break;
 
       case BACKGROUND_COLOR:
@@ -1880,8 +1790,9 @@
     RenderBox? child;
 
     if (childNode is Element) {
-      childNode.style.applyTargetProperties();
-    }
+      childNode.style.flushPendingProperties();
+    }
+
     if (childNode is Node) {
       child = childNode.renderer as RenderBox?;
     } else {
