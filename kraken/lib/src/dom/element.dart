--- conflicted
+++ resolved
@@ -79,15 +79,11 @@
 /// Do the clean work after the renderer has attached.
 typedef AfterRendererAttach = void Function();
 /// Return the targetId of current element.
-<<<<<<< HEAD
-typedef int GetTargetId();
+typedef GetTargetId = int Function();
 /// Focus the input element.
-typedef void FocusInput();
+typedef FocusInput = void Function();
 /// Blur the input element.
-typedef void BlurInput();
-=======
-typedef GetTargetId = int Function();
->>>>>>> ad850f49
+typedef BlurInput = void Function();
 /// Get the font size of root element
 typedef GetRootElementFontSize = double Function();
 
