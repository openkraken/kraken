--- conflicted
+++ resolved
@@ -427,24 +427,15 @@
         parentRenderObject.remove(_renderBoxModel);
       }
     }
-<<<<<<< HEAD
 
     createRenderBoxModel(shouldRepaintSelf: repaintSelf);
 
-=======
-    RenderBoxModel targetRenderBox = createRenderBoxModel(
-      this,
-      prevRenderBoxModel: _renderBoxModel,
-      repaintSelf: repaintSelf
-    );
-
     // Assign sortedChildren to newly created RenderLayoutBox.
-    if (targetRenderBox is RenderLayoutBox && sortedChildren != null) {
-      targetRenderBox.sortedChildren = sortedChildren;
+    if (renderBoxModel is RenderLayoutBox && sortedChildren != null) {
+      (renderBoxModel as RenderLayoutBox).sortedChildren = sortedChildren;
     }
 
     // Append new renderObject
->>>>>>> 4218a121
     if (parentRenderObject is ContainerRenderObjectMixin) {
       _parentElement.addChildRenderObject(this, after: previousSibling);
     } else if (parentRenderObject is RenderObjectWithChildMixin) {
