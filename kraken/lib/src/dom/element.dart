--- conflicted
+++ resolved
@@ -699,36 +699,10 @@
 
   @override
   void dispose() {
-<<<<<<< HEAD
     renderStyle.detach();
     style.dispose();
     attributes.clear();
     disposeScrollable();
-=======
-    if (isRendererAttached) {
-      disposeRenderObject();
-    }
-
-    // Should make sure Scrollable.position are disposed earlier than RenderBoxModel.
-    disposeScrollable();
-
-    RenderBoxModel? _renderBoxModel = renderBoxModel;
-    Element? _parentElement = parentElement;
-
-    // Call dispose method of renderBoxModel when GC auto dispose element
-    if (_renderBoxModel != null) {
-      _renderBoxModel.dispose();
-    }
-
-    if (_parentElement != null) {
-      _parentElement.removeChild(this);
-    }
-
-    renderStyle.detach();
-    style.dispose();
-    properties.clear();
->>>>>>> 051dacd6
-
     super.dispose();
   }
 
