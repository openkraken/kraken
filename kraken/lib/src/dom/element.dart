--- conflicted
+++ resolved
@@ -80,15 +80,12 @@
 typedef void AfterRendererAttach();
 /// Return the targetId of current element.
 typedef int GetTargetId();
-<<<<<<< HEAD
 /// Focus the input element.
 typedef void FocusInput();
 /// Blur the input element.
 typedef void BlurInput();
-=======
 /// Get the font size of root element
 typedef double GetRootElementFontSize();
->>>>>>> c6df1826
 
 /// Delegate methods passed to renderBoxModel for actions involved with element
 /// (eg. convert renderBoxModel to repaint boundary then attach to element).
@@ -99,12 +96,9 @@
   BeforeRendererAttach beforeRendererAttach;
   AfterRendererAttach afterRendererAttach;
   GetTargetId getTargetId;
-<<<<<<< HEAD
   FocusInput focusInput;
   BlurInput blurInput;
-=======
   GetRootElementFontSize getRootElementFontSize;
->>>>>>> c6df1826
 
   ElementDelegate(
     this.markRendererNeedsLayout,
@@ -113,12 +107,9 @@
     this.beforeRendererAttach,
     this.afterRendererAttach,
     this.getTargetId,
-<<<<<<< HEAD
     this.focusInput,
-    this.blurInput
-=======
+    this.blurInput,
     this.getRootElementFontSize
->>>>>>> c6df1826
   );
 }
 
@@ -209,12 +200,9 @@
       _beforeRendererAttach,
       _afterRendererAttach,
       _getTargetId,
-<<<<<<< HEAD
       _focusInput,
       _blurInput,
-=======
       _getRootElementFontSize
->>>>>>> c6df1826
     );
   }
 
