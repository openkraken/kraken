/*
 * Copyright (C) 2019-present Alibaba Inc. All rights reserved.
 * Author: Kraken Team.
 */

import 'dart:async';
import 'dart:collection';
import 'dart:ui';
import 'dart:ffi';
import 'dart:math' as math;
import 'package:flutter/gestures.dart';
import 'package:kraken/bridge.dart';
import 'package:flutter/animation.dart';
import 'package:flutter/foundation.dart';
import 'package:flutter/widgets.dart' show FocusNode;
import 'package:flutter/rendering.dart' hide RenderEditable;
import 'package:flutter/scheduler.dart';
import 'package:flutter/services.dart';
import 'package:kraken/dom.dart';
import 'package:kraken/css.dart';
import 'package:kraken/rendering.dart';
import 'package:flutter/rendering.dart';

const String INPUT = 'INPUT';
const String VALUE = 'value';

final Pointer<NativeFunction<GetInputWidth>> nativeGetInputWidth = Pointer.fromFunction(InputElement.getInputWidth, 0.0);
final Pointer<NativeFunction<GetInputHeight>> nativeGetInputHeight = Pointer.fromFunction(InputElement.getInputHeight, 0.0);
final Pointer<NativeFunction<InputElementMethodVoidCallback>> nativeInputMethodFocus = Pointer.fromFunction(InputElement.callMethodFocus);
final Pointer<NativeFunction<InputElementMethodVoidCallback>> nativeInputMethodBlur = Pointer.fromFunction(InputElement.callMethodBlur);

/// https://www.w3.org/TR/css-sizing-3/#intrinsic-sizes
/// For boxes without a preferred aspect ratio:
/// If the available space is definite in the appropriate dimension, use the stretch fit into that size in that dimension.
///
/// Otherwise, if the box has a <length> as its computed minimum size (min-width/min-height) in that dimension, use that size.
//
/// Otherwise, use 300px for the width and/or 150px for the height as needed.
const Map<String, dynamic> _defaultStyle = {
  DISPLAY: INLINE_BLOCK,
  BORDER: '1px solid #767676',
};

// The default width ratio to multiple for calculating the default width of input
// when width is not set.
const int _FONT_SIZE_RATIO = 10;

typedef ValueChanged<T> = void Function(T value);
// The time it takes for the cursor to fade from fully opaque to fully
// transparent and vice versa. A full cursor blink, from transparent to opaque
// to transparent, is twice this duration.
const Duration _kCursorBlinkHalfPeriod = Duration(milliseconds: 500);

// The time the cursor is static in opacity before animating to become
// transparent.
const Duration _kCursorBlinkWaitForStart = Duration(milliseconds: 150);

const TextSelection blurSelection = TextSelection.collapsed(offset: -1);

class EditableTextDelegate implements TextSelectionDelegate {
  InputElement _inputElement;
  EditableTextDelegate(this._inputElement);

  TextEditingValue _textEditingValue = TextEditingValue();

  @override
  TextEditingValue get textEditingValue => _textEditingValue;

  @override
  set textEditingValue(TextEditingValue value) {
    // Deprecated, update the lasted value in the userUpdateTextEditingValue.
  }

  @override
  void bringIntoView(TextPosition position) {
    // TODO: implement bringIntoView
    print('call bringIntoView $position');
  }

  @override
  void hideToolbar([bool hideHandles = true]) {
    // TODO: implement hideToolbar
    print('call hideToolbar');
  }

  @override
  bool get copyEnabled => true;

  @override
  bool get cutEnabled => true;

  @override
  bool get pasteEnabled => true;

  @override
  bool get selectAllEnabled => true;

  @override
  void userUpdateTextEditingValue(TextEditingValue value, SelectionChangedCause cause) {
    _inputElement._formatAndSetValue(value, userInteraction: true, cause: cause);
  }
}

class InputElement extends Element implements TextInputClient, TickerProvider {
  static InputElement? focusInputElement;

  static void clearFocus() {
    if (InputElement.focusInputElement != null) {
      InputElement.focusInputElement!.blur();
    }

    InputElement.focusInputElement = null;
  }

  static void setFocus(InputElement inputElement) {
    if (InputElement.focusInputElement != inputElement) {
      clearFocus();
      // Focus kraken widget to get focus from other widgets.
      FocusNode? focusNode = inputElement.elementManager.focusNode;
      if (focusNode != null) {
        focusNode.requestFocus();
      }
      InputElement.focusInputElement = inputElement;
      inputElement.focus();
    }
  }

  static SplayTreeMap<int, InputElement> _nativeMap = SplayTreeMap();

  static InputElement getInputElementOfNativePtr(Pointer<NativeInputElement> nativePtr) {
    InputElement? element = _nativeMap[nativePtr.address];
    if (element == null) throw FlutterError('Can not get element from nativeElement: $nativePtr');
    return element;
  }

  // el.width
  static double getInputWidth(Pointer<NativeInputElement> nativeInputElement) {
    // @TODO: Apply algorithm of input element property width.
    return 0.0;
  }

  // el.height
  static double getInputHeight(Pointer<NativeInputElement> nativeInputElement) {
    // @TODO: Apply algorithm of input element property height.
    return 0.0;
  }

  static void callMethodFocus(Pointer<NativeInputElement> nativeInputElement) {
    InputElement inputElement = getInputElementOfNativePtr(nativeInputElement);
    InputElement.setFocus(inputElement);
  }

  static void callMethodBlur(Pointer<NativeInputElement> nativeInputElement) {
    InputElement inputElement = getInputElementOfNativePtr(nativeInputElement);
    if (inputElement == InputElement.focusInputElement) {
      InputElement.clearFocus();
    }
  }

  static String obscuringCharacter = '•';

  final Pointer<NativeInputElement> nativeInputElement;
  Timer? _cursorTimer;
  bool _targetCursorVisibility = false;
  final ValueNotifier<bool> _cursorVisibilityNotifier = ValueNotifier<bool>(false);
  AnimationController? _cursorBlinkOpacityController;
  int _obscureShowCharTicksPending = 0;

  TextAlign textAlign;
  TextDirection textDirection;
  int minLines;
  int maxLines;

  bool _autoFocus = false;

  ViewportOffset offset = ViewportOffset.zero();
  bool obscureText = false;
  bool autoCorrect = true;
  late EditableTextDelegate _textSelectionDelegate;
  TextSpan? _actualText;
  RenderInputBox? _renderInputBox;
  RenderEditable? _renderEditable;
  TextInputConnection? _textInputConnection;

  // This value is an eyeball estimation of the time it takes for the iOS cursor
  // to ease in and out.
  static const Duration _fadeDuration = Duration(milliseconds: 250);

  String get placeholderText => properties['placeholder'] ?? '';

  TextSpan get placeholderTextSpan {
    // TODO: support ::placeholder pseudo element
    return _buildTextSpan(
      text: placeholderText,
    );
  }

  TextInputConfiguration? _textInputConfiguration;

  InputElement(
    int targetId,
    this.nativeInputElement,
    ElementManager elementManager, {
    this.textAlign = TextAlign.left,
    this.textDirection = TextDirection.ltr,
    this.minLines = 1,
    this.maxLines = 1,
  }) : super(targetId, nativeInputElement.ref.nativeElement, elementManager, tagName: INPUT, defaultStyle: _defaultStyle, isIntrinsicBox: true) {
    _nativeMap[nativeInputElement.address] = this;

    _textSelectionDelegate = EditableTextDelegate(this);

    nativeInputElement.ref.getInputWidth = nativeGetInputWidth;
    nativeInputElement.ref.getInputHeight = nativeGetInputHeight;
    nativeInputElement.ref.focus = nativeInputMethodFocus;
    nativeInputElement.ref.blur = nativeInputMethodBlur;
  }

  @override
  void didAttachRenderer() {
    super.didAttachRenderer();

    // Make element listen to click event to trigger focus.
    addEvent(EVENT_CLICK);

    AnimationController animationController = _cursorBlinkOpacityController = AnimationController(vsync: this, duration: _fadeDuration);
    animationController.addListener(_onCursorColorTick);

    // Set default width of input when width is not set in style.
    if (renderBoxModel!.renderStyle.width == null) {
      double fontSize = renderBoxModel!.renderStyle.fontSize;
      renderBoxModel!.renderStyle.width = fontSize * _FONT_SIZE_RATIO;
    }

    addChild(createRenderBox());

    if (properties.containsKey(VALUE)) {
      setProperty(VALUE, properties[VALUE]);
    }

    SchedulerBinding.instance!.addPostFrameCallback((_) {
      if (_autoFocus) {
        InputElement.setFocus(this);
      }
    });
  }

  @override
  void willDetachRenderer() {
    super.willDetachRenderer();
    InputElement.clearFocus();
    _cursorTimer?.cancel();
    if (_textInputConnection != null && _textInputConnection!.attached) {
      _textInputConnection!.close();
    }
  }

  @override
  void didDetachRenderer() {
    super.didDetachRenderer();
    _cursorBlinkOpacityController!.removeListener(_onCursorColorTick);
    _cursorBlinkOpacityController = null;
    _renderEditable = null;
  }

  @override
  void setRenderStyle(String key, value) {
    super.setRenderStyle(key, value);

    if (_renderInputBox != null) {
      RenderStyle renderStyle = renderBoxModel!.renderStyle;
      if (key == HEIGHT || (key == LINE_HEIGHT && renderStyle.height == null)) {
        _renderInputBox!.markNeedsLayout();

      // It needs to judge width in style here cause
      // width in renderStyle may be set in node attach.
      } else if (key == FONT_SIZE && style[WIDTH].isEmpty) {
        double fontSize = renderStyle.fontSize;
        renderStyle.width = fontSize * _FONT_SIZE_RATIO;
        _renderInputBox!.markNeedsLayout();
      }
    }
    // @TODO: Filter style properties that used by text span.
    _rebuildTextSpan();
  }

  void _rebuildTextSpan() {
    // Rebuilt text span, for style has changed.
    _actualText = _buildTextSpan(text: _actualText?.text);
    TextEditingValue value = TextEditingValue(text: _actualText!.text!);
    _textSelectionDelegate.userUpdateTextEditingValue(value, SelectionChangedCause.keyboard);
    TextSpan? text = obscureText ? _buildPasswordTextSpan(_actualText!.text!) : _actualText;
    if (_renderEditable != null) {
      _renderEditable!.text = _actualText!.text!.length == 0
          ? placeholderTextSpan
          : text;
    }
  }

  TextSpan _buildTextSpan({ String? text }) {
    return CSSTextMixin.createTextSpan(text ?? '', parentElement: this);
  }

  TextSpan _buildPasswordTextSpan(String text) {
    return CSSTextMixin.createTextSpan(obscuringCharacter * text.length, parentElement: this);
  }

  Color get cursorColor => CSSColor.initial;

  Offset? _selectStartPosition;
  
  @override
  void dispatchEvent(Event event) {
    super.dispatchEvent(event);
    if (event.type == EVENT_TOUCH_START) {
<<<<<<< HEAD
      InputElement.setFocus(this);

      TouchList touches = (event as TouchEvent).touches;
      if (touches.length > 1) return;
      Touch touch = touches.item(0);
      _selectStartPosition = Offset(touch.clientX, touch.clientY);
      
=======
      TouchEvent e = (event as TouchEvent);
      if (e.touches.length == 1) {
        InputElement.setFocus(this);

        Touch touch = e.touches[0];
        final TapDownDetails details = TapDownDetails(
          globalPosition: Offset(touch.screenX, touch.screenY),
          localPosition: Offset(touch.clientX, touch.clientY),
          kind: PointerDeviceKind.touch,
        );

        _renderEditable!.handleTapDown(details);
      }

>>>>>>> 8dad11a6
      // @TODO: selection.
    } else if (event.type == EVENT_TOUCH_MOVE) {
      // @TODO: selection.
    } else if (event.type == EVENT_TOUCH_END) {
      // @TODO: selection.
<<<<<<< HEAD

      TouchList touches = (event as TouchEvent).touches;
      if (touches.length > 1) return;
      Touch touch = touches.item(0);
      Offset _selectEndPosition = Offset(touch.clientX, touch.clientY);
      
      _renderEditable!.selectPositionAt(
        from: _selectStartPosition!,
        to: _selectEndPosition,
        cause: SelectionChangedCause.drag,
      );
=======
    } else if (event.type == EVENT_CLICK) {
      _renderEditable!.handleTap();
    } else if (event.type == EVENT_LONG_PRESS) {
      _renderEditable!.handleLongPress();
>>>>>>> 8dad11a6
    }
  }

  void focus() {
    if (isRendererAttached) {
      // Set focus that make it add keyboard listener
      _renderEditable!.hasFocus = true;
      activeTextInput();
      dispatchEvent(Event('focus'));
    }
  }

  void blur() {
    if (isRendererAttached) {
      // Set focus that make it remove keyboard listener
      _renderEditable!.hasFocus = false;
      deactiveTextInput();
      dispatchEvent(Event('blur'));
    }
  }

  // Store the state at the begin of user input.
  String? _inputValueAtBegin;

  TextInputAction _textInputAction = TextInputAction.done;

  void activeTextInput() {
    _inputValueAtBegin = properties[VALUE];

    _textInputConfiguration ??= TextInputConfiguration(
      inputType: _textInputType,
      obscureText: obscureText,
      autocorrect: autoCorrect,
      inputAction: _textInputAction, // newline to multilines
      textCapitalization: TextCapitalization.none,
      keyboardAppearance: Brightness.light,
    );

    if (_textInputConnection == null || !_textInputConnection!.attached) {
      final TextEditingValue localValue = _textSelectionDelegate._textEditingValue;
      _lastKnownRemoteTextEditingValue = localValue;

      _textInputConnection = TextInput.attach(this, _textInputConfiguration!);
      _textInputConnection!.setEditingState(localValue);
    }

    // FIXME: hide virtual keyword will make real keyboard could not input also
    if (!_hideVirtualKeyboard) {
      _textInputConnection!.show();
    }
    _startCursorTimer();
  }

  void deactiveTextInput() {
    _cursorVisibilityNotifier.value = false;
    if (_textInputConnection != null && _textInputConnection!.attached) {
      _textInputConnection!.close();
    }
    _stopCursorTimer();
  }

  bool get multiLine => maxLines > 1;
  bool get _hasFocus => InputElement.focusInputElement == this;
  // The Number.MAX_SAFE_INTEGER constant represents the maximum safe integer in JavaScript (2^53 - 1).
  int _maxLength = 9007199254740992;

  RenderEditable createRenderEditable() {
    if (_actualText == null) {
      _actualText = _buildTextSpan();
    }
    TextSpan text = _actualText!;
    if (_actualText!.toPlainText().length == 0) {
      text = placeholderTextSpan;
    } else if (obscureText) {
      text = _buildPasswordTextSpan(text.text!);
    }

    _renderEditable = RenderEditable(
      text: text,
      cursorColor: cursorColor,
      showCursor: _cursorVisibilityNotifier,
      maxLines: maxLines,
      minLines: minLines,
      expands: false,
      textScaleFactor: 1.0,
      textAlign: textAlign,
      textDirection: textDirection,
      selection: blurSelection, // Default to blur
      offset: offset,
      readOnly: false,
      forceLine: true,
      onCaretChanged: _handleCaretChanged,
      obscureText: obscureText,
      cursorWidth: 1.0,
      cursorRadius: Radius.zero,
      cursorOffset: Offset.zero,
      enableInteractiveSelection: true,
      textSelectionDelegate: _textSelectionDelegate,
      devicePixelRatio: window.devicePixelRatio,
      startHandleLayerLink: LayerLink(),
      endHandleLayerLink: LayerLink(),
      ignorePointer: true,
    );
    return _renderEditable!;
  }

  RenderInputBox createRenderBox() {
    assert(renderBoxModel is RenderIntrinsic);
    RenderEditable renderEditable = createRenderEditable();

    _renderInputBox = RenderInputBox(
      child: renderEditable,
    );
    return _renderInputBox!;
  }

  @override
  void performAction(TextInputAction action) {
    switch (action) {
      case TextInputAction.done:
        _triggerChangeEvent();
        blur();
        break;
      case TextInputAction.none:
        // TODO: Handle this case.
        break;
      case TextInputAction.unspecified:
        // TODO: Handle this case.
        break;
      case TextInputAction.go:
        // TODO: Handle this case.
        break;
      case TextInputAction.search:
        // TODO: Handle this case.
        break;
      case TextInputAction.send:
        // TODO: Handle this case.
        break;
      case TextInputAction.next:
        // TODO: Handle this case.
        break;
      case TextInputAction.previous:
        // TODO: Handle this case.
        break;
      case TextInputAction.continueAction:
        // TODO: Handle this case.
        break;
      case TextInputAction.join:
        // TODO: Handle this case.
        break;
      case TextInputAction.route:
        // TODO: Handle this case.
        break;
      case TextInputAction.emergencyCall:
        // TODO: Handle this case.
        break;
      case TextInputAction.newline:
        // TODO: Handle this case.
        break;
    }
  }

  void _hideSelectionOverlayIfNeeded() {
    // TODO: hide selection overlay.
  }

  bool get _hasInputConnection => _textInputConnection != null && _textInputConnection!.attached;
  TextEditingValue? _lastKnownRemoteTextEditingValue;

  void _updateRemoteEditingValueIfNeeded() {
    if (_batchEditDepth > 0 || !_hasInputConnection)
      return;
    final TextEditingValue localValue = _value;
    if (localValue == _lastKnownRemoteTextEditingValue)
      return;
    _textInputConnection!.setEditingState(localValue);
    _lastKnownRemoteTextEditingValue = localValue;
  }

  TextEditingValue get _value => _textSelectionDelegate._textEditingValue;
  set _value(TextEditingValue value) {
    _textSelectionDelegate._textEditingValue = value;
  }


  int _batchEditDepth = 0;
  /// Begins a new batch edit, within which new updates made to the text editing
  /// value will not be sent to the platform text input plugin.
  ///
  /// Batch edits nest. When the outermost batch edit finishes, [endBatchEdit]
  /// will attempt to send [currentTextEditingValue] to the text input plugin if
  /// it detected a change.
  void beginBatchEdit() {
    _batchEditDepth += 1;
  }

  /// Ends the current batch edit started by the last call to [beginBatchEdit],
  /// and send [currentTextEditingValue] to the text input plugin if needed.
  ///
  /// Throws an error in debug mode if this [EditableText] is not in a batch
  /// edit.
  void endBatchEdit() {
    _batchEditDepth -= 1;
    assert(
    _batchEditDepth >= 0,
    'Unbalanced call to endBatchEdit: beginBatchEdit must be called first.',
    );
    _updateRemoteEditingValueIfNeeded();
  }

  void _formatAndSetValue(TextEditingValue value, { bool userInteraction = false, SelectionChangedCause? cause }) {
    if (userInteraction && value.text.length > _maxLength) return;

    final bool textChanged = _value.text != value.text
        || (!_value.composing.isCollapsed && value.composing.isCollapsed);
    final bool selectionChanged = _value.selection != value.selection;


    // Put all optional user callback invocations in a batch edit to prevent
    // sending multiple `TextInput.updateEditingValue` messages.
    beginBatchEdit();
    _value = value;

    // Changes made by the keyboard can sometimes be "out of band" for listening
    // components, so always send those events, even if we didn't think it
    // changed. Also, the user long pressing should always send a selection change
    // as well.
    if (selectionChanged || (userInteraction &&
        (cause == SelectionChangedCause.longPress || cause == SelectionChangedCause.keyboard))) {
      _handleSelectionChanged(value.selection, cause);
    }

    if (textChanged) {
      _handleTextChanged(value.text, userInteraction, cause);
    }

    endBatchEdit();

    if (_renderEditable != null) {
      _renderEditable!.selection = value.selection;
    }
  }

  void _handleTextChanged(String text, bool userInteraction, SelectionChangedCause? cause) {
    if (_renderEditable != null) {
      if (text.length == 0) {
        _renderEditable!.text = placeholderTextSpan;
      } else if (obscureText) {
        _renderEditable!.text = _buildPasswordTextSpan(text);
      } else {
        _actualText = _renderEditable!.text = _buildTextSpan(text: text);
      }
    } else {
      // Update text when input element is not appended to dom yet.
      _actualText = _buildTextSpan(text: text);
    }

    // Sync value to input element property
    properties[VALUE] = text;
    if (userInteraction) {
      // TODO: return the string containing the input data that was added to the element,
      // which MAY be null if it doesn't apply.
      String inputData = '';
      // https://www.w3.org/TR/input-events-1/#interface-InputEvent-Attributes
      String inputType = '';
      InputEvent inputEvent = InputEvent(inputData, inputType: inputType);
      dispatchEvent(inputEvent);
    }
  }

  void _handleSelectionChanged(TextSelection selection, SelectionChangedCause? cause) {
    // TODO: show selection layer and emit selection changed event

    // To keep the cursor from blinking while it moves, restart the timer here.
    if (_cursorTimer != null) {
      _stopCursorTimer(resetCharTicks: false);
      _startCursorTimer();
    }
  }

  void requestKeyboard() {
    if (_hasFocus) {
      _textInputConnection!.show();
    }
  }

  @override
  void updateEditingValue(TextEditingValue value) {
    if (value.text != _textSelectionDelegate._textEditingValue.text) {
      _hideSelectionOverlayIfNeeded();
      _showCaretOnScreen();
    }
    _lastKnownRemoteTextEditingValue = value;
    _formatAndSetValue(value, userInteraction: true);
    // To keep the cursor from blinking while typing, we want to restart the
    // cursor timer every time a new character is typed.
    _stopCursorTimer(resetCharTicks: false);
    _startCursorTimer();
  }

  void _triggerChangeEvent() {
    String currentValue = _textSelectionDelegate._textEditingValue.text;
    if (_inputValueAtBegin != currentValue) {
      Event changeEvent = Event(EVENT_CHANGE);
      dispatchEvent(changeEvent);
    }
  }

  @override
  void setProperty(String key, value) {
    super.setProperty(key, value);

    if (key == VALUE) {
      String text = value?.toString() ?? '';
      TextRange composing = _textSelectionDelegate._textEditingValue.composing;
      TextSelection selection = TextSelection.collapsed(offset: text.length);
      TextEditingValue newTextEditingValue = TextEditingValue(
        text: text,
        selection: selection,
        composing: composing,
      );
      _formatAndSetValue(newTextEditingValue);
    } else if (key == 'placeholder') {
      // Update placeholder text.
      _rebuildTextSpan();
    } else if (key == 'autofocus') {
      _autoFocus = value != null;
    } else if (key == 'type') {
      _setType(value);
    } else if (key == 'inputmode') {
      _setInputMode(value);
    } else if (key == 'maxlength') {
      value = int.tryParse(value);
      if (value > 0) {
        _maxLength = value;
      }
    }
  }

  TextInputType _textInputType = TextInputType.text;
  TextInputType get textInputType => _textInputType;
  set textInputType(TextInputType value) {
    if (value != _textInputType) {
      _textInputType = value;
      if (_textInputConnection != null && _textInputConnection!.attached) {
        deactiveTextInput();
        activeTextInput();
      }
    }
  }

  void _setType(String value) {
    switch (value) {
      case 'text':
        textInputType = TextInputType.text;
        break;
      case 'number':
        textInputType = TextInputType.numberWithOptions(signed: true);
        break;
      case 'tel':
        textInputType = TextInputType.phone;
        break;
      case 'email':
        textInputType = TextInputType.emailAddress;
        break;
      case 'password':
        textInputType = TextInputType.text;
        _enablePassword();
        break;
      // @TODO: more types.
    }
  }

  bool _hideVirtualKeyboard = false;
  void _setInputMode(String value) {
    switch (value) {
      case 'none':
        _hideVirtualKeyboard = true;
        // HACK: Set a diff value trigger update
        textInputType = TextInputType.name;
        break;
      case 'text':
        textInputType = TextInputType.text;
        break;
      case 'numeric':
        textInputType = TextInputType.numberWithOptions();
        break;
      case 'decimal':
        textInputType = TextInputType.numberWithOptions(decimal: true);
        break;
      case 'tel':
        textInputType = TextInputType.phone;
        break;
      case 'url':
        textInputType = TextInputType.url;
        break;
      case 'email':
        textInputType = TextInputType.emailAddress;
        break;
      case 'search':
        _textInputAction = TextInputAction.search;
        textInputType = TextInputType.text;
        break;
    }
  }

  void _enablePassword() {
    obscureText = true;
    if (_renderEditable != null) {
      _renderEditable!.obscureText = obscureText;
    }
  }

  bool _showCaretOnScreenScheduled = false;
  Rect? _currentCaretRect;
  void _showCaretOnScreen() {
    if (_showCaretOnScreenScheduled) {
      return;
    }

    _showCaretOnScreenScheduled = true;
    SchedulerBinding.instance!.addPostFrameCallback((Duration _) {
      _showCaretOnScreenScheduled = false;
      Rect? currentCaretRect = _currentCaretRect;
      if (currentCaretRect == null || _renderEditable == null) {
        return;
      }

      final Rect newCaretRect = currentCaretRect;
      // Enlarge newCaretRect by scrollPadding to ensure that caret
      // is not positioned directly at the edge after scrolling.
      final Rect inflatedRect = Rect.fromLTRB(
        newCaretRect.left,
        newCaretRect.top,
        newCaretRect.right,
        newCaretRect.bottom,
      );

      _renderEditable!.showOnScreen(
        rect: inflatedRect,
        duration: _caretAnimationDuration,
        curve: _caretAnimationCurve,
      );
    });
  }

  // Animation configuration for scrolling the caret back on screen.
  static const Duration _caretAnimationDuration = Duration(milliseconds: 100);
  static const Curve _caretAnimationCurve = Curves.fastOutSlowIn;

  bool _textChangedSinceLastCaretUpdate = false;
  void _handleCaretChanged(Rect caretRect) {
    _currentCaretRect = caretRect;
    // If the caret location has changed due to an update to the text or
    // selection, then scroll the caret into view.
    if (_textChangedSinceLastCaretUpdate) {
      _textChangedSinceLastCaretUpdate = false;
      _showCaretOnScreen();
    }
  }

  void _stopCursorTimer({bool resetCharTicks = true}) {
    _cursorTimer?.cancel();
    _cursorTimer = null;
    _targetCursorVisibility = false;
    _cursorBlinkOpacityController!.value = 0.0;
    if (resetCharTicks) _obscureShowCharTicksPending = 0;
    _cursorBlinkOpacityController!.stop();
    _cursorBlinkOpacityController!.value = 0.0;
  }

  void _startCursorTimer() {
    _targetCursorVisibility = true;
    _cursorBlinkOpacityController!.value = 1.0;

    _cursorTimer ??= Timer.periodic(_kCursorBlinkWaitForStart, _cursorWaitForStart);
  }

  void _cursorWaitForStart(Timer timer) {
    assert(_kCursorBlinkHalfPeriod > _fadeDuration);
    _cursorTimer?.cancel();
    _cursorTimer = Timer.periodic(_kCursorBlinkHalfPeriod, _cursorTick);
  }

  void _cursorTick(Timer timer) {
    _targetCursorVisibility = !_targetCursorVisibility;
    final double targetOpacity = _targetCursorVisibility ? 1.0 : 0.0;
    // If we want to show the cursor, we will animate the opacity to the value
    // of 1.0, and likewise if we want to make it disappear, to 0.0. An easing
    // curve is used for the animation to mimic the aesthetics of the native
    // iOS cursor.
    //
    // These values and curves have been obtained through eyeballing, so are
    // likely not exactly the same as the values for native iOS.
    _cursorBlinkOpacityController!.animateTo(targetOpacity, curve: Curves.easeOut);

    if (_obscureShowCharTicksPending > 0) {
      _obscureShowCharTicksPending--;
    }
  }

  @override
  void updateFloatingCursor(RawFloatingCursorPoint point) {
    final TextPosition currentTextPosition = TextPosition(offset: 1);
    Rect _startCaretRect = _renderEditable!.getLocalRectForCaret(currentTextPosition);
    _renderEditable!.setFloatingCursor(point.state, _startCaretRect.center, currentTextPosition);
  }

  void _onCursorColorTick() {
    _renderEditable!.cursorColor = cursorColor.withOpacity(_cursorBlinkOpacityController!.value);
    _cursorVisibilityNotifier.value = _cursorBlinkOpacityController!.value > 0;
  }

  Set<Ticker>? _tickers;

  @override
  Ticker createTicker(onTick) {
    _tickers ??= <Ticker>{};
    final Ticker result = Ticker(onTick, debugLabel: 'created by $this');
    _tickers!.add(result);
    return result;
  }

  @override
  void connectionClosed() {
    // TODO: implement connectionClosed
    print('TODO: impl connection closed.');
  }

  // Abstract class method added after flutter@1.15
  @override
  TextEditingValue get currentTextEditingValue => _textSelectionDelegate._textEditingValue;

  @override
  // TODO: implement currentAutofillScope
  AutofillScope get currentAutofillScope => throw UnimplementedError();

  @override
  void performPrivateCommand(String action, Map<String, dynamic> data) {
    // TODO: implement performPrivateCommand
    print('PerformPrivateCommand $action $data');
  }

  @override
  void showAutocorrectionPromptRect(int start, int end) {
    // TODO: implement showAutocorrectionPromptRect
    print('ShowAutocorrectionPromptRect start: $start, end: $end');
  }

  void dispose() {
    super.dispose();
    _nativeMap.remove(nativeInputElement.address);
  }
}

class RenderInputBox extends RenderProxyBox {
  RenderInputBox({
    required RenderEditable child,
  }) : super(child);

  Offset? get _offset {
    RenderIntrinsic renderIntrinsic = (parent as RenderIntrinsic?)!;
    RenderStyle renderStyle = renderIntrinsic.renderStyle;

    double intrinsicInputHeight = (child as RenderEditable).preferredLineHeight
      + renderStyle.paddingTop + renderStyle.paddingBottom
      + renderStyle.borderTop + renderStyle.borderBottom;

    // Make render editable vertically center.
    double dy;
    if (renderStyle.height != null) {
      dy = (renderStyle.height! - intrinsicInputHeight) / 2;
    } else if (renderStyle.lineHeight != null && renderStyle.lineHeight! > intrinsicInputHeight) {
      dy = (renderStyle.lineHeight! - intrinsicInputHeight) /2;
    } else {
      dy = 0;
    }
    return Offset(0, dy);
  }

  @override
  void paint(PaintingContext context, Offset offset) {
    if (_offset == null) {
      super.paint(context, offset);
    } else {
      final Offset transformedOffset = offset.translate(_offset!.dx, _offset!.dy);
      if (child != null) {
        context.paintChild(child!, transformedOffset);
      }
    }
  }

  @override
  void performLayout() {
    if (child != null) {
      child!.layout(constraints, parentUsesSize: true);
      Size childSize = child!.size;
      double width = constraints.maxWidth != double.infinity ?
        constraints.maxWidth : childSize.width;

      RenderIntrinsic renderIntrinsic = parent as RenderIntrinsic;
      RenderStyle renderStyle = renderIntrinsic.renderStyle;

      double height;
      // Height priority: height > max(line-height, child height) > child height
      if (constraints.maxHeight != double.infinity) {
        height = constraints.maxHeight;
      } else if (renderStyle.lineHeight != null) {
        height = math.max(renderStyle.lineHeight!, childSize.height);
      } else {
        height = childSize.height;
      }

      size = Size(width, height);
    } else {
      size = computeSizeForNoChild(constraints);
    }
  }
}<|MERGE_RESOLUTION|>--- conflicted
+++ resolved
@@ -313,7 +313,6 @@
   void dispatchEvent(Event event) {
     super.dispatchEvent(event);
     if (event.type == EVENT_TOUCH_START) {
-<<<<<<< HEAD
       InputElement.setFocus(this);
 
       TouchList touches = (event as TouchEvent).touches;
@@ -321,7 +320,6 @@
       Touch touch = touches.item(0);
       _selectStartPosition = Offset(touch.clientX, touch.clientY);
       
-=======
       TouchEvent e = (event as TouchEvent);
       if (e.touches.length == 1) {
         InputElement.setFocus(this);
@@ -335,15 +333,11 @@
 
         _renderEditable!.handleTapDown(details);
       }
-
->>>>>>> 8dad11a6
       // @TODO: selection.
     } else if (event.type == EVENT_TOUCH_MOVE) {
       // @TODO: selection.
     } else if (event.type == EVENT_TOUCH_END) {
       // @TODO: selection.
-<<<<<<< HEAD
-
       TouchList touches = (event as TouchEvent).touches;
       if (touches.length > 1) return;
       Touch touch = touches.item(0);
@@ -354,12 +348,10 @@
         to: _selectEndPosition,
         cause: SelectionChangedCause.drag,
       );
-=======
     } else if (event.type == EVENT_CLICK) {
       _renderEditable!.handleTap();
     } else if (event.type == EVENT_LONG_PRESS) {
       _renderEditable!.handleLongPress();
->>>>>>> 8dad11a6
     }
   }
 
