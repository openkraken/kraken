--- conflicted
+++ resolved
@@ -36,13 +36,8 @@
   late ObjectElementClientFactory _objectElementClientFactory;
   late ObjectElementClient _objectElementClient;
 
-<<<<<<< HEAD
-  ObjectElement(EventTargetContext? context)
+  ObjectElement([BindingContext? context])
       : super(context, defaultStyle: _objectStyle, isReplacedElement: true) {
-=======
-  ObjectElement([BindingContext? context])
-      : super(context, defaultStyle: _objectStyle, isIntrinsicBox: true) {
->>>>>>> de3a6649
     initObjectClient();
     initElementClient();
   }
