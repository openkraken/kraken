/*
 * Copyright (C) 2021-present Alibaba Inc. All rights reserved.
 * Author: Kraken Team.
 */
import 'package:flutter/scheduler.dart';
import 'package:kraken/css.dart';
import 'package:kraken/dom.dart';
import 'package:kraken/kraken.dart';
import 'package:kraken/launcher.dart';

// Children of the <head> element all have display:none
const Map<String, dynamic> _defaultStyle = {
  DISPLAY: NONE,
};

const String HEAD = 'HEAD';
const String LINK = 'LINK';
const String META = 'META';
const String TITLE = 'TITLE';
const String STYLE = 'STYLE';
const String NOSCRIPT = 'NOSCRIPT';
const String SCRIPT = 'SCRIPT';

class HeadElement extends Element {
  HeadElement(EventTargetContext context)
      : super(context, defaultStyle: _defaultStyle);
}

class LinkElement extends Element {
  LinkElement(EventTargetContext context)
      : super(context, defaultStyle: _defaultStyle);
}

class MetaElement extends Element {
  MetaElement(EventTargetContext context)
      : super(context, defaultStyle: _defaultStyle);
}

class TitleElement extends Element {
  TitleElement(EventTargetContext context)
      : super(context, defaultStyle: _defaultStyle);
}

class NoScriptElement extends Element {
  NoScriptElement(EventTargetContext context)
      : super(context, defaultStyle: _defaultStyle);
}

const String _JAVASCRIPT_MIME = 'text/javascript';
const String _JAVASCRIPT_MODULE = 'module';

class ScriptElement extends Element {
  ScriptElement(EventTargetContext context)
      : super(context, defaultStyle: _defaultStyle) {
  }

  String type = _JAVASCRIPT_MIME;

  @override
  void setProperty(String key, dynamic value) {
    super.setProperty(key, value);
    if (key == 'src') {
      _fetchBundle(value);
    } else if (key == 'type') {
      type = value.toString().toLowerCase().trim();
    }
  }

  void _fetchBundle(String src) async {
    // Must
    if (src.isNotEmpty && isConnected && (type == _JAVASCRIPT_MIME || type == _JAVASCRIPT_MODULE)) {
      try {
<<<<<<< HEAD
        KrakenBundle bundle = await KrakenBundle.getBundle(src, contextId: ownerDocument.contextId);
        await bundle.eval(ownerDocument.contextId);
=======
        KrakenBundle bundle = KrakenBundle.fromUrl(src);
        await bundle.resolve(elementManager.contextId);
        await bundle.eval(elementManager.contextId);
>>>>>>> f95b2e74
        // Successful load.
        SchedulerBinding.instance!.addPostFrameCallback((_) {
          dispatchEvent(Event(EVENT_LOAD));
        });
      } catch(e) {
        // An error occurred.
        SchedulerBinding.instance!.addPostFrameCallback((_) {
          dispatchEvent(Event(EVENT_ERROR));
        });
      }
      SchedulerBinding.instance!.scheduleFrame();
    }
  }

  @override
  void connectedCallback() async {
    super.connectedCallback();
    String? src = getProperty('src');
    if (src != null) {
      _fetchBundle(src);
    } else if (type == _JAVASCRIPT_MIME || type == _JAVASCRIPT_MODULE){
      // Eval script context: <script> console.log(1) </script>
      StringBuffer buffer = StringBuffer();
      childNodes.forEach((node) {
        if (node is TextNode) {
          buffer.write(node.data);
        }
      });
      String script = buffer.toString();
      if (script.isNotEmpty) {
        int contextId = ownerDocument.contextId;
        KrakenController? controller = KrakenController.getControllerOfJSContextId(contextId);
        if (controller != null) {
<<<<<<< HEAD
          KrakenBundle bundle = await KrakenBundle.getBundle(controller.href, contentOverride: script, contextId: contextId);
          await bundle.eval(ownerDocument.contextId);
=======
          KrakenBundle bundle = KrakenBundle.fromContent(script, url: controller.href);
          bundle.resolve(contextId);
          await bundle.eval(elementManager.contextId);
>>>>>>> f95b2e74
        }
      }
    }
  }
}

const String _CSS_MIME = 'text/css';

class StyleElement extends Element {
  StyleElement(EventTargetContext context)
      : super(context, defaultStyle: _defaultStyle);
  String type = _CSS_MIME;
  CSSStyleSheet? _styleSheet;

  @override
  void setProperty(String key, dynamic value) {
    super.setProperty(key, value);
    if (key == 'type') {
      type = value.toString().toLowerCase().trim();
    }
  }

  @override
  void connectedCallback() {
    if (type == _CSS_MIME) {
      StringBuffer buffer = StringBuffer();
       childNodes.forEach((node) {
        if (node is TextNode) {
          buffer.write(node.data);
        }
      });
      String style = buffer.toString();
      _styleSheet = CSSStyleSheet(style);
      ownerDocument.addStyleSheet(_styleSheet!);
    }
    super.connectedCallback();
  }

  @override
  void disconnectedCallback() {
    if (_styleSheet != null) {
      ownerDocument.removeStyleSheet(_styleSheet!);
    }
    super.disconnectedCallback();
  }
}<|MERGE_RESOLUTION|>--- conflicted
+++ resolved
@@ -70,14 +70,9 @@
     // Must
     if (src.isNotEmpty && isConnected && (type == _JAVASCRIPT_MIME || type == _JAVASCRIPT_MODULE)) {
       try {
-<<<<<<< HEAD
-        KrakenBundle bundle = await KrakenBundle.getBundle(src, contextId: ownerDocument.contextId);
+        KrakenBundle bundle = KrakenBundle.fromUrl(src);
+        await bundle.resolve(ownerDocument.contextId);
         await bundle.eval(ownerDocument.contextId);
-=======
-        KrakenBundle bundle = KrakenBundle.fromUrl(src);
-        await bundle.resolve(elementManager.contextId);
-        await bundle.eval(elementManager.contextId);
->>>>>>> f95b2e74
         // Successful load.
         SchedulerBinding.instance!.addPostFrameCallback((_) {
           dispatchEvent(Event(EVENT_LOAD));
@@ -111,14 +106,9 @@
         int contextId = ownerDocument.contextId;
         KrakenController? controller = KrakenController.getControllerOfJSContextId(contextId);
         if (controller != null) {
-<<<<<<< HEAD
-          KrakenBundle bundle = await KrakenBundle.getBundle(controller.href, contentOverride: script, contextId: contextId);
-          await bundle.eval(ownerDocument.contextId);
-=======
           KrakenBundle bundle = KrakenBundle.fromContent(script, url: controller.href);
           bundle.resolve(contextId);
-          await bundle.eval(elementManager.contextId);
->>>>>>> f95b2e74
+          await bundle.eval(ownerDocument.contextId);
         }
       }
     }
