--- conflicted
+++ resolved
@@ -2,13 +2,8 @@
  * Copyright (C) 2021-present Alibaba Inc. All rights reserved.
  * Author: Kraken Team.
  */
-<<<<<<< HEAD
-
-import 'dart:ffi';
 
 import 'package:flutter/foundation.dart';
-=======
->>>>>>> fdc1f628
 import 'package:flutter/scheduler.dart';
 import 'package:kraken/css.dart';
 import 'package:kraken/dom.dart';
@@ -33,11 +28,11 @@
       : super(context, defaultStyle: _defaultStyle);
 }
 
+const String _REL_STYLESHEET = 'stylesheet';
+
 class LinkElement extends Element {
-<<<<<<< HEAD
-  LinkElement(int targetId, Pointer<NativeEventTarget> nativePtr, ElementManager elementManager)
-      : super(targetId, nativePtr, elementManager, defaultStyle: _defaultStyle);
-
+  LinkElement(EventTargetContext? context)
+      : super(context, defaultStyle: _defaultStyle);
   String? rel;
 
   @override
@@ -51,11 +46,11 @@
   }
 
   void _fetchBundle(String url) async {
-    if (url.isNotEmpty && rel == 'stylesheet' && isConnected) {
+    if (url.isNotEmpty && rel == _REL_STYLESHEET && isConnected) {
       try {
         KrakenBundle bundle = KrakenBundle.fromUrl(url);
-        await bundle.resolve(elementManager.contextId);
-        await bundle.eval(elementManager.contextId);
+        await bundle.resolve(context.contextId);
+        await bundle.eval(context.contextId);
 
         // Successful load.
         SchedulerBinding.instance!.addPostFrameCallback((_) {
@@ -79,10 +74,6 @@
       _fetchBundle(url);
     }
   }
-=======
-  LinkElement(EventTargetContext? context)
-      : super(context, defaultStyle: _defaultStyle);
->>>>>>> fdc1f628
 }
 
 class MetaElement extends Element {
