/*
 * Copyright (C) 2019-present Alibaba Inc. All rights reserved.
 * Author: Kraken Team.
 */
import 'dart:async';
import 'dart:ui' as ui;

import 'package:flutter/rendering.dart';
import 'package:flutter/scheduler.dart';
import 'package:kraken/css.dart';
import 'package:kraken/dom.dart';
import 'package:kraken/painting.dart';
import 'package:kraken/rendering.dart';

const String IMAGE = 'IMG';
const String NATURAL_WIDTH = 'naturalWidth';
const String NATURAL_HEIGHT = 'naturalHeight';
const String LOADING = 'loading';
const String SCALING = 'scaling';
const String LAZY = 'lazy';
const String SCALE = 'scale';

// FIXME: should be inline default.
const Map<String, dynamic> _defaultStyle = {
  DISPLAY: INLINE_BLOCK,
};

// The HTMLImageElement.
class ImageElement extends Element {
  // The render box to draw image.
  KrakenRenderImage? _renderImage;

  ImageProvider? _cachedImageProvider;
  dynamic _imageProviderKey;

  ImageStream? _cachedImageStream;
  ImageInfo? _cachedImageInfo;
  Uri? _resolvedUri;

  // Width and height set through property.
  double? _propertyWidth;
  double? _propertyHeight;

  // Width and height set through style.
  double? _styleWidth;
  double? _styleHeight;

  ui.Image? get image => _cachedImageInfo?.image;

  /// Number of image frame, used to identify multi frame image after loaded.
  int _frameCount = 0;

  bool _isListeningStream = false;

  bool get _isInLazyLoading {
    RenderReplaced? renderReplaced;
    if (renderBoxModel != null) {
      renderReplaced = renderBoxModel as RenderReplaced;
    }
    return renderReplaced != null && renderReplaced.isInLazyRendering;
  }

  // https://html.spec.whatwg.org/multipage/embedded-content.html#dom-img-complete-dev
  // A boolean value which indicates whether or not the image has completely loaded.
  bool complete = false;

  // The attribute directs the user agent to fetch a resource immediately or to defer fetching
  // until some conditions associated with the element are met, according to the attribute's
  // current state.
  // https://html.spec.whatwg.org/multipage/urls-and-fetching.html#lazy-loading-attributes
  bool get _shouldLazyLoading => properties[LOADING] == LAZY;

  // Custom attribute defined by Kraken, used to scale the origin image down to fit the box model
  // to reduce the image size which will save the image painting time significantly when the image
  // size is too large.
  //
  // Note this attribute should be set with caution cause scaling the image size will invalidate
  // the image cache when width or height is changed and add more images to the cache.
  // So the best practice to improve image painting performance is scaling the image manually before
  // used in source code rather than relying Kraken to do the scaling job.
  bool get _shouldScaling => properties[SCALING] == SCALE;

  ImageStreamCompleterHandle? _completerHandle;

  ImageElement(EventTargetContext? context)
      : super(
      context,
      isReplacedElement: true,
      defaultStyle: _defaultStyle) {
  }

  @override
  void willAttachRenderer() {
    super.willAttachRenderer();
    style.addStyleChangeListener(_stylePropertyChanged);
  }

  @override
  void didAttachRenderer() {
    super.didAttachRenderer();
    // Should add image box after style has applied to ensure intersection observer
    // attached to correct renderBoxModel
    if (!_isInLazyLoading || _renderImage == null) {
      // Image dimensions (width or height) should specified for performance when lazy-load.
      if (_shouldLazyLoading) {
        RenderReplaced renderReplaced = renderBoxModel! as RenderReplaced;
        renderReplaced.isInLazyRendering = true;

        // When detach renderer, all listeners will be cleared.
        renderReplaced.addIntersectionChangeListener(_handleIntersectionChange);
      } else {
        _loadImage();
      }
    }
  }

  void _loadImage() {
    _constructImage();
    // Try to attach image if image is cached.
    _attachImage();
    _resolveImage(_resolvedUri);
    _listenToStream();
  }

  @override
  void didDetachRenderer() async {
    super.didDetachRenderer();
    style.removeStyleChangeListener(_stylePropertyChanged);

    _stopListeningStream(keepStreamAlive: true);
  }

  ImageStreamListener? _imageStreamListener;
  ImageStreamListener _getListener() {
    _imageStreamListener ??= ImageStreamListener(
      _handleImageFrame,
      onError: _onImageError
    );
    return _imageStreamListener!;
  }

  void _listenToStream() {
    if (_isListeningStream)
      return;

    _cachedImageStream?.addListener(_getListener());
    _completerHandle?.dispose();
    _completerHandle = null;

    _isListeningStream = true;
  }

  @override
  void dispose() {
    super.dispose();
    _stopListeningStream();
    _completerHandle?.dispose();
    _replaceImage(info: null);
    _cachedImageProvider?.evict();
    _cachedImageProvider = null;
    _imageProviderKey = null;
  }

  double get width {
    // Width calc priority: style > property > intrinsic.
    double borderBoxWidth = _styleWidth
      ?? _propertyWidth
      ?? renderStyle.getWidthByIntrinsicRatio();

    return borderBoxWidth;
  }

  double get height {
    // Height calc priority: style > property > intrinsic.
    double borderBoxHeight = _styleHeight
      ?? _propertyHeight
      ?? renderStyle.getHeightByIntrinsicRatio();

    return borderBoxHeight;
  }

  // Read the original image width of loaded image.
  // The getter must be called after image had loaded, otherwise will return 0.0.
  double get naturalWidth {
    ImageProvider? imageProvider = _cachedImageProvider;
    if (imageProvider is KrakenResizeImage) {
      Size? size = KrakenResizeImage.getImageNaturalSize(_imageProviderKey);
      if (size != null) {
        return size.width;
      }
    }
    return image?.width.toDouble() ?? 0;
  }

  // Read the original image height of loaded image.
  // The getter must be called after image had loaded, otherwise will return 0.0.
  double get naturalHeight {
    ImageProvider? imageProvider = _cachedImageProvider;
    if (imageProvider is KrakenResizeImage) {
      Size? size = KrakenResizeImage.getImageNaturalSize(_imageProviderKey);
      if (size != null) {
        return size.height;
      }
    }
    return image?.height.toDouble() ?? 0;
  }

  void _handleIntersectionChange(IntersectionObserverEntry entry) {
    // When appear
    if (entry.isIntersecting) {
      // Once appear remove the listener
      _removeIntersectionChangeListener();
      _loadImage();
    }
  }

  void _removeIntersectionChangeListener() {
    renderBoxModel!.removeIntersectionChangeListener(_handleIntersectionChange);
  }

  void _constructImage() {
    RenderImage image = _renderImage = _createRenderImageBox();
    addChild(image);
  }

  void _dispatchLoadEvent() {
    dispatchEvent(Event(EVENT_LOAD));
  }

  void _handleEventAfterImageLoaded() {
    // `load` event is a simple event.
    if (isConnected) {
      // If image in tree, make sure the image-box has been layout, using addPostFrameCallback.
      SchedulerBinding.instance!.scheduleFrame();
      SchedulerBinding.instance!.addPostFrameCallback((_) {
        _dispatchLoadEvent();
      });
    } else {
      // If not in tree, dispatch the event directly.
      _dispatchLoadEvent();
    }
  }

  void _onImageError(Object exception, StackTrace? stackTrace) {
    print('$exception\n$stackTrace');
    dispatchEvent(Event(EVENT_ERROR));
  }

  void _resizeImage() {
    if (_styleWidth == null && _propertyWidth != null) {
      // The intrinsic width of the image in pixels. Must be an integer without a unit.
      renderStyle.width = CSSLengthValue(_propertyWidth, CSSLengthType.PX);
    }
    if (_styleHeight == null && _propertyHeight != null) {
      // The intrinsic height of the image, in pixels. Must be an integer without a unit.
      renderStyle.height = CSSLengthValue(_propertyHeight, CSSLengthType.PX);
    }

    renderStyle.intrinsicWidth = naturalWidth;
    renderStyle.intrinsicHeight = naturalHeight;

    // Try to update image size if image already resolved.
    // Set size to RenderImage is needs, to avoid makeNeedsLayout when update image.
    _renderImage?.width = width;
    _renderImage?.height = height;

    if (naturalWidth == 0.0 || naturalHeight == 0.0) {
      renderStyle.intrinsicRatio = null;
    } else {
      renderStyle.intrinsicRatio = naturalHeight / naturalWidth;
    }
  }

  KrakenRenderImage _createRenderImageBox() {
    RenderStyle renderStyle = renderBoxModel!.renderStyle;
    BoxFit objectFit = renderStyle.objectFit;
    Alignment objectPosition = renderStyle.objectPosition;

    return KrakenRenderImage(
      image: _cachedImageInfo?.image,
      fit: objectFit,
      alignment: objectPosition,
    );
  }

  @override
  void removeProperty(String key) {
    super.removeProperty(key);
    if (key == 'src') {
      _stopListeningStream(keepStreamAlive: true);
    } else if (key == 'loading' && _isInLazyLoading && _cachedImageProvider == null) {
      _removeIntersectionChangeListener();
      _stopListeningStream(keepStreamAlive: true);
    }
  }

  /// Stops listening to the image stream, if this state object has attached a
  /// listener.
  ///
  /// If the listener from this state is the last listener on the stream, the
  /// stream will be disposed. To keep the stream alive, set `keepStreamAlive`
  /// to true, which create [ImageStreamCompleterHandle] to keep the completer
  /// alive.
  void _stopListeningStream({bool keepStreamAlive = false}) {
    if (!_isListeningStream)
      return;

    if (keepStreamAlive && _completerHandle == null && _cachedImageStream?.completer != null) {
      _completerHandle = _cachedImageStream!.completer!.keepAlive();
    }

    _cachedImageStream?.removeListener(_getListener());
    _isListeningStream = false;
  }

  Uri? _resolveSrc() {
    String? src = properties['src'];
    if (src != null && src.isNotEmpty) {
      Uri base = Uri.parse(ownerDocument.controller.href);
      return ownerDocument.controller.uriParser!.resolve(base, Uri.parse(src));
    }
    return null;
  }

  void _updateSourceStream(ImageStream newStream) {
    if (_cachedImageStream?.key == newStream.key) return;

    if (_isListeningStream) {
      _cachedImageStream?.removeListener(_getListener());
    }

    _frameCount = 0;
    _cachedImageStream = newStream;

    if (_isListeningStream) {
      _cachedImageStream!.addListener(_getListener());
    }
  }

  // Obtain image resource from resolvedUri, and create an ImageStream that loads the image streams.
  // If imageElement has propertySize or width,height properties on renderStyle,
  // The image will be encoded into a small size for better rasterization performance.
  void _resolveImage(Uri? resolvedUri, { bool updateImageProvider = false }) async {
    if (resolvedUri == null) return;

    // Try to make sure that this image can be encoded into a smaller size.
    int? cachedWidth = width > 0 && width.isFinite ? (width * ui.window.devicePixelRatio).toInt() : null;
    int? cachedHeight = height > 0 && height.isFinite ? (height * ui.window.devicePixelRatio).toInt() : null;

    ImageProvider? provider = _cachedImageProvider;
    if (updateImageProvider || provider == null) {
      // Image should be resized based on different ratio according to object-fit value.
      BoxFit objectFit = renderStyle.objectFit;
      provider = _cachedImageProvider = getImageProvider(
        resolvedUri,
        objectFit: objectFit,
        cachedWidth: cachedWidth,
        cachedHeight: cachedHeight,
      );
    }
    if (provider == null) return;

    // Cached the key of imageProvider to read naturalSize of the image.
    _imageProviderKey = await provider.obtainKey(ImageConfiguration.empty);
    final ImageStream newStream = provider.resolve(ImageConfiguration.empty);
    _updateSourceStream(newStream);
  }

  void _replaceImage({required ImageInfo? info}) {
    _cachedImageInfo = info;
  }

  // Attach image to renderImage box.
  void _attachImage() {
    assert(isRendererAttached);
    assert(_renderImage != null);
    if (_cachedImageInfo == null) return;
    _renderImage!.image = image?.clone();
  }


  // Callback when image are loaded, encoded and available to use.
  // This callback may fire multiple times when image have multiple frames (such as an animated GIF).
  void _handleImageFrame(ImageInfo imageInfo, bool synchronousCall) {
    _replaceImage(info: imageInfo);
    _frameCount++;

    if (!complete) {
      complete = true;
      if (synchronousCall) {
        // `synchronousCall` happens when caches image and calling `addListener`.
        scheduleMicrotask(_handleEventAfterImageLoaded);
      } else {
        _handleEventAfterImageLoaded();
      }
    }

    // Multi frame image should wrap a repaint boundary for better composite performance.
    if (_frameCount > 2) {
      forceToRepaintBoundary = true;
    }

<<<<<<< HEAD
    if (renderBoxModel != null) {
      RenderReplaced renderReplaced = renderBoxModel! as RenderReplaced;
      renderReplaced.isInLazyRendering = false;
    }
=======
    // Image may be detached when image frame loaded.
    if (!isRendererAttached) return;
>>>>>>> f1ce4a5a

    _attachImage();
    _resizeImage();
  }

  // Prefetches an image into the image cache. When the imageElement is attached to the renderTree, the imageProvider can directly
  // obtain the cached imageStream from imageCache instead of obtaining resources from I/O.
  void _precacheImage() async {
    final ImageConfiguration config = ImageConfiguration.empty;
    final Uri? resolvedUri = _resolvedUri = _resolveSrc();
    if (resolvedUri == null) return;
    final ImageProvider? provider = _cachedImageProvider = getImageProvider(resolvedUri);
    if (provider == null) return;
    _imageProviderKey = await provider.obtainKey(ImageConfiguration.empty);
    _frameCount = 0;
    final ImageStream stream = provider.resolve(config);
    ImageStreamListener? listener;
    listener = ImageStreamListener(
      (ImageInfo? imageInfo, bool sync) {
        _replaceImage(info: imageInfo);
        _frameCount++;

        if (!complete && !_shouldLazyLoading) {
          complete = true;
          if (sync) {
            // `synchronousCall` happens when caches image and calling `addListener`.
            scheduleMicrotask(_handleEventAfterImageLoaded);
          } else {
            _handleEventAfterImageLoaded();
          }
        }
        stream.removeListener(listener!);
      },
      onError: _onImageError
    );
    stream.addListener(listener);
  }

  @override
  void setProperty(String key, dynamic value) {
    bool propertyChanged = properties[key] != value;
    super.setProperty(key, value);
    if (key == 'src' && propertyChanged) {
      final Uri? resolvedUri = _resolvedUri =  _resolveSrc();
      // Update image source if image already attached except image is lazy loading.
      if (isRendererAttached && !_isInLazyLoading) {
        _resolveImage(resolvedUri, updateImageProvider: true);
      } else {
        _precacheImage();
      }
    } else if (key == 'loading' && propertyChanged && _isInLazyLoading) {
      _removeIntersectionChangeListener();
    } else if (key == WIDTH) {
      _propertyWidth = CSSNumber.parseNumber(value);
      if (_shouldScaling) {
        _resolveImage(_resolvedUri, updateImageProvider: true);
      } else if (complete) { // Only need to resize image after image is fully loaded.
        _resizeImage();
      }
    } else if (key == HEIGHT) {
      _propertyHeight = CSSNumber.parseNumber(value);
      if (_shouldScaling) {
        _resolveImage(_resolvedUri, updateImageProvider: true);
      } else if (complete) { // Only need to resize image after image is fully loaded.
        _resizeImage();
      }
    }
  }

  @override
  dynamic getProperty(String key) {
    switch (key) {
      case WIDTH:
        return width;
      case HEIGHT:
        return height;
      case NATURAL_WIDTH:
        return naturalWidth;
      case NATURAL_HEIGHT:
        return naturalHeight;
    }
    return super.getProperty(key);
  }

  void _stylePropertyChanged(String property, String? original, String present) {
    if (property == WIDTH || property == HEIGHT) {
      if (property == WIDTH) {
        double? resolveStyleWidth = renderStyle.width.value == null && renderStyle.width.isNotAuto
          ? null : renderStyle.width.computedValue;
        // To avoid resolved auto, which computed value is infinity, we can not calculate
        // infinite double as valid number, mark null to let width/height resized by decode
        // size.
        _styleWidth = resolveStyleWidth == double.infinity ? null : resolveStyleWidth;
      } else if (property == HEIGHT) {
        double? resolveStyleHeight = renderStyle.height.value == null && renderStyle.height.isNotAuto
          ? null : renderStyle.height.computedValue;
        _styleHeight = resolveStyleHeight == double.infinity ? null : resolveStyleHeight;
      }
      // Resize image
      if (_shouldScaling) {
        _resolveImage(_resolvedUri, updateImageProvider: true);
      } else if (complete) { // Only need to resize image after image is fully loaded.
        _resizeImage();
      }
    } else if (property == OBJECT_FIT && _renderImage != null) {
      _renderImage!.fit = renderBoxModel!.renderStyle.objectFit;
    } else if (property == OBJECT_POSITION && _renderImage != null) {
      _renderImage!.alignment = renderBoxModel!.renderStyle.objectPosition;
    }
  }
}
<|MERGE_RESOLUTION|>--- conflicted
+++ resolved
@@ -400,15 +400,13 @@
       forceToRepaintBoundary = true;
     }
 
-<<<<<<< HEAD
     if (renderBoxModel != null) {
       RenderReplaced renderReplaced = renderBoxModel! as RenderReplaced;
       renderReplaced.isInLazyRendering = false;
     }
-=======
+
     // Image may be detached when image frame loaded.
     if (!isRendererAttached) return;
->>>>>>> f1ce4a5a
 
     _attachImage();
     _resizeImage();
