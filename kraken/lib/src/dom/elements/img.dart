--- conflicted
+++ resolved
@@ -481,36 +481,6 @@
     stream.addListener(listener);
   }
 
-<<<<<<< HEAD
-  @override
-  void setProperty(String key, dynamic value) {
-    bool propertyChanged = properties[key] != value;
-    super.setProperty(key, value);
-    if (key == 'src' && propertyChanged) {
-      final Uri? resolvedUri = _resolvedUri =  _resolveSrc();
-      // Update image source if image already attached except image is lazy loading.
-      if (isRendererAttached && !_isInLazyLoading) {
-        _resolveImage(resolvedUri, updateImageProvider: true);
-      } else {
-        _precacheImage();
-      }
-    } else if (key == 'loading' && propertyChanged && _isInLazyLoading) {
-      _removeIntersectionChangeListener();
-    } else if (key == WIDTH) {
-      _propertyWidth = CSSNumber.parseNumber(value);
-      if (_shouldScaling) {
-        _resolveImage(_resolvedUri, updateImageProvider: true);
-      } else {
-        _resizeImage();
-      }
-    } else if (key == HEIGHT) {
-      _propertyHeight = CSSNumber.parseNumber(value);
-      if (_shouldScaling) {
-        _resolveImage(_resolvedUri, updateImageProvider: true);
-      } else {
-        _resizeImage();
-      }
-=======
   String get scaling => getAttribute(SCALING) ?? '';
   set scaling(String value) {
     internalSetAttribute(SCALING, value);
@@ -529,7 +499,6 @@
       _resolveImage(_resolvedUri, updateImageProvider: true);
     } else {
       _precacheImage();
->>>>>>> de3a6649
     }
   }
 
