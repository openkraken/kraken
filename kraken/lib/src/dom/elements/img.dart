--- conflicted
+++ resolved
@@ -50,42 +50,7 @@
   // Whether is multiframe image
   bool isMultiframe = false;
 
-<<<<<<< HEAD
   ImageElement(int targetId, Pointer<NativeEventTarget> nativeEventTarget, ElementManager elementManager)
-=======
-  static final SplayTreeMap<int, ImageElement> _nativeMap = SplayTreeMap();
-
-  static ImageElement getImageElementOfNativePtr(Pointer<NativeImgElement> nativeImageElement) {
-    ImageElement? element = _nativeMap[nativeImageElement.address];
-    if (element == null) throw FlutterError('Can not get element from nativeElement: $nativeImageElement');
-    return element;
-  }
-
-  static double? getImageWidth(Pointer<NativeImgElement> nativeImageElement) {
-    ImageElement imageElement = getImageElementOfNativePtr(nativeImageElement);
-    return imageElement.width;
-  }
-
-  static double? getImageHeight(Pointer<NativeImgElement> nativeImageElement) {
-    ImageElement imageElement = getImageElementOfNativePtr(nativeImageElement);
-    return imageElement.height;
-  }
-
-  // https://developer.mozilla.org/en-US/docs/Web/API/HTMLImageElement/naturalWidth
-  static double getImageNaturalWidth(Pointer<NativeImgElement> nativeImageElement) {
-    ImageElement imageElement = getImageElementOfNativePtr(nativeImageElement);
-    return imageElement.naturalWidth;
-  }
-
-  static double getImageNaturalHeight(Pointer<NativeImgElement> nativeImageElement) {
-    ImageElement imageElement = getImageElementOfNativePtr(nativeImageElement);
-    return imageElement.naturalHeight;
-  }
-
-  final Pointer<NativeImgElement> nativeImgElement;
-
-  ImageElement(int targetId, this.nativeImgElement, ElementManager elementManager)
->>>>>>> 93035edb
       : super(
       targetId,
       nativeEventTarget,
