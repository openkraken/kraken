/*
 * Copyright (C) 2019-present Alibaba Inc. All rights reserved.
 * Author: Kraken Team.
 */

import 'dart:async';
import 'dart:ffi';
import 'dart:ui' as ui;

import 'package:flutter/rendering.dart';
import 'package:flutter/scheduler.dart';
import 'package:kraken/bridge.dart';
import 'package:kraken/css.dart';
import 'package:kraken/dom.dart';
import 'package:kraken/painting.dart';
import 'package:kraken/rendering.dart';

const String IMAGE = 'IMG';

// FIXME: should be inline default.
const Map<String, dynamic> _defaultStyle = {
  DISPLAY: INLINE_BLOCK,
};

// The HTMLImageElement.
class ImageElement extends Element {
  // The render box to draw image.
  RenderImage? _renderImage;
  bool _isListeningToStream = false;
  ImageProvider? _imageProvider;

  ImageStream? _imageStream;

  ImageInfo? _imageInfo;

  double? _propertyWidth;
  double? _propertyHeight;

  ui.Image? get image => _imageInfo?.image;
  bool get renderImageAttached => _renderImage?.image != null;

  /// Number of image frame, used to identify multi frame image after loaded.
  int _frameCount = 0;

  bool _isInLazyLoading = false;

  bool get _shouldLazyLoading => properties['loading'] == 'lazy';
  ImageStreamCompleterHandle? _completerHandle;

  ImageElement(int targetId, Pointer<NativeEventTarget> nativeEventTarget, ElementManager elementManager)
      : super(
      targetId,
      nativeEventTarget,
      elementManager,
      isIntrinsicBox: true,
      defaultStyle: _defaultStyle) {
  }

  @override
  void willAttachRenderer() {
    super.willAttachRenderer();
    style.addStyleChangeListener(_stylePropertyChanged);
  }

  @override
  void didAttachRenderer() {
    super.didAttachRenderer();
    // Should add image box after style has applied to ensure intersection observer
    // attached to correct renderBoxModel
    if (!_isInLazyLoading || _renderImage == null) {
      // Image dimensions (width or height) should specified for performance when lazy-load.
      if (_shouldLazyLoading) {
        _isInLazyLoading = true;

        // When detach renderer, all listeners will be cleared.
        renderBoxModel!.addIntersectionChangeListener(_handleIntersectionChange);
      } else {
        _constructImageChild();
        _attachImage();
        _resolveImage();
        _listenToStream();
      }
    }
  }

  @override
  void didDetachRenderer() async {
    super.didDetachRenderer();
    style.removeStyleChangeListener(_stylePropertyChanged);

    _stopListeningToStream(keepStreamAlive: true);
  }

  ImageStreamListener? _imageStreamListener;
  ImageStreamListener _getListener({bool recreateListener = false}) {
    if(_imageStreamListener == null || recreateListener) {
      _imageStreamListener = ImageStreamListener(
        _handleImageFrame,
        onError: _onImageError
      );
    }
    return _imageStreamListener!;
  }

  void _listenToStream() {
    if (_isListeningToStream)
      return;

    _imageStream!.addListener(_getListener());
    _completerHandle?.dispose();
    _completerHandle = null;

    _isListeningToStream = true;
  }

  @override
  void dispose() {
    super.dispose();
    _stopListeningToStream();
    _completerHandle?.dispose();
    _replaceImage(info: null);
    _imageProvider = null;
  }

  double get width {
    if (_renderImage != null && _renderImage!.width != null) {
      return _renderImage!.width!;
    }

    if (renderBoxModel != null && renderBoxModel!.hasSize) {
      return renderBoxModel!.clientWidth;
    }

    // Fallback to natural width, if image is not on screen.
    return naturalWidth;
  }

  double get height {
    if (_renderImage != null && _renderImage!.height != null) {
      return _renderImage!.height!;
    }

    if (renderBoxModel != null && renderBoxModel!.hasSize) {
      return renderBoxModel!.clientHeight;
    }

    // Fallback to natural height, if image is not on screen.
    return naturalHeight;
  }

  double get naturalWidth => image?.width.toDouble() ?? 0;
  double get naturalHeight => image?.height.toDouble() ?? 0;

  void _handleIntersectionChange(IntersectionObserverEntry entry) {
    // When appear
    if (entry.isIntersecting) {
      // Once appear remove the listener
      _resetLazyLoading();
      _constructImageChild();
      _resolveImage();
    }
  }

  void _resetLazyLoading() {
    _isInLazyLoading = false;
    renderBoxModel!.removeIntersectionChangeListener(_handleIntersectionChange);
  }

  void _constructImageChild() {
    _renderImage = createRenderImageBox();

    if (childNodes.isEmpty) {
      addChild(_renderImage!);
    }
  }

  void _dispatchLoadEvent() {
    dispatchEvent(Event(EVENT_LOAD));
  }

  void _handleEventAfterImageLoaded() {
    // `load` event is a simple event.
    if (isConnected) {
      // If image in tree, make sure the image-box has been layout, using addPostFrameCallback.
      SchedulerBinding.instance!.scheduleFrame();
      SchedulerBinding.instance!.addPostFrameCallback((_) {
        _dispatchLoadEvent();
      });
    } else {
      // If not in tree, dispatch the event directly.
      _dispatchLoadEvent();
    }
  }

<<<<<<< HEAD
  // Multi frame image should convert to repaint boundary.
  @override
  bool get hasRepaintBoundary => _frameCount > 2 || super.hasRepaintBoundary;
=======
  void _renderImageStream(ImageInfo imageInfo, bool synchronousCall) {
    _frameCount++;
    _imageInfo = imageInfo;

    // Only trigger load once.
    if (!_loaded) {
      _loaded = true;

      if (synchronousCall) {
        // `synchronousCall` happens when caches image and calling `addListener`.
        scheduleMicrotask(_handleEventAfterImageLoaded);
      } else {
        _handleEventAfterImageLoaded();
      }
    }

    if (isRendererAttached) {
      // Multi frame image should convert to repaint boundary.
      if (_frameCount > 2) {
        forceToRepaintBoundary = true;
      }
      _resize();
      _renderImage?.image = image;
    }
  }

  // Mark if the same src loaded.
  bool _loaded = false;
>>>>>>> 945b080d

  void _onImageError(Object exception, StackTrace? stackTrace) {
    dispatchEvent(Event(EVENT_ERROR));
  }

  void _resize() {
    if (!isRendererAttached) {
      return;
    }

    double? width = renderStyle.width.isAuto ? _propertyWidth : renderStyle.width.computedValue;
    double? height = renderStyle.height.isAuto ? _propertyHeight : renderStyle.height.computedValue;

    if (renderStyle.width.isAuto && _propertyWidth != null) {
      // The intrinsic width of the image in pixels. Must be an integer without a unit.
      renderStyle.width = CSSLengthValue(_propertyWidth, CSSLengthType.PX);
    }
    if (renderStyle.height.isAuto && _propertyHeight != null) {
      // The intrinsic height of the image, in pixels. Must be an integer without a unit.
      renderStyle.height = CSSLengthValue(_propertyHeight, CSSLengthType.PX);
    }

    if (width == null && height == null) {
      width = naturalWidth;
      height = naturalHeight;
    } else if (width != null && height == null && naturalWidth != 0) {
      height = width * naturalHeight / naturalWidth;
    } else if (width == null && height != null && naturalHeight != 0) {
      width = height * naturalWidth / naturalHeight;
    }

    if (height == null || !height.isFinite) {
      height = 0.0;
    }

    if (width == null || !width.isFinite) {
      width = 0.0;
    }

    _renderImage?.width = width;
    _renderImage?.height = height;
    renderBoxModel!.intrinsicWidth = naturalWidth;
    renderBoxModel!.intrinsicHeight = naturalHeight;

    if (naturalWidth == 0.0 || naturalHeight == 0.0) {
      renderBoxModel!.intrinsicRatio = null;
    } else {
      renderBoxModel!.intrinsicRatio = naturalHeight / naturalWidth;
    }
  }

  RenderImage createRenderImageBox() {
    RenderStyle renderStyle = renderBoxModel!.renderStyle;
    BoxFit objectFit = renderStyle.objectFit;
    Alignment objectPosition = renderStyle.objectPosition;

    return RenderImage(
      image: _imageInfo?.image,
      fit: objectFit,
      alignment: objectPosition,
    );
  }

  @override
  void removeProperty(String key) {
    super.removeProperty(key);
    if (key == 'src') {
      _stopListeningToStream(keepStreamAlive: true);
    } else if (key == 'loading' && _isInLazyLoading && _imageProvider == null) {
      _resetLazyLoading();
      _stopListeningToStream(keepStreamAlive: true);
    }
  }

  /// Stops listening to the image stream, if this state object has attached a
  /// listener.
  ///
  /// If the listener from this state is the last listener on the stream, the
  /// stream will be disposed. To keep the stream alive, set `keepStreamAlive`
  /// to true, which create [ImageStreamCompleterHandle] to keep the completer
  /// alive and is compatible with the [TickerMode] being off.
  void _stopListeningToStream({bool keepStreamAlive = false}) {
    if (!_isListeningToStream)
      return;

    if (keepStreamAlive && _completerHandle == null && _imageStream?.completer != null) {
      _completerHandle = _imageStream!.completer!.keepAlive();
    }

    _imageStream!.removeListener(_getListener());
    _isListeningToStream = false;
  }

  Uri? _resolveSrc() {
    String? src = properties['src'];
    if (src != null && src.isNotEmpty) {
      Uri base = Uri.parse(elementManager.controller.href);
      return elementManager.controller.uriParser!.resolve(base, Uri.parse(src));
    }
    return null;
  }

  void _updateSourceStream(ImageStream newStream) {
    if (_imageStream?.key == newStream.key) return;

    if (_isListeningToStream) {
      _imageStream!.removeListener(_getListener());
    }

    _frameCount = 0;
    _imageStream = newStream;

    if (_isListeningToStream) {
      _imageStream!.addListener(_getListener());
    }
  }

  void _resolveImage() {
    final Uri? resolvedUri = _resolveSrc();
    if (resolvedUri == null) return;

    double? width = null;
    double? height = null;

    if (isRendererAttached) {
      width = renderStyle.width.isAuto ? _propertyWidth : renderStyle.width.computedValue;
      height = renderStyle.height.isAuto ? _propertyHeight : renderStyle.height.computedValue;
    } else {
      width = _propertyWidth;
      height = _propertyHeight;
    }

    int? cachedWidth = width != null ? (width * ui.window.devicePixelRatio).toInt() : null;
    int? cachedHeight = height != null ? (height * ui.window.devicePixelRatio).toInt() : null;

    ImageProvider? provider = _imageProvider = getImageProvider(resolvedUri, cachedWidth: cachedWidth, cachedHeight: cachedHeight);
    if (provider == null) return;
    final ImageStream newStream = provider.resolve(ImageConfiguration.empty);
    _updateSourceStream(newStream);
  }

  void _replaceImage({required ImageInfo? info}) {
    _imageInfo = info;
  }

  void _attachImage() {
    assert(isRendererAttached);
    assert(_renderImage != null);
    if (_imageInfo == null) return;
    _renderImage!.image = image;
  }

  void _handleImageFrame(ImageInfo imageInfo, bool synchronousCall) {
    _replaceImage(info: imageInfo);
    _frameCount++;

    if (synchronousCall) {
      // `synchronousCall` happens when caches image and calling `addListener`.
      scheduleMicrotask(_handleEventAfterImageLoaded);
    } else {
      _handleEventAfterImageLoaded();
    }


    print(image?.debugDisposed);
    try {
      _attachImage();
    } catch (e, stack) {
      print('$e\n$stack');
    }
    print(3);
    _resize();
  }

  // Prefetches an image into the image cache.
  void _precacheImage() {
    final ImageConfiguration config = ImageConfiguration.empty;
    final Uri? resolvedUri = _resolveSrc();
    if (resolvedUri == null) return;
    final ImageProvider? provider = _imageProvider = getImageProvider(resolvedUri);
    if (provider == null) return;
    _frameCount = 0;
    final ImageStream stream = provider.resolve(config);
    ImageStreamListener? listener;
    listener = ImageStreamListener(
      (ImageInfo? image, bool sync) {
        // Give callers until at least the end of the frame to subscribe to the
        // image stream.
        // See ImageCache._liveImages
        SchedulerBinding.instance!.addPostFrameCallback((Duration timeStamp) {
          stream.removeListener(listener!);
        });
      },
      onError: _onImageError
    );
    stream.addListener(listener);
  }

  @override
  void setProperty(String key, dynamic value) {
    bool propertyChanged = properties[key] != value;
    super.setProperty(key, value);
    // Reset frame number to zero when image needs to reload
    if (key == 'src' && propertyChanged && !_shouldLazyLoading) {
      _precacheImage();
    } else if (key == 'loading' && propertyChanged && _isInLazyLoading) {
      _resetLazyLoading();
    } else if (key == WIDTH) {
      _propertyWidth = CSSNumber.parseNumber(value);
      _resolveImage();
    } else if (key == HEIGHT) {
      _propertyWidth = CSSNumber.parseNumber(value);
      _resolveImage();
    }

  }

  @override
  dynamic getProperty(String key) {
    switch (key) {
      case WIDTH:
        return _renderImage?.width ?? 0;
      case HEIGHT:
        return _renderImage?.height ?? 0;
      case 'naturalWidth':
        return naturalWidth;
      case 'naturalHeight':
        return naturalHeight;
    }

    return super.getProperty(key);
  }

  void _stylePropertyChanged(String property, String? original, String present) {
    if (property == WIDTH || property == HEIGHT) {
      _resolveImage();
    } else if (property == OBJECT_FIT && _renderImage != null) {
      _renderImage!.fit = renderBoxModel!.renderStyle.objectFit;
    } else if (property == OBJECT_POSITION && _renderImage != null) {
      _renderImage!.alignment = renderBoxModel!.renderStyle.objectPosition;
    }
  }
}
<|MERGE_RESOLUTION|>--- conflicted
+++ resolved
@@ -192,41 +192,6 @@
     }
   }
 
-<<<<<<< HEAD
-  // Multi frame image should convert to repaint boundary.
-  @override
-  bool get hasRepaintBoundary => _frameCount > 2 || super.hasRepaintBoundary;
-=======
-  void _renderImageStream(ImageInfo imageInfo, bool synchronousCall) {
-    _frameCount++;
-    _imageInfo = imageInfo;
-
-    // Only trigger load once.
-    if (!_loaded) {
-      _loaded = true;
-
-      if (synchronousCall) {
-        // `synchronousCall` happens when caches image and calling `addListener`.
-        scheduleMicrotask(_handleEventAfterImageLoaded);
-      } else {
-        _handleEventAfterImageLoaded();
-      }
-    }
-
-    if (isRendererAttached) {
-      // Multi frame image should convert to repaint boundary.
-      if (_frameCount > 2) {
-        forceToRepaintBoundary = true;
-      }
-      _resize();
-      _renderImage?.image = image;
-    }
-  }
-
-  // Mark if the same src loaded.
-  bool _loaded = false;
->>>>>>> 945b080d
-
   void _onImageError(Object exception, StackTrace? stackTrace) {
     dispatchEvent(Event(EVENT_ERROR));
   }
@@ -389,14 +354,12 @@
       _handleEventAfterImageLoaded();
     }
 
-
-    print(image?.debugDisposed);
-    try {
-      _attachImage();
-    } catch (e, stack) {
-      print('$e\n$stack');
-    }
-    print(3);
+    // Multi frame image should convert to repaint boundary.
+    if (_frameCount > 2) {
+      forceToRepaintBoundary = true;
+    }
+
+    _attachImage();
     _resize();
   }
 
