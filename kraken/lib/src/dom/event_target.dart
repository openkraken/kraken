--- conflicted
+++ resolved
@@ -157,14 +157,11 @@
     }
 
     _disposed = true;
-<<<<<<< HEAD
-=======
     eventHandlers.clear();
 
     if (pointer != null) {
       _nativeMap.remove(pointer!.address);
     }
->>>>>>> 53df9fb4
 
     if (kProfileMode) {
       PerformanceTiming.instance().mark(PERF_DISPOSE_EVENT_TARGET_END, uniqueId: hashCode);
