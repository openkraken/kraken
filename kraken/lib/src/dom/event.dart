--- conflicted
+++ resolved
@@ -149,7 +149,7 @@
   MouseEvent(String type, MouseEventInit mouseEventInit)
       : _mouseEventInit = mouseEventInit, super(type, mouseEventInit);
 
-<<<<<<< HEAD
+  @override
   Pointer<RawNativeMouseEvent> toRaw([int methodLength = 0]) {
     List<int> methods = [
       doubleToUint64(clientX),
@@ -163,17 +163,6 @@
     bytes.setAll(rawEvent.ref.length, methods);
 
     return rawEvent;
-=======
-  @override
-  Pointer<NativeMouseEvent> toNative() {
-    Pointer<NativeMouseEvent> nativeMouseEventPointer = malloc.allocate<NativeMouseEvent>(sizeOf<NativeMouseEvent>());
-    nativeMouseEventPointer.ref.nativeEvent = super.toNative().cast<NativeEvent>();
-    nativeMouseEventPointer.ref.clientX = clientX;
-    nativeMouseEventPointer.ref.clientY = clientY;
-    nativeMouseEventPointer.ref.offsetX = offsetX;
-    nativeMouseEventPointer.ref.offsetY = offsetY;
-    return nativeMouseEventPointer;
->>>>>>> 93035edb
   }
 }
 
@@ -236,7 +225,7 @@
   GestureEvent(String type, GestureEventInit gestureEventInit)
       : _gestureEventInit = gestureEventInit, super(type, gestureEventInit);
 
-<<<<<<< HEAD
+  @override
   Pointer<RawNativeGestureEvent> toRaw([int methodLength = 0]) {
     List<int> methods = [
       stringToNativeString(state).address,
@@ -254,21 +243,6 @@
     bytes.setAll(rawEvent.ref.length, methods);
 
     return rawEvent;
-=======
-  @override
-  Pointer<NativeGestureEvent> toNative() {
-    Pointer<NativeGestureEvent> nativeGestureEventPointer = malloc.allocate<NativeGestureEvent>(sizeOf<NativeGestureEvent>());
-    nativeGestureEventPointer.ref.nativeEvent = super.toNative().cast<NativeEvent>();
-    nativeGestureEventPointer.ref.state = stringToNativeString(state);
-    nativeGestureEventPointer.ref.direction = stringToNativeString(direction);
-    nativeGestureEventPointer.ref.deltaX = deltaX;
-    nativeGestureEventPointer.ref.deltaY = deltaY;
-    nativeGestureEventPointer.ref.velocityX = velocityX;
-    nativeGestureEventPointer.ref.velocityY = velocityY;
-    nativeGestureEventPointer.ref.scale = scale;
-    nativeGestureEventPointer.ref.rotation = rotation;
-    return nativeGestureEventPointer;
->>>>>>> 93035edb
   }
 }
 
@@ -288,7 +262,7 @@
   CustomEvent(String type, CustomEventInit customEventInit)
       : _customEventInit = customEventInit, super(type, customEventInit);
 
-<<<<<<< HEAD
+  @override
   Pointer<RawNativeCustomEvent> toRaw([int methodLength = 0]) {
     List<int> methods = [
       stringToNativeString(detail).address
@@ -299,14 +273,6 @@
     bytes.setAll(rawEvent.ref.length, methods);
 
     return rawEvent;
-=======
-  @override
-  Pointer<NativeCustomEvent> toNative() {
-    Pointer<NativeCustomEvent> nativeCustomEventPointer = malloc.allocate<NativeCustomEvent>(sizeOf<NativeCustomEvent>());
-    nativeCustomEventPointer.ref.nativeEvent = super.toNative().cast<NativeEvent>();
-    nativeCustomEventPointer.ref.detail = stringToNativeString(detail);
-    return nativeCustomEventPointer;
->>>>>>> 93035edb
   }
 }
 
@@ -318,7 +284,7 @@
   final String inputType;
   final String data;
 
-<<<<<<< HEAD
+  @override
   Pointer<RawNativeInputEvent> toRaw([int methodLength = 0]) {
     List<int> methods = [
       stringToNativeString(inputType).address,
@@ -330,16 +296,6 @@
     bytes.setAll(rawEvent.ref.length, methods);
 
     return rawEvent;
-=======
-  @override
-  Pointer<NativeInputEvent> toNative() {
-    Pointer<NativeInputEvent> nativeInputEvent = malloc.allocate<NativeInputEvent>(sizeOf<NativeInputEvent>());
-    Pointer<NativeEvent> nativeEvent = super.toNative().cast<NativeEvent>();
-    nativeInputEvent.ref.nativeEvent = nativeEvent;
-    nativeInputEvent.ref.inputType = stringToNativeString(inputType);
-    nativeInputEvent.ref.data = stringToNativeString(data);
-    return nativeInputEvent;
->>>>>>> 93035edb
   }
 
   InputEvent(
@@ -382,7 +338,7 @@
   /// If no diagnostics are available, or no explanation can be provided, this value is an empty string ("").
   final String message;
 
-<<<<<<< HEAD
+  @override
   Pointer<RawNativeMediaErrorEvent> toRaw([int methodLength = 0]) {
     List<int> methods = [
       code,
@@ -394,16 +350,6 @@
     bytes.setAll(rawEvent.ref.length, methods);
 
     return rawEvent;
-=======
-  @override
-  Pointer<NativeMediaErrorEvent> toNative() {
-    Pointer<NativeMediaErrorEvent> nativeMediaError = malloc.allocate<NativeMediaErrorEvent>(sizeOf<NativeMediaErrorEvent>());
-    Pointer<NativeEvent> nativeEvent = super.toNative().cast<NativeEvent>();
-    nativeMediaError.ref.nativeEvent = nativeEvent;
-    nativeMediaError.ref.code = code;
-    nativeMediaError.ref.message = stringToNativeString(message);
-    return nativeMediaError;
->>>>>>> 93035edb
   }
 
   MediaError(this.code, this.message) : super(EVENT_MEDIA_ERROR);
@@ -419,7 +365,7 @@
 
   MessageEvent(this.data, {this.origin = ''}) : super(EVENT_MESSAGE);
 
-<<<<<<< HEAD
+  @override
   Pointer<RawNativeMessageEvent> toRaw([int methodLength = 0]) {
     List<int> methods = [
       stringToNativeString(data).address,
@@ -431,16 +377,6 @@
     bytes.setAll(rawEvent.ref.length, methods);
 
     return rawEvent;
-=======
-  @override
-  Pointer<NativeMessageEvent> toNative() {
-    Pointer<NativeMessageEvent> messageEvent = malloc.allocate<NativeMessageEvent>(sizeOf<NativeMessageEvent>());
-    Pointer<NativeEvent> nativeEvent = super.toNative().cast<NativeEvent>();
-    messageEvent.ref.nativeEvent = nativeEvent;
-    messageEvent.ref.data = stringToNativeString(data);
-    messageEvent.ref.origin = stringToNativeString(origin);
-    return messageEvent;
->>>>>>> 93035edb
   }
 }
 
@@ -457,7 +393,7 @@
 
   CloseEvent(this.code, this.reason, this.wasClean) : super(EVENT_CLOSE);
 
-<<<<<<< HEAD
+  @override
   Pointer<RawNativeCloseEvent> toRaw([int methodLength = 0]) {
     List<int> methods = [
       code,
@@ -470,17 +406,6 @@
     bytes.setAll(rawEvent.ref.length, methods);
 
     return rawEvent;
-=======
-  @override
-  Pointer<NativeCloseEvent> toNative() {
-    Pointer<NativeCloseEvent> closeEvent = malloc.allocate<NativeCloseEvent>(sizeOf<NativeCloseEvent>());
-    Pointer<NativeEvent> nativeEvent = super.toNative().cast<NativeEvent>();
-    closeEvent.ref.nativeEvent = nativeEvent;
-    closeEvent.ref.code = code;
-    closeEvent.ref.reason = stringToNativeString(reason);
-    closeEvent.ref.wasClean = wasClean ? 1 : 0;
-    return closeEvent;
->>>>>>> 93035edb
   }
 }
 
@@ -488,7 +413,7 @@
   IntersectionChangeEvent(this.intersectionRatio) : super(EVENT_INTERSECTION_CHANGE);
   final double intersectionRatio;
 
-<<<<<<< HEAD
+  @override
   Pointer<RawNativeIntersectionChangeEvent> toRaw([int methodLength = 0]) {
     List<int> methods = [
       doubleToUint64(intersectionRatio)
@@ -499,15 +424,6 @@
     bytes.setAll(rawEvent.ref.length, methods);
 
     return rawEvent;
-=======
-  @override
-  Pointer<NativeIntersectionChangeEvent> toNative() {
-    Pointer<NativeIntersectionChangeEvent> intersectionChangeEvent = malloc.allocate<NativeIntersectionChangeEvent>(sizeOf<NativeIntersectionChangeEvent>());
-    Pointer<NativeEvent> nativeEvent = super.toNative().cast<NativeEvent>();
-    intersectionChangeEvent.ref.nativeEvent = nativeEvent;
-    intersectionChangeEvent.ref.intersectionRatio = intersectionRatio;
-    return intersectionChangeEvent;
->>>>>>> 93035edb
   }
 }
 
@@ -524,7 +440,7 @@
   bool ctrlKey = false;
   bool shiftKey = false;
 
-<<<<<<< HEAD
+  @override
   Pointer<RawNativeTouchEvent> toRaw([int methodLength = 0]) {
     List<int> methods = [
       touches.toNative().address,
@@ -544,23 +460,6 @@
     bytes.setAll(rawEvent.ref.length, methods);
 
     return rawEvent;
-=======
-  @override
-  Pointer<NativeTouchEvent> toNative() {
-    Pointer<NativeTouchEvent> touchEvent = malloc.allocate<NativeTouchEvent>(sizeOf<NativeTouchEvent>());
-    touchEvent.ref.nativeEvent = super.toNative().cast<NativeEvent>();
-    touchEvent.ref.touches = touches.toNative();
-    touchEvent.ref.touchLength = touches.length;
-    touchEvent.ref.targetTouches = targetTouches.toNative();
-    touchEvent.ref.targetTouchesLength = targetTouches.length;
-    touchEvent.ref.changedTouches = changedTouches.toNative();
-    touchEvent.ref.changedTouchesLength = changedTouches.length;
-    touchEvent.ref.altKey = altKey ? 1 : 0;
-    touchEvent.ref.metaKey = metaKey ? 1 : 0;
-    touchEvent.ref.ctrlKey = ctrlKey ? 1 : 0;
-    touchEvent.ref.shiftKey = shiftKey ? 1 : 0;
-    return touchEvent;
->>>>>>> 93035edb
   }
 }
 
