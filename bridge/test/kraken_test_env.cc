--- conflicted
+++ resolved
@@ -280,12 +280,9 @@
   auto nativeEventType = stringToNativeString(type);
   NativeString* rawEventType = nativeEventType.release();
 
-<<<<<<< HEAD
-  NativeEvent* nativeEvent = new NativeEvent{
-      rawEventType
-  };
-
-  RawEvent *rawEvent = new RawEvent{reinterpret_cast<uint64_t*>(nativeEvent)};
+  NativeEvent* nativeEvent = new NativeEvent{rawEventType};
+
+  RawEvent* rawEvent = new RawEvent{reinterpret_cast<uint64_t*>(nativeEvent)};
 
   NativeEventTarget::dispatchEventImpl(contextId, nativeEventTarget, rawEventType, rawEvent, false);
 }
@@ -301,26 +298,6 @@
   return unitTestEnvMap[contextUniqueId];
 }
 
-=======
-  NativeEvent* nativeEvent = new NativeEvent{rawEventType};
-
-  RawEvent* rawEvent = new RawEvent{reinterpret_cast<uint64_t*>(nativeEvent)};
-
-  NativeEventTarget::dispatchEventImpl(contextId, nativeEventTarget, rawEventType, rawEvent, false);
-}
-
-void TEST_callNativeMethod(void* nativePtr, void* returnValue, void* method, int32_t argc, void* argv) {}
-
-std::unordered_map<int32_t, std::shared_ptr<UnitTestEnv>> unitTestEnvMap;
-std::shared_ptr<UnitTestEnv> TEST_getEnv(int32_t contextUniqueId) {
-  if (unitTestEnvMap.count(contextUniqueId) == 0) {
-    unitTestEnvMap[contextUniqueId] = std::make_shared<UnitTestEnv>();
-  }
-
-  return unitTestEnvMap[contextUniqueId];
-}
-
->>>>>>> 79b2de72
 void TEST_registerEventTargetDisposedCallback(int32_t contextUniqueId, TEST_OnEventTargetDisposed callback) {
   if (unitTestEnvMap.count(contextUniqueId) == 0) {
     unitTestEnvMap[contextUniqueId] = std::make_shared<UnitTestEnv>();
