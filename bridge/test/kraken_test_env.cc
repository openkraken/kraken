--- conflicted
+++ resolved
@@ -262,46 +262,7 @@
   }
 }
 
-<<<<<<< HEAD
 void TEST_mockDartMethods(int32_t contextId, OnJSError onJSError) {
-=======
-void TEST_dispatchEvent(int32_t contextId, EventTargetInstance* eventTarget, const std::string type) {
-  NativeEventTarget* nativeEventTarget = new NativeEventTarget(eventTarget);
-  auto nativeEventType = stringToNativeString(type);
-  NativeString* rawEventType = nativeEventType.release();
-
-#if ANDROID_32_BIT
-  NativeEvent* nativeEvent = new NativeEvent{reinterpret_cast<int64_t>(rawEventType)};
-#else
-  NativeEvent* nativeEvent = new NativeEvent{rawEventType};
-#endif
-
-  RawEvent* rawEvent = new RawEvent{reinterpret_cast<uint64_t*>(nativeEvent)};
-
-  NativeEventTarget::dispatchEventImpl(contextId, nativeEventTarget, rawEventType, rawEvent, false);
-}
-
-void TEST_invokeBindingMethod(void* nativePtr, void* returnValue, void* method, int32_t argc, void* argv) {}
-
-std::unordered_map<int32_t, std::shared_ptr<UnitTestEnv>> unitTestEnvMap;
-std::shared_ptr<UnitTestEnv> TEST_getEnv(int32_t contextUniqueId) {
-  if (unitTestEnvMap.count(contextUniqueId) == 0) {
-    unitTestEnvMap[contextUniqueId] = std::make_shared<UnitTestEnv>();
-  }
-
-  return unitTestEnvMap[contextUniqueId];
-}
-
-void TEST_registerEventTargetDisposedCallback(int32_t contextUniqueId, TEST_OnEventTargetDisposed callback) {
-  if (unitTestEnvMap.count(contextUniqueId) == 0) {
-    unitTestEnvMap[contextUniqueId] = std::make_shared<UnitTestEnv>();
-  }
-
-  unitTestEnvMap[contextUniqueId]->onEventTargetDisposed = callback;
-}
-
-void TEST_mockDartMethods(OnJSError onJSError) {
->>>>>>> 6f48f570
   std::vector<uint64_t> mockMethods{
       reinterpret_cast<uint64_t>(TEST_invokeModule),
       reinterpret_cast<uint64_t>(TEST_requestBatchUpdate),
