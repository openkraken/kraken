<<<<<<< HEAD
///*
// * Copyright (C) 2021 Alibaba Inc. All rights reserved.
// * Author: Kraken Team.
// */
//
//#include "kraken_test_env.h"
//#include <sys/time.h>
//#include <vector>
//#include "bindings/qjs/dom/event_target.h"
//#include "dart_methods.h"
//#include "kraken_bridge_test.h"
//#include "page.h"
//
//#if defined(__linux__) || defined(__APPLE__)
// static int64_t get_time_ms(void) {
//  struct timespec ts;
//  clock_gettime(CLOCK_MONOTONIC, &ts);
//  return (uint64_t)ts.tv_sec * 1000 + (ts.tv_nsec / 1000000);
//}
//#else
///* more portable, but does not work if the date is updated */
// static int64_t get_time_ms(void) {
//  struct timeval tv;
//  gettimeofday(&tv, NULL);
//  return (int64_t)tv.tv_sec * 1000 + (tv.tv_usec / 1000);
//}
//#endif
//
// typedef struct {
//  struct list_head link;
//  int64_t timeout;
//  DOMTimer* timer;
//  int32_t contextId;
//  bool isInterval;
//  AsyncCallback func;
//} JSOSTimer;
//
// typedef struct {
//  struct list_head link;
//  FrameCallback* callback;
//  int32_t contextId;
//  AsyncRAFCallback handler;
//  int32_t callbackId;
//} JSFrameCallback;
//
// typedef struct JSThreadState {
//  std::unordered_map<int32_t, JSOSTimer*> os_timers; /* list of timer.link */
//  std::unordered_map<int32_t, JSFrameCallback*> os_frameCallbacks;
//} JSThreadState;
//
// static void unlink_timer(JSThreadState* ts, JSOSTimer* th) {
//  ts->os_timers.erase(th->timer->timerId());
//}
//
// static void unlink_callback(JSThreadState* ts, JSFrameCallback* th) {
//  ts->os_frameCallbacks.erase(th->callbackId);
//}
//
// NativeString* TEST_invokeModule(void* callbackContext, int32_t contextId, NativeString* moduleName, NativeString* method, NativeString* params, AsyncModuleCallback callback) {
//  return nullptr;
//};
//
// void TEST_requestBatchUpdate(int32_t contextId){};
//
// void TEST_reloadApp(int32_t contextId) {}
//
// int32_t timerId = 0;
//
// int32_t TEST_setTimeout(DOMTimer* timer, int32_t contextId, AsyncCallback callback, int32_t timeout) {
//  JSRuntime* rt = JS_GetRuntime(timer->ctx());
//  auto* context = static_cast<ExecutionContext*>(JS_GetContextOpaque(timer->ctx()));
//  JSThreadState* ts = static_cast<JSThreadState*>(JS_GetRuntimeOpaque(rt));
//  JSOSTimer* th = static_cast<JSOSTimer*>(js_mallocz(context->ctx(), sizeof(*th)));
//  th->timeout = get_time_ms() + timeout;
//  th->func = callback;
//  th->timer = timer;
//  th->contextId = contextId;
//  th->isInterval = false;
//  int32_t id = timerId++;
//
//  ts->os_timers[id] = th;
//
//  return id;
//}
//
// int32_t TEST_setInterval(DOMTimer* timer, int32_t contextId, AsyncCallback callback, int32_t timeout) {
//  JSRuntime* rt = JS_GetRuntime(timer->ctx());
//  auto* context = static_cast<ExecutionContext*>(JS_GetContextOpaque(timer->ctx()));
//  JSThreadState* ts = static_cast<JSThreadState*>(JS_GetRuntimeOpaque(rt));
//  JSOSTimer* th = static_cast<JSOSTimer*>(js_mallocz(context->ctx(), sizeof(*th)));
//  th->timeout = get_time_ms() + timeout;
//  th->func = callback;
//  th->timer = timer;
//  th->contextId = contextId;
//  th->isInterval = true;
//  int32_t id = timerId++;
//
//  ts->os_timers[id] = th;
//
//  return id;
//}
//
// int32_t callbackId = 0;
//
// uint32_t TEST_requestAnimationFrame(FrameCallback* frameCallback, int32_t contextId, AsyncRAFCallback handler) {
//  JSRuntime* rt = JS_GetRuntime(frameCallback->ctx());
//  auto* context = static_cast<ExecutionContext*>(JS_GetContextOpaque(frameCallback->ctx()));
//  JSThreadState* ts = static_cast<JSThreadState*>(JS_GetRuntimeOpaque(rt));
//  JSFrameCallback* th = static_cast<JSFrameCallback*>(js_mallocz(context->ctx(), sizeof(*th)));
//  th->handler = handler;
//  th->callback = frameCallback;
//  th->contextId = context->getContextId();
//  int32_t id = callbackId++;
//
//  th->callbackId = id;
//
//  ts->os_frameCallbacks[id] = th;
//
//  return id;
//}
//
// void TEST_cancelAnimationFrame(int32_t contextId, int32_t id) {
//  auto* page = static_cast<kraken::KrakenPage*>(getPage(contextId));
//  auto* context = page->getContext();
//  JSThreadState* ts = static_cast<JSThreadState*>(JS_GetRuntimeOpaque(context->runtime()));
//  ts->os_frameCallbacks.erase(id);
//}
//
// void TEST_clearTimeout(int32_t contextId, int32_t timerId) {
//  auto* page = static_cast<kraken::KrakenPage*>(getPage(contextId));
//  auto* context = page->getContext();
//  JSThreadState* ts = static_cast<JSThreadState*>(JS_GetRuntimeOpaque(context->runtime()));
//  ts->os_timers.erase(timerId);
//}
//
// NativeScreen* TEST_getScreen(int32_t contextId) {
//  return nullptr;
//};
//
// double TEST_devicePixelRatio(int32_t contextId) {
//  return 1.0;
//}
//
// NativeString* TEST_platformBrightness(int32_t contextId) {
//  return nullptr;
//}
//
// void TEST_toBlob(void* callbackContext, int32_t contextId, AsyncBlobCallback blobCallback, int32_t elementId, double devicePixelRatio) {}
//
// void TEST_flushUICommand() {}
//
// void TEST_initWindow(int32_t contextId, void* nativePtr) {}
//
// void TEST_initDocument(int32_t contextId, void* nativePtr) {}
//
//#if ENABLE_PROFILE
// NativePerformanceEntryList* TEST_getPerformanceEntries(int32_t) {}
//#endif
//
// std::once_flag testInitOnceFlag;
// static int32_t inited{false};
//
// std::unique_ptr<kraken::KrakenPage> TEST_init(OnJSError onJsError) {
//  uint32_t contextId;
//  if (inited) {
//    contextId = allocateNewPage(-1);
//  } else {
//    contextId = 0;
//  }
//  std::call_once(testInitOnceFlag, []() {
//    initJSPagePool(1024 * 1024);
//    inited = true;
//  });
//  initTestFramework(contextId);
//  auto* page = static_cast<kraken::KrakenPage*>(getPage(contextId));
//  auto* context = page->getContext();
//  JSThreadState* th = new JSThreadState();
//  JS_SetRuntimeOpaque(context->runtime(), th);
//
//  TEST_mockDartMethods(onJsError);
//
//  return std::unique_ptr<kraken::KrakenPage>(page);
//}
//
// std::unique_ptr<kraken::KrakenPage> TEST_init() {
//  return TEST_init(nullptr);
//}
//
// std::unique_ptr<kraken::KrakenPage> TEST_allocateNewPage() {
//  uint32_t newContextId = allocateNewPage(-1);
//  initTestFramework(newContextId);
//  return std::unique_ptr<kraken::KrakenPage>(static_cast<kraken::KrakenPage*>(getPage(newContextId)));
//}
//
// static bool jsPool(ExecutionContext* context) {
//  JSRuntime* rt = context->runtime();
//  JSThreadState* ts = static_cast<JSThreadState*>(JS_GetRuntimeOpaque(rt));
//  int64_t cur_time, delay;
//  struct list_head* el;
//
//  if (ts->os_timers.empty() && ts->os_frameCallbacks.empty())
//    return true; /* no more events */
//
//  if (!ts->os_timers.empty()) {
//    cur_time = get_time_ms();
//    for (auto& entry : ts->os_timers) {
//      JSOSTimer* th = entry.second;
//      delay = th->timeout - cur_time;
//      if (delay <= 0) {
//        AsyncCallback func;
//        /* the timer expired */
//        func = th->func;
//
//        if (th->isInterval) {
//          func(th->timer, th->contextId, nullptr);
//        } else {
//          th->func = nullptr;
//          func(th->timer, th->contextId, nullptr);
//          unlink_timer(ts, th);
//        }
//
//        return false;
//      }
//    }
//  }
//
//  if (!ts->os_frameCallbacks.empty()) {
//    for (auto& entry : ts->os_frameCallbacks) {
//      JSFrameCallback* th = entry.second;
//      AsyncRAFCallback handler = th->handler;
//      th->handler = nullptr;
//      handler(th->callback, th->contextId, 0, nullptr);
//      unlink_callback(ts, th);
//      return false;
//    }
//  }
//
//  return false;
//}
//
// void TEST_runLoop(ExecutionContext* context) {
//  for (;;) {
//    context->drainPendingPromiseJobs();
//    if (jsPool(context))
//      break;
//  }
//}
//
// void TEST_dispatchEvent(int32_t contextId, EventTarget* eventTarget, const std::string type) {
=======
/*
 * Copyright (C) 2021 Alibaba Inc. All rights reserved.
 * Author: Kraken Team.
 */

#include <sys/time.h>
#include <vector>

#include "kraken_test_env.h"
#include "kraken_bridge_test.h"
#include "foundation/native_string.h"
#include "core/frame/dom_timer.h"
#include "core/dom/frame_request_callback_collection.h"
#include "page.h"

#if defined(__linux__) || defined(__APPLE__)
static int64_t get_time_ms(void) {
  struct timespec ts;
  clock_gettime(CLOCK_MONOTONIC, &ts);
  return (uint64_t)ts.tv_sec * 1000 + (ts.tv_nsec / 1000000);
}
#else
/* more portable, but does not work if the date is updated */
static int64_t get_time_ms(void) {
  struct timeval tv;
  gettimeofday(&tv, NULL);
  return (int64_t)tv.tv_sec * 1000 + (tv.tv_usec / 1000);
}
#endif

typedef struct {
  struct list_head link;
  int64_t timeout;
  kraken::DOMTimer* timer;
  int32_t contextId;
  bool isInterval;
  AsyncCallback func;
} JSOSTimer;

typedef struct {
  struct list_head link;
  kraken::FrameCallback* callback;
  int32_t contextId;
  AsyncRAFCallback handler;
  int32_t callbackId;
} JSFrameCallback;

typedef struct JSThreadState {
  std::unordered_map<int32_t, JSOSTimer*> os_timers; /* list of timer.link */
  std::unordered_map<int32_t, JSFrameCallback*> os_frameCallbacks;
} JSThreadState;

static void unlink_timer(JSThreadState* ts, JSOSTimer* th) {
  ts->os_timers.erase(th->timer->timerId());
}

static void unlink_callback(JSThreadState* ts, JSFrameCallback* th) {
  ts->os_frameCallbacks.erase(th->callbackId);
}

NativeString* TEST_invokeModule(void* callbackContext, int32_t contextId, NativeString* moduleName, NativeString* method, NativeString* params, AsyncModuleCallback callback) {
  return nullptr;
};

void TEST_requestBatchUpdate(int32_t contextId){};

void TEST_reloadApp(int32_t contextId) {}

int32_t timerId = 0;

int32_t TEST_setTimeout(kraken::DOMTimer* timer, int32_t contextId, AsyncCallback callback, int32_t timeout) {
  JSRuntime* rt = JS_GetRuntime(timer->ctx());
  auto* context = static_cast<kraken::ExecutionContext*>(JS_GetContextOpaque(timer->ctx()));
  JSThreadState* ts = static_cast<JSThreadState*>(JS_GetRuntimeOpaque(rt));
  JSOSTimer* th = static_cast<JSOSTimer*>(js_mallocz(context->ctx(), sizeof(*th)));
  th->timeout = get_time_ms() + timeout;
  th->func = callback;
  th->timer = timer;
  th->contextId = contextId;
  th->isInterval = false;
  int32_t id = timerId++;

  ts->os_timers[id] = th;

  return id;
}

int32_t TEST_setInterval(kraken::DOMTimer* timer, int32_t contextId, AsyncCallback callback, int32_t timeout) {
  JSRuntime* rt = JS_GetRuntime(timer->ctx());
  auto* context = static_cast<kraken::ExecutionContext*>(JS_GetContextOpaque(timer->ctx()));
  JSThreadState* ts = static_cast<JSThreadState*>(JS_GetRuntimeOpaque(rt));
  JSOSTimer* th = static_cast<JSOSTimer*>(js_mallocz(context->ctx(), sizeof(*th)));
  th->timeout = get_time_ms() + timeout;
  th->func = callback;
  th->timer = timer;
  th->contextId = contextId;
  th->isInterval = true;
  int32_t id = timerId++;

  ts->os_timers[id] = th;

  return id;
}

int32_t callbackId = 0;

uint32_t TEST_requestAnimationFrame(kraken::FrameCallback* frameCallback, int32_t contextId, AsyncRAFCallback handler) {
  JSRuntime* rt = JS_GetRuntime(frameCallback->ctx());
  auto* context = static_cast<kraken::ExecutionContext*>(JS_GetContextOpaque(frameCallback->ctx()));
  JSThreadState* ts = static_cast<JSThreadState*>(JS_GetRuntimeOpaque(rt));
  JSFrameCallback* th = static_cast<JSFrameCallback*>(js_mallocz(context->ctx(), sizeof(*th)));
  th->handler = handler;
  th->callback = frameCallback;
  th->contextId = context->getContextId();
  int32_t id = callbackId++;

  th->callbackId = id;

  ts->os_frameCallbacks[id] = th;

  return id;
}

void TEST_cancelAnimationFrame(int32_t contextId, int32_t id) {
  auto* page = static_cast<kraken::KrakenPage*>(getPage(contextId));
  auto* context = page->getContext();
  JSThreadState* ts = static_cast<JSThreadState*>(JS_GetRuntimeOpaque(context->runtime()));
  ts->os_frameCallbacks.erase(id);
}

void TEST_clearTimeout(int32_t contextId, int32_t timerId) {
  auto* page = static_cast<kraken::KrakenPage*>(getPage(contextId));
  auto* context = page->getContext();
  JSThreadState* ts = static_cast<JSThreadState*>(JS_GetRuntimeOpaque(context->runtime()));
  ts->os_timers.erase(timerId);
}

NativeScreen* TEST_getScreen(int32_t contextId) {
  return nullptr;
};

double TEST_devicePixelRatio(int32_t contextId) {
  return 1.0;
}

NativeString* TEST_platformBrightness(int32_t contextId) {
  return nullptr;
}

void TEST_toBlob(void* callbackContext, int32_t contextId, AsyncBlobCallback blobCallback, int32_t elementId, double devicePixelRatio) {}

void TEST_flushUICommand() {}

void TEST_initWindow(int32_t contextId, void* nativePtr) {}

void TEST_initDocument(int32_t contextId, void* nativePtr) {}

#if ENABLE_PROFILE
NativePerformanceEntryList* TEST_getPerformanceEntries(int32_t) {}
#endif

std::once_flag testInitOnceFlag;
static int32_t inited{false};

std::unique_ptr<kraken::KrakenPage> TEST_init(OnJSError onJsError) {
  uint32_t contextId;
  if (inited) {
    contextId = allocateNewPage(-1);
  } else {
    contextId = 0;
  }
  std::call_once(testInitOnceFlag, []() {
    initJSPagePool(1024 * 1024);
    inited = true;
  });
  initTestFramework(contextId);
  auto* page = static_cast<kraken::KrakenPage*>(getPage(contextId));
  auto* context = page->getContext();
  JSThreadState* th = new JSThreadState();
  JS_SetRuntimeOpaque(context->runtime(), th);

  TEST_mockDartMethods(contextId, onJsError);

  return std::unique_ptr<kraken::KrakenPage>(page);
}

std::unique_ptr<kraken::KrakenPage> TEST_init() {
  return TEST_init(nullptr);
}

std::unique_ptr<kraken::KrakenPage> TEST_allocateNewPage() {
  uint32_t newContextId = allocateNewPage(-1);
  initTestFramework(newContextId);
  return std::unique_ptr<kraken::KrakenPage>(static_cast<kraken::KrakenPage*>(getPage(newContextId)));
}

static bool jsPool(kraken::ExecutionContext* context) {
  JSRuntime* rt = context->runtime();
  JSThreadState* ts = static_cast<JSThreadState*>(JS_GetRuntimeOpaque(rt));
  int64_t cur_time, delay;
  struct list_head* el;

  if (ts->os_timers.empty() && ts->os_frameCallbacks.empty())
    return true; /* no more events */

  if (!ts->os_timers.empty()) {
    cur_time = get_time_ms();
    for (auto& entry : ts->os_timers) {
      JSOSTimer* th = entry.second;
      delay = th->timeout - cur_time;
      if (delay <= 0) {
        AsyncCallback func;
        /* the timer expired */
        func = th->func;

        if (th->isInterval) {
          func(th->timer, th->contextId, nullptr);
        } else {
          th->func = nullptr;
          func(th->timer, th->contextId, nullptr);
          unlink_timer(ts, th);
        }

        return false;
      }
    }
  }

  if (!ts->os_frameCallbacks.empty()) {
    for (auto& entry : ts->os_frameCallbacks) {
      JSFrameCallback* th = entry.second;
      AsyncRAFCallback handler = th->handler;
      th->handler = nullptr;
      handler(th->callback, th->contextId, 0, nullptr);
      unlink_callback(ts, th);
      return false;
    }
  }

  return false;
}

void TEST_runLoop(kraken::ExecutionContext* context) {
  for (;;) {
    context->drainPendingPromiseJobs();
    if (jsPool(context))
      break;
  }
}


void TEST_mockDartMethods(int32_t contextId, OnJSError onJSError) {
  std::vector<uint64_t> mockMethods{
      reinterpret_cast<uint64_t>(TEST_invokeModule),
      reinterpret_cast<uint64_t>(TEST_requestBatchUpdate),
      reinterpret_cast<uint64_t>(TEST_reloadApp),
      reinterpret_cast<uint64_t>(TEST_setTimeout),
      reinterpret_cast<uint64_t>(TEST_setInterval),
      reinterpret_cast<uint64_t>(TEST_clearTimeout),
      reinterpret_cast<uint64_t>(TEST_requestAnimationFrame),
      reinterpret_cast<uint64_t>(TEST_cancelAnimationFrame),
      reinterpret_cast<uint64_t>(TEST_getScreen),
      reinterpret_cast<uint64_t>(TEST_devicePixelRatio),
      reinterpret_cast<uint64_t>(TEST_platformBrightness),
      reinterpret_cast<uint64_t>(TEST_toBlob),
      reinterpret_cast<uint64_t>(TEST_flushUICommand),
      reinterpret_cast<uint64_t>(TEST_initWindow),
      reinterpret_cast<uint64_t>(TEST_initDocument),
  };

#if ENABLE_PROFILE
  mockMethods.emplace_back(reinterpret_cast<uint64_t>(TEST_getPerformanceEntries));
#else
  mockMethods.emplace_back(0);
#endif

  mockMethods.emplace_back(reinterpret_cast<uint64_t>(onJSError));
  registerDartMethods(contextId, mockMethods.data(), mockMethods.size());
}

//void TEST_dispatchEvent(int32_t contextId, EventTarget* eventTarget, const std::string type) {
>>>>>>> 25702408
//  NativeEventTarget* nativeEventTarget = new NativeEventTarget(eventTarget);
//  auto nativeEventType = stringToNativeString(type);
//  NativeString* rawEventType = nativeEventType.release();
//
//  NativeEvent* nativeEvent = new NativeEvent{rawEventType};
//
//  RawEvent* rawEvent = new RawEvent{reinterpret_cast<uint64_t*>(nativeEvent)};
//
//  NativeEventTarget::dispatchEventImpl(contextId, nativeEventTarget, rawEventType, rawEvent, false);
//}
//
// void TEST_callNativeMethod(void* nativePtr, void* returnValue, void* method, int32_t argc, void* argv) {}
//
// std::unordered_map<int32_t, std::shared_ptr<UnitTestEnv>> unitTestEnvMap;
// std::shared_ptr<UnitTestEnv> TEST_getEnv(int32_t contextUniqueId) {
//  if (unitTestEnvMap.count(contextUniqueId) == 0) {
//    unitTestEnvMap[contextUniqueId] = std::make_shared<UnitTestEnv>();
//  }
//
//  return unitTestEnvMap[contextUniqueId];
//}
//
// void TEST_registerEventTargetDisposedCallback(int32_t contextUniqueId, TEST_OnEventTargetDisposed callback) {
//  if (unitTestEnvMap.count(contextUniqueId) == 0) {
//    unitTestEnvMap[contextUniqueId] = std::make_shared<UnitTestEnv>();
//  }
//
//  unitTestEnvMap[contextUniqueId]->onEventTargetDisposed = callback;
<<<<<<< HEAD
//}
//
// void TEST_mockDartMethods(OnJSError onJSError) {
//  std::vector<uint64_t> mockMethods{
//      reinterpret_cast<uint64_t>(TEST_invokeModule),
//      reinterpret_cast<uint64_t>(TEST_requestBatchUpdate),
//      reinterpret_cast<uint64_t>(TEST_reloadApp),
//      reinterpret_cast<uint64_t>(TEST_setTimeout),
//      reinterpret_cast<uint64_t>(TEST_setInterval),
//      reinterpret_cast<uint64_t>(TEST_clearTimeout),
//      reinterpret_cast<uint64_t>(TEST_requestAnimationFrame),
//      reinterpret_cast<uint64_t>(TEST_cancelAnimationFrame),
//      reinterpret_cast<uint64_t>(TEST_getScreen),
//      reinterpret_cast<uint64_t>(TEST_devicePixelRatio),
//      reinterpret_cast<uint64_t>(TEST_platformBrightness),
//      reinterpret_cast<uint64_t>(TEST_toBlob),
//      reinterpret_cast<uint64_t>(TEST_flushUICommand),
//      reinterpret_cast<uint64_t>(TEST_initWindow),
//      reinterpret_cast<uint64_t>(TEST_initDocument),
//  };
//
//#if ENABLE_PROFILE
//  mockMethods.emplace_back(reinterpret_cast<uint64_t>(TEST_getPerformanceEntries));
//#else
//  mockMethods.emplace_back(0);
//#endif
//
//  mockMethods.emplace_back(reinterpret_cast<uint64_t>(onJSError));
//  registerDartMethods(mockMethods.data(), mockMethods.size());
=======
>>>>>>> 25702408
//}<|MERGE_RESOLUTION|>--- conflicted
+++ resolved
@@ -1,254 +1,3 @@
-<<<<<<< HEAD
-///*
-// * Copyright (C) 2021 Alibaba Inc. All rights reserved.
-// * Author: Kraken Team.
-// */
-//
-//#include "kraken_test_env.h"
-//#include <sys/time.h>
-//#include <vector>
-//#include "bindings/qjs/dom/event_target.h"
-//#include "dart_methods.h"
-//#include "kraken_bridge_test.h"
-//#include "page.h"
-//
-//#if defined(__linux__) || defined(__APPLE__)
-// static int64_t get_time_ms(void) {
-//  struct timespec ts;
-//  clock_gettime(CLOCK_MONOTONIC, &ts);
-//  return (uint64_t)ts.tv_sec * 1000 + (ts.tv_nsec / 1000000);
-//}
-//#else
-///* more portable, but does not work if the date is updated */
-// static int64_t get_time_ms(void) {
-//  struct timeval tv;
-//  gettimeofday(&tv, NULL);
-//  return (int64_t)tv.tv_sec * 1000 + (tv.tv_usec / 1000);
-//}
-//#endif
-//
-// typedef struct {
-//  struct list_head link;
-//  int64_t timeout;
-//  DOMTimer* timer;
-//  int32_t contextId;
-//  bool isInterval;
-//  AsyncCallback func;
-//} JSOSTimer;
-//
-// typedef struct {
-//  struct list_head link;
-//  FrameCallback* callback;
-//  int32_t contextId;
-//  AsyncRAFCallback handler;
-//  int32_t callbackId;
-//} JSFrameCallback;
-//
-// typedef struct JSThreadState {
-//  std::unordered_map<int32_t, JSOSTimer*> os_timers; /* list of timer.link */
-//  std::unordered_map<int32_t, JSFrameCallback*> os_frameCallbacks;
-//} JSThreadState;
-//
-// static void unlink_timer(JSThreadState* ts, JSOSTimer* th) {
-//  ts->os_timers.erase(th->timer->timerId());
-//}
-//
-// static void unlink_callback(JSThreadState* ts, JSFrameCallback* th) {
-//  ts->os_frameCallbacks.erase(th->callbackId);
-//}
-//
-// NativeString* TEST_invokeModule(void* callbackContext, int32_t contextId, NativeString* moduleName, NativeString* method, NativeString* params, AsyncModuleCallback callback) {
-//  return nullptr;
-//};
-//
-// void TEST_requestBatchUpdate(int32_t contextId){};
-//
-// void TEST_reloadApp(int32_t contextId) {}
-//
-// int32_t timerId = 0;
-//
-// int32_t TEST_setTimeout(DOMTimer* timer, int32_t contextId, AsyncCallback callback, int32_t timeout) {
-//  JSRuntime* rt = JS_GetRuntime(timer->ctx());
-//  auto* context = static_cast<ExecutionContext*>(JS_GetContextOpaque(timer->ctx()));
-//  JSThreadState* ts = static_cast<JSThreadState*>(JS_GetRuntimeOpaque(rt));
-//  JSOSTimer* th = static_cast<JSOSTimer*>(js_mallocz(context->ctx(), sizeof(*th)));
-//  th->timeout = get_time_ms() + timeout;
-//  th->func = callback;
-//  th->timer = timer;
-//  th->contextId = contextId;
-//  th->isInterval = false;
-//  int32_t id = timerId++;
-//
-//  ts->os_timers[id] = th;
-//
-//  return id;
-//}
-//
-// int32_t TEST_setInterval(DOMTimer* timer, int32_t contextId, AsyncCallback callback, int32_t timeout) {
-//  JSRuntime* rt = JS_GetRuntime(timer->ctx());
-//  auto* context = static_cast<ExecutionContext*>(JS_GetContextOpaque(timer->ctx()));
-//  JSThreadState* ts = static_cast<JSThreadState*>(JS_GetRuntimeOpaque(rt));
-//  JSOSTimer* th = static_cast<JSOSTimer*>(js_mallocz(context->ctx(), sizeof(*th)));
-//  th->timeout = get_time_ms() + timeout;
-//  th->func = callback;
-//  th->timer = timer;
-//  th->contextId = contextId;
-//  th->isInterval = true;
-//  int32_t id = timerId++;
-//
-//  ts->os_timers[id] = th;
-//
-//  return id;
-//}
-//
-// int32_t callbackId = 0;
-//
-// uint32_t TEST_requestAnimationFrame(FrameCallback* frameCallback, int32_t contextId, AsyncRAFCallback handler) {
-//  JSRuntime* rt = JS_GetRuntime(frameCallback->ctx());
-//  auto* context = static_cast<ExecutionContext*>(JS_GetContextOpaque(frameCallback->ctx()));
-//  JSThreadState* ts = static_cast<JSThreadState*>(JS_GetRuntimeOpaque(rt));
-//  JSFrameCallback* th = static_cast<JSFrameCallback*>(js_mallocz(context->ctx(), sizeof(*th)));
-//  th->handler = handler;
-//  th->callback = frameCallback;
-//  th->contextId = context->getContextId();
-//  int32_t id = callbackId++;
-//
-//  th->callbackId = id;
-//
-//  ts->os_frameCallbacks[id] = th;
-//
-//  return id;
-//}
-//
-// void TEST_cancelAnimationFrame(int32_t contextId, int32_t id) {
-//  auto* page = static_cast<kraken::KrakenPage*>(getPage(contextId));
-//  auto* context = page->getContext();
-//  JSThreadState* ts = static_cast<JSThreadState*>(JS_GetRuntimeOpaque(context->runtime()));
-//  ts->os_frameCallbacks.erase(id);
-//}
-//
-// void TEST_clearTimeout(int32_t contextId, int32_t timerId) {
-//  auto* page = static_cast<kraken::KrakenPage*>(getPage(contextId));
-//  auto* context = page->getContext();
-//  JSThreadState* ts = static_cast<JSThreadState*>(JS_GetRuntimeOpaque(context->runtime()));
-//  ts->os_timers.erase(timerId);
-//}
-//
-// NativeScreen* TEST_getScreen(int32_t contextId) {
-//  return nullptr;
-//};
-//
-// double TEST_devicePixelRatio(int32_t contextId) {
-//  return 1.0;
-//}
-//
-// NativeString* TEST_platformBrightness(int32_t contextId) {
-//  return nullptr;
-//}
-//
-// void TEST_toBlob(void* callbackContext, int32_t contextId, AsyncBlobCallback blobCallback, int32_t elementId, double devicePixelRatio) {}
-//
-// void TEST_flushUICommand() {}
-//
-// void TEST_initWindow(int32_t contextId, void* nativePtr) {}
-//
-// void TEST_initDocument(int32_t contextId, void* nativePtr) {}
-//
-//#if ENABLE_PROFILE
-// NativePerformanceEntryList* TEST_getPerformanceEntries(int32_t) {}
-//#endif
-//
-// std::once_flag testInitOnceFlag;
-// static int32_t inited{false};
-//
-// std::unique_ptr<kraken::KrakenPage> TEST_init(OnJSError onJsError) {
-//  uint32_t contextId;
-//  if (inited) {
-//    contextId = allocateNewPage(-1);
-//  } else {
-//    contextId = 0;
-//  }
-//  std::call_once(testInitOnceFlag, []() {
-//    initJSPagePool(1024 * 1024);
-//    inited = true;
-//  });
-//  initTestFramework(contextId);
-//  auto* page = static_cast<kraken::KrakenPage*>(getPage(contextId));
-//  auto* context = page->getContext();
-//  JSThreadState* th = new JSThreadState();
-//  JS_SetRuntimeOpaque(context->runtime(), th);
-//
-//  TEST_mockDartMethods(onJsError);
-//
-//  return std::unique_ptr<kraken::KrakenPage>(page);
-//}
-//
-// std::unique_ptr<kraken::KrakenPage> TEST_init() {
-//  return TEST_init(nullptr);
-//}
-//
-// std::unique_ptr<kraken::KrakenPage> TEST_allocateNewPage() {
-//  uint32_t newContextId = allocateNewPage(-1);
-//  initTestFramework(newContextId);
-//  return std::unique_ptr<kraken::KrakenPage>(static_cast<kraken::KrakenPage*>(getPage(newContextId)));
-//}
-//
-// static bool jsPool(ExecutionContext* context) {
-//  JSRuntime* rt = context->runtime();
-//  JSThreadState* ts = static_cast<JSThreadState*>(JS_GetRuntimeOpaque(rt));
-//  int64_t cur_time, delay;
-//  struct list_head* el;
-//
-//  if (ts->os_timers.empty() && ts->os_frameCallbacks.empty())
-//    return true; /* no more events */
-//
-//  if (!ts->os_timers.empty()) {
-//    cur_time = get_time_ms();
-//    for (auto& entry : ts->os_timers) {
-//      JSOSTimer* th = entry.second;
-//      delay = th->timeout - cur_time;
-//      if (delay <= 0) {
-//        AsyncCallback func;
-//        /* the timer expired */
-//        func = th->func;
-//
-//        if (th->isInterval) {
-//          func(th->timer, th->contextId, nullptr);
-//        } else {
-//          th->func = nullptr;
-//          func(th->timer, th->contextId, nullptr);
-//          unlink_timer(ts, th);
-//        }
-//
-//        return false;
-//      }
-//    }
-//  }
-//
-//  if (!ts->os_frameCallbacks.empty()) {
-//    for (auto& entry : ts->os_frameCallbacks) {
-//      JSFrameCallback* th = entry.second;
-//      AsyncRAFCallback handler = th->handler;
-//      th->handler = nullptr;
-//      handler(th->callback, th->contextId, 0, nullptr);
-//      unlink_callback(ts, th);
-//      return false;
-//    }
-//  }
-//
-//  return false;
-//}
-//
-// void TEST_runLoop(ExecutionContext* context) {
-//  for (;;) {
-//    context->drainPendingPromiseJobs();
-//    if (jsPool(context))
-//      break;
-//  }
-//}
-//
-// void TEST_dispatchEvent(int32_t contextId, EventTarget* eventTarget, const std::string type) {
-=======
 /*
  * Copyright (C) 2021 Alibaba Inc. All rights reserved.
  * Author: Kraken Team.
@@ -530,7 +279,6 @@
 }
 
 //void TEST_dispatchEvent(int32_t contextId, EventTarget* eventTarget, const std::string type) {
->>>>>>> 25702408
 //  NativeEventTarget* nativeEventTarget = new NativeEventTarget(eventTarget);
 //  auto nativeEventType = stringToNativeString(type);
 //  NativeString* rawEventType = nativeEventType.release();
@@ -542,10 +290,10 @@
 //  NativeEventTarget::dispatchEventImpl(contextId, nativeEventTarget, rawEventType, rawEvent, false);
 //}
 //
-// void TEST_callNativeMethod(void* nativePtr, void* returnValue, void* method, int32_t argc, void* argv) {}
-//
-// std::unordered_map<int32_t, std::shared_ptr<UnitTestEnv>> unitTestEnvMap;
-// std::shared_ptr<UnitTestEnv> TEST_getEnv(int32_t contextUniqueId) {
+//void TEST_callNativeMethod(void* nativePtr, void* returnValue, void* method, int32_t argc, void* argv) {}
+//
+//std::unordered_map<int32_t, std::shared_ptr<UnitTestEnv>> unitTestEnvMap;
+//std::shared_ptr<UnitTestEnv> TEST_getEnv(int32_t contextUniqueId) {
 //  if (unitTestEnvMap.count(contextUniqueId) == 0) {
 //    unitTestEnvMap[contextUniqueId] = std::make_shared<UnitTestEnv>();
 //  }
@@ -553,42 +301,10 @@
 //  return unitTestEnvMap[contextUniqueId];
 //}
 //
-// void TEST_registerEventTargetDisposedCallback(int32_t contextUniqueId, TEST_OnEventTargetDisposed callback) {
+//void TEST_registerEventTargetDisposedCallback(int32_t contextUniqueId, TEST_OnEventTargetDisposed callback) {
 //  if (unitTestEnvMap.count(contextUniqueId) == 0) {
 //    unitTestEnvMap[contextUniqueId] = std::make_shared<UnitTestEnv>();
 //  }
 //
 //  unitTestEnvMap[contextUniqueId]->onEventTargetDisposed = callback;
-<<<<<<< HEAD
-//}
-//
-// void TEST_mockDartMethods(OnJSError onJSError) {
-//  std::vector<uint64_t> mockMethods{
-//      reinterpret_cast<uint64_t>(TEST_invokeModule),
-//      reinterpret_cast<uint64_t>(TEST_requestBatchUpdate),
-//      reinterpret_cast<uint64_t>(TEST_reloadApp),
-//      reinterpret_cast<uint64_t>(TEST_setTimeout),
-//      reinterpret_cast<uint64_t>(TEST_setInterval),
-//      reinterpret_cast<uint64_t>(TEST_clearTimeout),
-//      reinterpret_cast<uint64_t>(TEST_requestAnimationFrame),
-//      reinterpret_cast<uint64_t>(TEST_cancelAnimationFrame),
-//      reinterpret_cast<uint64_t>(TEST_getScreen),
-//      reinterpret_cast<uint64_t>(TEST_devicePixelRatio),
-//      reinterpret_cast<uint64_t>(TEST_platformBrightness),
-//      reinterpret_cast<uint64_t>(TEST_toBlob),
-//      reinterpret_cast<uint64_t>(TEST_flushUICommand),
-//      reinterpret_cast<uint64_t>(TEST_initWindow),
-//      reinterpret_cast<uint64_t>(TEST_initDocument),
-//  };
-//
-//#if ENABLE_PROFILE
-//  mockMethods.emplace_back(reinterpret_cast<uint64_t>(TEST_getPerformanceEntries));
-//#else
-//  mockMethods.emplace_back(0);
-//#endif
-//
-//  mockMethods.emplace_back(reinterpret_cast<uint64_t>(onJSError));
-//  registerDartMethods(mockMethods.data(), mockMethods.size());
-=======
->>>>>>> 25702408
 //}