/*
 * Copyright (C) 2019-present The Kraken authors. All rights reserved.
 */

#include <atomic>
#include <cassert>
#include <thread>

#include "bindings/qjs/native_string_utils.h"
#include "core/page.h"
#include "foundation/inspector_task_queue.h"
#include "foundation/logging.h"
#include "foundation/ui_command_buffer.h"
#include "foundation/ui_task_queue.h"
#include "include/kraken_bridge.h"

#if defined(_WIN32)
#define SYSTEM_NAME "windows"  // Windows
#elif defined(_WIN64)
#define SYSTEM_NAME "windows"  // Windows
#elif defined(__CYGWIN__) && !defined(_WIN32)
#define SYSTEM_NAME "windows"  // Windows (Cygwin POSIX under Microsoft Window)
#elif defined(__ANDROID__)
#define SYSTEM_NAME "android"  // Android (implies Linux, so it must come first)
#elif defined(__linux__)
#define SYSTEM_NAME "linux"                    // Debian, Ubuntu, Gentoo, Fedora, openSUSE, RedHat, Centos and other
#elif defined(__APPLE__) && defined(__MACH__)  // Apple OSX and iOS (Darwin)
#include <TargetConditionals.h>
#if TARGET_IPHONE_SIMULATOR == 1
#define SYSTEM_NAME "ios"  // Apple iOS Simulator
#elif TARGET_OS_IPHONE == 1
#define SYSTEM_NAME "ios"  // Apple iOS
#elif TARGET_OS_MAC == 1
#define SYSTEM_NAME "macos"  // Apple macOS
#endif
#else
#define SYSTEM_NAME "unknown"
#endif

// this is not thread safe
std::atomic<bool> inited{false};
std::atomic<int32_t> poolIndex{0};
int maxPoolSize = 0;
<<<<<<< HEAD
=======
NativeScreen screen;

std::thread::id uiThreadId;

std::thread::id getUIThreadId() {
  return uiThreadId;
}

void printError(int32_t contextId, const char* errmsg) {
  if (kraken::getDartMethod()->onJsError != nullptr) {
    kraken::getDartMethod()->onJsError(contextId, errmsg);
  }
  if (kraken::getDartMethod()->onJsLog != nullptr) {
    kraken::getDartMethod()->onJsLog(contextId, static_cast<int>(foundation::MessageLevel::Error), errmsg);
  }

  KRAKEN_LOG(ERROR) << errmsg << std::endl;
}
>>>>>>> 193b7459

namespace {

void disposeAllPages() {
  for (int i = 0; i <= poolIndex && i < maxPoolSize; i++) {
    disposePage(i);
  }
  poolIndex = 0;
  inited = false;
}

int32_t searchForAvailableContextId() {
  for (int i = 0; i < maxPoolSize; i++) {
    if (kraken::KrakenPage::pageContextPool[i] == nullptr) {
      return i;
    }
  }
  return -1;
}

}  // namespace

void initJSPagePool(int poolSize) {
  // When dart hot restarted, should dispose previous bridge and clear task message queue.
  if (inited) {
    disposeAllPages();
  };
  kraken::KrakenPage::pageContextPool = new kraken::KrakenPage*[poolSize];
  for (int i = 1; i < poolSize; i++) {
    kraken::KrakenPage::pageContextPool[i] = nullptr;
  }

  kraken::KrakenPage::pageContextPool[0] = new kraken::KrakenPage(0, nullptr);
  inited = true;
  maxPoolSize = poolSize;
}

void disposePage(int32_t contextId) {
  assert(contextId < maxPoolSize);
  if (kraken::KrakenPage::pageContextPool[contextId] == nullptr)
    return;

  auto* page = static_cast<kraken::KrakenPage*>(kraken::KrakenPage::pageContextPool[contextId]);
  delete page;
  kraken::KrakenPage::pageContextPool[contextId] = nullptr;
}

int32_t allocateNewPage(int32_t targetContextId) {
  if (targetContextId == -1) {
    targetContextId = ++poolIndex;
  }

  if (targetContextId >= maxPoolSize) {
    targetContextId = searchForAvailableContextId();
  }

  assert(kraken::KrakenPage::pageContextPool[targetContextId] == nullptr &&
         (std::string("can not Allocate page at index") + std::to_string(targetContextId) +
          std::string(": page have already exist."))
             .c_str());
  auto* page = new kraken::KrakenPage(targetContextId, nullptr);
  kraken::KrakenPage::pageContextPool[targetContextId] = page;
  return targetContextId;
}

void* getPage(int32_t contextId) {
  if (!checkPage(contextId))
    return nullptr;
  return kraken::KrakenPage::pageContextPool[contextId];
}

bool checkPage(int32_t contextId) {
  return inited && contextId < maxPoolSize && kraken::KrakenPage::pageContextPool[contextId] != nullptr;
}

bool checkPage(int32_t contextId, void* context) {
  if (kraken::KrakenPage::pageContextPool[contextId] == nullptr)
    return false;
  auto* page = static_cast<kraken::KrakenPage*>(getPage(contextId));
  return page->GetExecutingContext() == context;
}

void evaluateScripts(int32_t contextId, kraken::NativeString* code, const char* bundleFilename, int startLine) {
  assert(checkPage(contextId) && "evaluateScripts: contextId is not valid");
  auto context = static_cast<kraken::KrakenPage*>(getPage(contextId));
  context->evaluateScript(code, bundleFilename, startLine);
}

void evaluateQuickjsByteCode(int32_t contextId, uint8_t* bytes, int32_t byteLen) {
  assert(checkPage(contextId) && "evaluateScripts: contextId is not valid");
  auto context = static_cast<kraken::KrakenPage*>(getPage(contextId));
  context->evaluateByteCode(bytes, byteLen);
}

void parseHTML(int32_t contextId, const char* code, int32_t length) {
  assert(checkPage(contextId) && "parseHTML: contextId is not valid");
  auto context = static_cast<kraken::KrakenPage*>(getPage(contextId));
  context->parseHTML(code, length);
}

void reloadJsContext(int32_t contextId) {
  assert(checkPage(contextId) && "reloadJSContext: contextId is not valid");
  auto bridgePtr = getPage(contextId);
  auto context = static_cast<kraken::KrakenPage*>(bridgePtr);
  auto newContext = new kraken::KrakenPage(contextId, nullptr);
  delete context;
  kraken::KrakenPage::pageContextPool[contextId] = newContext;
}

void invokeModuleEvent(int32_t contextId,
                       kraken::NativeString* moduleName,
                       const char* eventType,
                       void* event,
                       kraken::NativeString* extra) {
  assert(checkPage(contextId) && "invokeEventListener: contextId is not valid");
  auto context = static_cast<kraken::KrakenPage*>(getPage(contextId));
  context->invokeModuleEvent(moduleName, eventType, event, extra);
}

void registerDartMethods(int32_t contextId, uint64_t* methodBytes, int32_t length) {
  assert(checkPage(contextId) && "registerDartMethods: contextId is not valid");
  auto context = static_cast<kraken::KrakenPage*>(getPage(contextId));
  context->registerDartMethods(methodBytes, length);
}

static KrakenInfo* krakenInfo{nullptr};

KrakenInfo* getKrakenInfo() {
  if (krakenInfo == nullptr) {
    krakenInfo = new KrakenInfo();
    krakenInfo->app_name = "Kraken";
    krakenInfo->app_revision = APP_REV;
    krakenInfo->app_version = APP_VERSION;
    krakenInfo->system_name = SYSTEM_NAME;
  }

  return krakenInfo;
}

void setConsoleMessageHandler(ConsoleMessageHandler handler) {
  kraken::KrakenPage::consoleMessageHandler = handler;
}

void dispatchUITask(int32_t contextId, void* context, void* callback) {
  auto* page = static_cast<kraken::KrakenPage*>(getPage(contextId));
  assert(std::this_thread::get_id() == page->currentThread());
  reinterpret_cast<void (*)(void*)>(callback)(context);
}

void flushUITask(int32_t contextId) {
  kraken::UITaskQueue::instance(contextId)->flushTask();
}

void registerUITask(int32_t contextId, Task task, void* data) {
  kraken::UITaskQueue::instance(contextId)->registerTask(task, data);
};

void* getUICommandItems(int32_t contextId) {
  auto* page = static_cast<kraken::KrakenPage*>(getPage(contextId));
  if (page == nullptr)
    return nullptr;
  return page->GetExecutingContext()->uiCommandBuffer()->data();
}

int64_t getUICommandItemSize(int32_t contextId) {
  auto* page = static_cast<kraken::KrakenPage*>(getPage(contextId));
  if (page == nullptr)
    return 0;
  return page->GetExecutingContext()->uiCommandBuffer()->size();
}

void clearUICommandItems(int32_t contextId) {
  auto* page = static_cast<kraken::KrakenPage*>(getPage(contextId));
  if (page == nullptr)
    return;
  page->GetExecutingContext()->uiCommandBuffer()->clear();
}

void registerContextDisposedCallbacks(int32_t contextId, Task task, void* data) {
  assert(checkPage(contextId));
  auto context = static_cast<kraken::KrakenPage*>(getPage(contextId));
}

void registerPluginByteCode(uint8_t* bytes, int32_t length, const char* pluginName) {
  kraken::ExecutingContext::pluginByteCode[pluginName] = kraken::NativeByteCode{bytes, length};
}

int32_t profileModeEnabled() {
#if ENABLE_PROFILE
  return 1;
#else
  return 0;
#endif
}<|MERGE_RESOLUTION|>--- conflicted
+++ resolved
@@ -41,27 +41,6 @@
 std::atomic<bool> inited{false};
 std::atomic<int32_t> poolIndex{0};
 int maxPoolSize = 0;
-<<<<<<< HEAD
-=======
-NativeScreen screen;
-
-std::thread::id uiThreadId;
-
-std::thread::id getUIThreadId() {
-  return uiThreadId;
-}
-
-void printError(int32_t contextId, const char* errmsg) {
-  if (kraken::getDartMethod()->onJsError != nullptr) {
-    kraken::getDartMethod()->onJsError(contextId, errmsg);
-  }
-  if (kraken::getDartMethod()->onJsLog != nullptr) {
-    kraken::getDartMethod()->onJsLog(contextId, static_cast<int>(foundation::MessageLevel::Error), errmsg);
-  }
-
-  KRAKEN_LOG(ERROR) << errmsg << std::endl;
-}
->>>>>>> 193b7459
 
 namespace {
 
