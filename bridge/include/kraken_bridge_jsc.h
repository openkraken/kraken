/*
 * Copyright (C) 2019 Alibaba Inc. All rights reserved.
 * Author: Kraken Team.
 */

#ifndef KRAKEN_BRIDGE_JSC_H
#define KRAKEN_BRIDGE_JSC_H

// MUST READ:
// All the struct which prefix with NativeXXX struct (exp: NativeElement) has a corresponding struct in Dart code.
// All struct members include variables and functions must be follow the same order with Dart class, to keep the same
// memory layout cross dart and C++ code.
#include "kraken_foundation.h"
<<<<<<< HEAD
#include "kraken_bridge_jsc_config.h"
=======
#include "third_party/gumbo-parser/src/gumbo.h"
>>>>>>> af43462c
#include <JavaScriptCore/JavaScript.h>
#include <cassert>
#include <chrono>
#include <deque>
#include <forward_list>
#include <functional>
#include <map>
#include <set>
#include <unordered_map>
#include <vector>

class NativeString;

namespace kraken::binding::jsc {

class JSContext;
class JSFunctionHolder;
class JSStringHolder;
class JSValueHolder;
class HostObject;
template <typename T> class JSHostObjectHolder;
class HostClass;
class JSEvent;
class EventInstance;
class NativeEvent;
class NativeEventTarget;
class JSEventTarget;
class EventTargetInstance;
class JSNode;
class NodeInstance;
struct NativeNode;
class JSDocument;
class DocumentCookie;
class DocumentInstance;
struct NativeDocument;
class CSSStyleDeclaration;
class JSElementAttributes;
class JSElement;
class JSImageElement;
class ElementInstance;
struct NativeBoundingClientRect;
class BoundingClientRect;
struct NativeElement;
struct NativeImageElement;
class JSEvent;
struct NativeEvent;
class JSGestureEvent;
struct NativeGestureEvent;
class GestureEventInstance;
struct NativeMouseEvent;
class MouseEventInstance;
struct NativePopStateEvent;
class PopStateEventInstance;

class SpaceSplitString {
public:
  SpaceSplitString() = default;
  SpaceSplitString(std::string &string) {
    set(string);
  }

  void set(std::string &string) {
    size_t pos = 0;
    std::string token;
    std::string s = string;
    while ((pos = s.find(m_delimiter)) != std::string::npos) {
      token = s.substr(0, pos);
      m_szData.push_back(token);
      s.erase(0, pos + m_delimiter.length());
    }
    m_szData.push_back(s);
  }

  bool contains(std::string &string) {
    for (std::string s : m_szData) {
      if (s == string) {
        return true;
      }
    }

    return false;
  }

  bool containsAll(std::string string) {
    std::vector<std::string> szData;
    size_t pos = 0;
    std::string token;
    std::string s = string;

    while ((pos = s.find(m_delimiter)) != std::string::npos) {
      token = s.substr(0, pos);
      szData.push_back(token);
      s.erase(0, pos + m_delimiter.length());
    }
    szData.push_back(s);

    bool flag = true;
    for (std::string str : szData) {
      bool isContains = false;
      for (std::string data : m_szData) {
        if (data == str) {
          isContains = true;
          break;
        }
      }
      flag &= isContains;
    }

    return flag;
  }

private:
  std::string m_delimiter = " ";
  std::vector<std::string> m_szData;
};

class JSContext {
public:
  static std::vector<JSStaticFunction> globalFunctions;
  static std::vector<JSStaticValue> globalValue;

  JSContext() = delete;
  JSContext(int32_t contextId, const JSExceptionHandler &handler, void *owner);
  ~JSContext();

  KRAKEN_EXPORT bool evaluateJavaScript(const uint16_t *code, size_t codeLength, const char *sourceURL, int startLine);
  KRAKEN_EXPORT bool evaluateJavaScript(const char16_t *code, size_t length, const char *sourceURL, int startLine);

  KRAKEN_EXPORT bool isValid();

  KRAKEN_EXPORT JSObjectRef global();
  KRAKEN_EXPORT JSGlobalContextRef context();

  KRAKEN_EXPORT int32_t getContextId();

  KRAKEN_EXPORT void *getOwner();

  KRAKEN_EXPORT bool handleException(JSValueRef exc);

  KRAKEN_EXPORT void reportError(const char *errmsg);

  std::chrono::time_point<std::chrono::system_clock> timeOrigin;

  int32_t uniqueId;

private:
  int32_t contextId;
  JSExceptionHandler _handler;
  void *owner;
  std::atomic<bool> ctxInvalid_{false};
  JSGlobalContextRef ctx_;
};

class HTMLParser {
public:
  HTMLParser(std::unique_ptr<JSContext> &context, const JSExceptionHandler &handler, void *owner);
  KRAKEN_EXPORT bool parseHTML(const uint16_t *code, size_t codeLength);

private:
  std::unique_ptr<JSContext> &m_context;
  JSExceptionHandler _handler;
  void *owner;

  void traverseHTML(GumboNode *node, ElementInstance *element);

  void parseProperty(ElementInstance *element, GumboElement *gumboElement);
};

class KRAKEN_EXPORT JSFunctionHolder {
public:
  JSFunctionHolder() = delete;
  KRAKEN_EXPORT explicit JSFunctionHolder(JSContext *context, JSObjectRef root, void *data, const std::string &name,
                                          JSObjectCallAsFunctionCallback callback);
  JSObjectRef function();

private:
  JSObjectRef m_function{nullptr};
  KRAKEN_DISALLOW_COPY_ASSIGN_AND_MOVE(JSFunctionHolder);
};

class KRAKEN_EXPORT JSStringHolder {
public:
  JSStringHolder() = delete;
  explicit JSStringHolder(JSContext *context, const std::string &string);
  ~JSStringHolder();

  JSValueRef makeString();
  JSStringRef getString();
  std::string string();

  const JSChar *ptr();
  size_t utf8Size();
  size_t size();
  bool empty();

  void setString(JSStringRef value);
  void setString(NativeString *value);

private:
  JSContext *m_context;
  JSStringRef m_string{nullptr};
  KRAKEN_DISALLOW_COPY_ASSIGN_AND_MOVE(JSStringHolder);
};

class KRAKEN_EXPORT JSValueHolder {
public:
  JSValueHolder() = delete;
  explicit JSValueHolder(JSContext *context, JSValueRef value);
  ~JSValueHolder();
  JSValueRef value();
  void setValue(JSValueRef value);

private:
  JSContext *m_context;
  JSValueRef m_value{nullptr};
  KRAKEN_DISALLOW_COPY_ASSIGN_AND_MOVE(JSValueHolder);
};

void KRAKEN_EXPORT buildUICommandArgs(JSStringRef key, NativeString &args_01);
void KRAKEN_EXPORT buildUICommandArgs(std::string &key, NativeString &args_01);
void KRAKEN_EXPORT buildUICommandArgs(std::string &key, JSStringRef value, NativeString &args_01,
                                      NativeString &args_02);
void KRAKEN_EXPORT buildUICommandArgs(std::string &key, std::string &value, NativeString &args_01,
                                      NativeString &args_02);

void KRAKEN_EXPORT throwJSError(JSContextRef ctx, const char *msg, JSValueRef *exception);

KRAKEN_EXPORT NativeString *stringToNativeString(std::string &string);
KRAKEN_EXPORT NativeString *stringRefToNativeString(JSStringRef string);

KRAKEN_EXPORT JSObjectRef makeObjectFunctionWithPrivateData(JSContext *context, void *data, const char *name,
                                                            JSObjectCallAsFunctionCallback callback);

KRAKEN_EXPORT JSObjectRef JSObjectMakePromise(JSContext *context, void *data, JSObjectCallAsFunctionCallback callback,
                                              JSValueRef *exception);

KRAKEN_EXPORT std::string JSStringToStdString(JSStringRef jsString);

class HostObject {
public:
  static JSValueRef proxyGetProperty(JSContextRef ctx, JSObjectRef object, JSStringRef propertyName,
                                     JSValueRef *exception);
  static bool proxySetProperty(JSContextRef ctx, JSObjectRef object, JSStringRef propertyName, JSValueRef value,
                               JSValueRef *exception);
  static void proxyGetPropertyNames(JSContextRef ctx, JSObjectRef object, JSPropertyNameAccumulatorRef propertyNames);
  static void proxyFinalize(JSObjectRef obj);

  HostObject() = delete;
  HostObject(JSContext *context, std::string name);
  std::string name;

  JSContext *context;
  int32_t contextId;
  JSObjectRef jsObject;
  JSContextRef ctx;
  // The C++ object's dtor will be called when the GC finalizes this
  // object.  (This may be as late as when the JSContext is shut down.)
  // You have no control over which thread it is called on.  This will
  // be called from inside the GC, so it is unsafe to do any VM
  // operations which require a JSContext&.  Derived classes' dtors
  // should also avoid doing anything expensive.  Calling the dtor on
  // a js object is explicitly ok.  If you want to do JS operations,
  // or any nontrivial work, you should add it to a work queue, and
  // manage it externally.
  virtual ~HostObject();

  // When JS wants a property with a given name from the HostObject,
  // it will call this method.  If it throws an exception, the call
  // will throw a JS \c Error object. By default this returns undefined.
  // \return the value for the property.
  KRAKEN_EXPORT virtual JSValueRef getProperty(std::string &name, JSValueRef *exception);

  // When JS wants to set a property with a given name on the HostObject,
  // it will call this method. If it throws an exception, the call will
  // throw a JS \c Error object. By default this throws a type error exception
  // mimicking the behavior of a frozen object in strict mode.
  KRAKEN_EXPORT virtual bool setProperty(std::string &name, JSValueRef value, JSValueRef *exception);

  KRAKEN_EXPORT virtual void getPropertyNames(JSPropertyNameAccumulatorRef accumulator);

private:
  JSClassRef jsClass;
};

template <typename T> class JSHostObjectHolder {
public:
  JSHostObjectHolder() = delete;
  explicit JSHostObjectHolder(JSContext *context, JSObjectRef root, const char *key, T *hostObject)
    : m_object(hostObject), m_context(context) {
    JSStringHolder keyStringHolder = JSStringHolder(context, key);
    JSObjectSetProperty(context->context(), root, keyStringHolder.getString(), hostObject->jsObject,
                        kJSPropertyAttributeNone, nullptr);
  }
  T *operator*() {
    return m_object;
  }

private:
  T *m_object;
  JSContext *m_context{nullptr};
};

class HostClass {
public:
  static void proxyFinalize(JSObjectRef object);
  static bool proxyHasInstance(JSContextRef ctx, JSObjectRef constructor, JSValueRef possibleInstance,
                               JSValueRef *exception);
  static JSValueRef proxyCallAsFunction(JSContextRef ctx, JSObjectRef function, JSObjectRef thisObject,
                                        size_t argumentCount, const JSValueRef arguments[], JSValueRef *exception);
  static JSObjectRef proxyCallAsConstructor(JSContextRef ctx, JSObjectRef constructor, size_t argumentCount,
                                            const JSValueRef arguments[], JSValueRef *exception);
  static JSValueRef proxyGetProperty(JSContextRef ctx, JSObjectRef object, JSStringRef propertyName,
                                     JSValueRef *exception);
  static JSValueRef proxyInstanceGetProperty(JSContextRef ctx, JSObjectRef object, JSStringRef propertyName,
                                             JSValueRef *exception);
  static JSValueRef proxyPrototypeGetProperty(JSContextRef ctx, JSObjectRef object, JSStringRef propertyName,
                                              JSValueRef *exception);
  static bool proxyInstanceSetProperty(JSContextRef ctx, JSObjectRef object, JSStringRef propertyName, JSValueRef value,
                                       JSValueRef *exception);
  static void proxyInstanceGetPropertyNames(JSContextRef ctx, JSObjectRef object,
                                            JSPropertyNameAccumulatorRef propertyNames);
  static void proxyInstanceFinalize(JSObjectRef obj);

  HostClass() = delete;
  HostClass(JSContext *context, std::string name);
  HostClass(JSContext *context, HostClass *parentHostClass, std::string name, const JSStaticFunction *staticFunction,
            const JSStaticValue *staticValue);

  KRAKEN_EXPORT virtual JSValueRef getProperty(std::string &name, JSValueRef *exception);
  KRAKEN_EXPORT virtual JSValueRef prototypeGetProperty(std::string &name, JSValueRef *exception);

  // Triggered when this HostClass had been finalized by GC.
  KRAKEN_EXPORT virtual ~HostClass();

  KRAKEN_EXPORT virtual JSObjectRef instanceConstructor(JSContextRef ctx, JSObjectRef constructor, size_t argumentCount,
                                                        const JSValueRef *arguments, JSValueRef *exception);

  // The instance class represent every javascript instance objects created by new expression.
  class Instance {
  public:
    Instance() = delete;
    KRAKEN_EXPORT explicit Instance(HostClass *hostClass);
    KRAKEN_EXPORT virtual ~Instance();
    KRAKEN_EXPORT virtual JSValueRef getProperty(std::string &name, JSValueRef *exception);
    KRAKEN_EXPORT virtual bool setProperty(std::string &name, JSValueRef value, JSValueRef *exception);
    KRAKEN_EXPORT virtual void getPropertyNames(JSPropertyNameAccumulatorRef accumulator);

    template <typename T> T *prototype() {
      return reinterpret_cast<T *>(_hostClass);
    }

    JSObjectRef object{nullptr};
    HostClass *_hostClass{nullptr};
    JSContext *context{nullptr};
    JSContextRef ctx{nullptr};
    int32_t contextId;
  };

  static bool hasProto(JSContextRef ctx, JSObjectRef child, JSValueRef *exception);
  static JSObjectRef getProto(JSContextRef ctx, JSObjectRef child, JSValueRef *exception);
  static void setProto(JSContextRef ctx, JSObjectRef prototype, JSObjectRef child, JSValueRef *exception);

  std::string _name{""};
  JSContext *context{nullptr};
  int32_t contextId;
  JSContextRef ctx{nullptr};
  // The javascript constructor function.
  JSObjectRef classObject{nullptr};
  // The class template of javascript instance objects.
  JSClassRef instanceClass{nullptr};
  // The prototype object of this class.
  JSObjectRef prototypeObject{nullptr};
  JSObjectRef _call{nullptr};

private:
  // The class template of javascript constructor function.
  JSClassRef jsClass{nullptr};
  HostClass *_parentHostClass{nullptr};
};

class JSHostClassHolder {
public:
  JSHostClassHolder() = delete;
  explicit JSHostClassHolder(JSContext *context, JSObjectRef root, const char *key, HostClass::Instance *hostClass)
    : m_object(hostClass), m_context(context) {
    JSStringHolder keyStringHolder = JSStringHolder(context, key);
    JSObjectSetProperty(context->context(), root, keyStringHolder.getString(), hostClass->object,
                        kJSPropertyAttributeNone, nullptr);
  }
  HostClass::Instance *operator*() {
    return m_object;
  }

private:
  HostClass::Instance *m_object;
  JSContext *m_context{nullptr};
};

using EventCreator = EventInstance *(*)(JSContext *context, void *nativeEvent);

class JSEvent : public HostClass {
public:
  DEFINE_OBJECT_PROPERTY(Event, 10, type, bubbles, cancelable, timestamp, defaultPrevented, target, srcElement,
                         currentTarget, returnValue, cancelBubble)
  DEFINE_PROTOTYPE_OBJECT_PROPERTY(Event, 4, stopImmediatePropagation, stopPropagation, preventDefault, initEvent)

  static std::unordered_map<JSContext *, JSEvent *> instanceMap;
  static std::unordered_map<std::string, EventCreator> eventCreatorMap;
  OBJECT_INSTANCE(JSEvent)
  // Create an Event Object from an nativeEvent address which allocated by dart side.
  static JSValueRef initWithNativeEvent(JSContextRef ctx, JSObjectRef function, JSObjectRef thisObject,
                                        size_t argumentCount, const JSValueRef arguments[], JSValueRef *exception);

  static JSValueRef stopPropagation(JSContextRef ctx, JSObjectRef function, JSObjectRef thisObject,
                                    size_t argumentCount, const JSValueRef arguments[], JSValueRef *exception);

  static JSValueRef initEvent(JSContextRef ctx, JSObjectRef function, JSObjectRef thisObject, size_t argumentCount,
                              const JSValueRef arguments[], JSValueRef *exception);

  static JSValueRef stopImmediatePropagation(JSContextRef ctx, JSObjectRef function, JSObjectRef thisObject,
                                             size_t argumentCount, const JSValueRef arguments[], JSValueRef *exception);

  static JSValueRef preventDefault(JSContextRef ctx, JSObjectRef function, JSObjectRef thisObject, size_t argumentCount,
                                   const JSValueRef arguments[], JSValueRef *exception);

  static EventInstance *buildEventInstance(std::string &eventType, JSContext *context, void *nativeEvent,
                                           bool isCustomEvent);

  static void defineEvent(std::string eventType, EventCreator creator);

  JSObjectRef instanceConstructor(JSContextRef ctx, JSObjectRef constructor, size_t argumentCount,
                                  const JSValueRef *arguments, JSValueRef *exception) override;

  JSValueRef getProperty(std::string &name, JSValueRef *exception) override;

protected:
  JSEvent() = delete;
  explicit JSEvent(JSContext *context, const char *name);
  explicit JSEvent(JSContext *context);
  ~JSEvent() override;

private:
  friend EventInstance;
  JSFunctionHolder m_initWithNativeEvent{context, classObject, this, "__initWithNativeEvent__", initWithNativeEvent};
  JSFunctionHolder m_stopImmediatePropagation{context, prototypeObject, this, "stopImmediatePropagation",
                                              stopImmediatePropagation};
  JSFunctionHolder m_stopPropagation{context, prototypeObject, this, "stopPropagation", stopPropagation};
  JSFunctionHolder m_initEvent{context, prototypeObject, this, "initEvent", initEvent};
  JSFunctionHolder m_preventDefault{context, prototypeObject, this, "preventDefault", preventDefault};
};

class EventInstance : public HostClass::Instance {
public:
  EventInstance() = delete;

  explicit EventInstance(JSEvent *jsEvent, NativeEvent *nativeEvent);
  explicit EventInstance(JSEvent *jsEvent, std::string eventType, JSValueRef eventInit, JSValueRef *exception);
  JSValueRef getProperty(std::string &name, JSValueRef *exception) override;
  bool setProperty(std::string &name, JSValueRef value, JSValueRef *exception) override;
  void getPropertyNames(JSPropertyNameAccumulatorRef accumulator) override;
  ~EventInstance() override;
  NativeEvent *nativeEvent;
  bool _cancelled{false};
  bool _propagationStopped{false};
  bool _propagationImmediatelyStopped{false};

private:
  friend JSEvent;
};

struct NativeEvent {
  NativeEvent() = delete;
  explicit KRAKEN_EXPORT NativeEvent(NativeString *eventType) : type(eventType){};
  NativeString *type;
  int64_t bubbles{0};
  int64_t cancelable{0};
  int64_t timeStamp{0};
  int64_t defaultPrevented{0};
  // The pointer address of target EventTargetInstance object.
  void *target{nullptr};
  // The pointer address of current target EventTargetInstance object.
  void *currentTarget{nullptr};
};

class JSEventTarget : public HostClass {
public:
  static std::unordered_map<JSContext *, JSEventTarget *> instanceMap;
  static JSEventTarget *instance(JSContext *context);
  DEFINE_OBJECT_PROPERTY(EventTarget, 1, eventTargetId);

#if defined(IS_TEST)
  DEFINE_PROTOTYPE_OBJECT_PROPERTY(EventTarget, 4, addEventListener, removeEventListener, dispatchEvent,
                                   __kraken_clear_event_listeners__);
#else
  DEFINE_PROTOTYPE_OBJECT_PROPERTY(EventTarget, 3, addEventListener, removeEventListener, dispatchEvent);
#endif

  JSObjectRef instanceConstructor(JSContextRef ctx, JSObjectRef constructor, size_t argumentCount,
                                  const JSValueRef *arguments, JSValueRef *exception) override;

  JSValueRef prototypeGetProperty(std::string &name, JSValueRef *exception) override;

protected:
  JSEventTarget() = delete;
  friend EventTargetInstance;
  KRAKEN_EXPORT explicit JSEventTarget(JSContext *context, const char *name);
  KRAKEN_EXPORT explicit JSEventTarget(JSContext *context, const JSStaticFunction *staticFunction,
                                       const JSStaticValue *staticValue);
  ~JSEventTarget();

private:
  std::vector<std::string> m_jsOnlyEvents;

  static JSValueRef addEventListener(JSContextRef ctx, JSObjectRef function, JSObjectRef thisObject,
                                     size_t argumentCount, const JSValueRef arguments[], JSValueRef *exception);
  static JSValueRef removeEventListener(JSContextRef ctx, JSObjectRef function, JSObjectRef thisObject,
                                        size_t argumentCount, const JSValueRef arguments[], JSValueRef *exception);
  static JSValueRef dispatchEvent(JSContextRef ctx, JSObjectRef function, JSObjectRef thisObject, size_t argumentCount,
                                  const JSValueRef arguments[], JSValueRef *exception);
  static JSValueRef clearListeners(JSContextRef ctx, JSObjectRef function, JSObjectRef thisObject, size_t argumentCount,
                                   const JSValueRef arguments[], JSValueRef *exception);

  JSFunctionHolder m_removeEventListener{context, prototypeObject, nullptr, "removeEventListener", removeEventListener};
  JSFunctionHolder m_dispatchEvent{context, prototypeObject, nullptr, "dispatchEvent", dispatchEvent};
  JSFunctionHolder m_addEventListener{context, prototypeObject, nullptr, "addEventListener", addEventListener};
#ifdef IS_TEST
  JSFunctionHolder m_clearListeners{context, prototypeObject, nullptr, "__kraken_clear_event_listeners__",
                                    clearListeners};
#endif
};

class EventTargetInstance : public HostClass::Instance {
public:
  EventTargetInstance() = delete;
  KRAKEN_EXPORT explicit EventTargetInstance(JSEventTarget *eventTarget);
  KRAKEN_EXPORT explicit EventTargetInstance(JSEventTarget *eventTarget, int64_t targetId);
  KRAKEN_EXPORT JSValueRef getProperty(std::string &name, JSValueRef *exception) override;
  KRAKEN_EXPORT bool setProperty(std::string &name, JSValueRef value, JSValueRef *exception) override;
  KRAKEN_EXPORT void getPropertyNames(JSPropertyNameAccumulatorRef accumulator) override;
  JSValueRef getPropertyHandler(std::string &name, JSValueRef *exception);
  void setPropertyHandler(std::string &name, JSValueRef value, JSValueRef *exception);
  bool dispatchEvent(EventInstance *event);

  ~EventTargetInstance() override;
  int32_t eventTargetId;
  NativeEventTarget *nativeEventTarget{nullptr};

private:
  friend JSEventTarget;
  // TODO: use std::u16string for better performance.
  std::unordered_map<std::string, std::forward_list<JSObjectRef>> _eventHandlers;
  std::unordered_map<std::string, JSObjectRef> _propertyEventHandler;
  bool internalDispatchEvent(EventInstance *eventInstance);
};

using NativeDispatchEvent = void (*)(NativeEventTarget *nativeEventTarget, NativeString *eventType, void *nativeEvent,
                                     int32_t isCustomEvent);

struct NativeEventTarget {
  NativeEventTarget() = delete;
  NativeEventTarget(EventTargetInstance *_instance)
    : instance(_instance), dispatchEvent(NativeEventTarget::dispatchEventImpl){};

  KRAKEN_EXPORT static void dispatchEventImpl(NativeEventTarget *nativeEventTarget, NativeString *eventType,
                                              void *nativeEvent, int32_t isCustomEvent);

  EventTargetInstance *instance;
  NativeDispatchEvent dispatchEvent;
};

enum NodeType {
  ELEMENT_NODE = 1,
  TEXT_NODE = 3,
  COMMENT_NODE = 8,
  DOCUMENT_NODE = 9,
  DOCUMENT_TYPE_NODE = 10,
  DOCUMENT_FRAGMENT_NODE = 11
};

class JSNode : public JSEventTarget {
public:
  static std::unordered_map<JSContext *, JSNode *> instanceMap;
  static JSNode *instance(JSContext *context);
  DEFINE_OBJECT_PROPERTY(Node, 10, isConnected, ownerDocument, firstChild, lastChild, parentNode, childNodes,
                         previousSibling, nextSibling, nodeType, textContent);
  DEFINE_PROTOTYPE_OBJECT_PROPERTY(Node, 6, appendChild, remove, removeChild, insertBefore, replaceChild, cloneNode);

  JSObjectRef instanceConstructor(JSContextRef ctx, JSObjectRef constructor, size_t argumentCount,
                                  const JSValueRef *arguments, JSValueRef *exception) override;

  static JSValueRef cloneNode(JSContextRef ctx, JSObjectRef function, JSObjectRef thisObject, size_t argumentCount,
                              const JSValueRef arguments[], JSValueRef *exception);

  static JSValueRef appendChild(JSContextRef ctx, JSObjectRef function, JSObjectRef thisObject, size_t argumentCount,
                                const JSValueRef arguments[], JSValueRef *exception);
  /**
   * The ChildNode.remove() method removes the object
   * from the tree it belongs to.
   * reference: https://dom.spec.whatwg.org/#dom-childnode-remove
   */
  static JSValueRef remove(JSContextRef ctx, JSObjectRef function, JSObjectRef thisObject, size_t argumentCount,
                           const JSValueRef arguments[], JSValueRef *exception);

  static JSValueRef removeChild(JSContextRef ctx, JSObjectRef function, JSObjectRef thisObject, size_t argumentCount,
                                const JSValueRef arguments[], JSValueRef *exception);

  static JSValueRef insertBefore(JSContextRef ctx, JSObjectRef function, JSObjectRef thisObject, size_t argumentCount,
                                 const JSValueRef arguments[], JSValueRef *exception);

  static JSValueRef replaceChild(JSContextRef ctx, JSObjectRef function, JSObjectRef thisObject, size_t argumentCount,
                                 const JSValueRef arguments[], JSValueRef *exception);

  JSValueRef prototypeGetProperty(std::string &name, JSValueRef *exception) override;

protected:
  JSNode() = delete;
  explicit JSNode(JSContext *context);
  explicit JSNode(JSContext *context, const char *name);
  ~JSNode();

  JSFunctionHolder m_cloneNode{context, prototypeObject, this, "cloneNode", cloneNode};
  JSFunctionHolder m_removeChild{context, prototypeObject, this, "removeChild", removeChild};
  JSFunctionHolder m_appendChild{context, prototypeObject, this, "appendChild", appendChild};
  JSFunctionHolder m_remove{context, prototypeObject, this, "remove", remove};
  JSFunctionHolder m_insertBefore{context, prototypeObject, this, "insertBefore", insertBefore};
  JSFunctionHolder m_replaceChild{context, prototypeObject, this, "replaceChild", replaceChild};

private:
  friend NodeInstance;
  static void traverseCloneNode(JSContextRef ctx, NodeInstance *element, NodeInstance *parentElement);
  static JSValueRef copyNodeValue(JSContextRef ctx, NodeInstance *element);
};

class NodeInstance : public EventTargetInstance {
public:
  enum class NodeFlag : uint32_t { IsDocumentFragment = 1 << 0 };

  mutable std::set<NodeFlag> m_nodeFlags;
  bool hasNodeFlag(NodeFlag flag) const {
    return m_nodeFlags.size() != 0 && m_nodeFlags.find(flag) != m_nodeFlags.end();
  }
  void setNodeFlag(NodeFlag flag) const {
    m_nodeFlags.insert(flag);
  }
  void removeNodeFlag(NodeFlag flag) const {
    m_nodeFlags.erase(flag);
  }

  NodeInstance() = delete;
  NodeInstance(JSNode *node, NodeType nodeType);
  NodeInstance(JSNode *node, NodeType nodeType, int64_t targetId);
  ~NodeInstance() override;

  JSValueRef getProperty(std::string &name, JSValueRef *exception) override;
  bool setProperty(std::string &name, JSValueRef value, JSValueRef *exception) override;
  void getPropertyNames(JSPropertyNameAccumulatorRef accumulator) override;

  bool isConnected();
  DocumentInstance *ownerDocument();
  NodeInstance *firstChild();
  NodeInstance *lastChild();
  NodeInstance *previousSibling();
  NodeInstance *nextSibling();
  void internalAppendChild(NodeInstance *node);
  void internalRemove(JSValueRef *exception);
  NodeInstance *internalRemoveChild(NodeInstance *node, JSValueRef *exception);
  void internalInsertBefore(NodeInstance *node, NodeInstance *referenceNode, JSValueRef *exception);
  virtual std::string internalGetTextContent();
  virtual void internalSetTextContent(JSStringRef content, JSValueRef *exception);
  NodeInstance *internalReplaceChild(NodeInstance *newChild, NodeInstance *oldChild, JSValueRef *exception);

  NodeType nodeType;
  NodeInstance *parentNode{nullptr};
  std::vector<NodeInstance *> childNodes;

  NativeNode *nativeNode{nullptr};

  void refer();
  void unrefer();

  inline DocumentInstance *document() {
    return m_document;
  }

  int32_t _referenceCount{0};
  virtual void _notifyNodeRemoved(NodeInstance *node);
  virtual void _notifyNodeInsert(NodeInstance *node);

private:
  DocumentInstance *m_document{nullptr};
  void ensureDetached(NodeInstance *node);
  friend DocumentInstance;
  friend JSNode;
};

struct NativeNode {
  NativeNode() = delete;
  KRAKEN_EXPORT NativeNode(NativeEventTarget *nativeEventTarget) : nativeEventTarget(nativeEventTarget){};
  NativeEventTarget *nativeEventTarget;
};

class JSDocument : public JSNode {
public:
  static std::unordered_map<JSContext *, JSDocument *> instanceMap;
  static JSDocument *instance(JSContext *context);

  JSObjectRef instanceConstructor(JSContextRef ctx, JSObjectRef constructor, size_t argumentCount,
                                  const JSValueRef *arguments, JSValueRef *exception) override;

  static JSValueRef createEvent(JSContextRef ctx, JSObjectRef function, JSObjectRef thisObject, size_t argumentCount,
                                const JSValueRef arguments[], JSValueRef *exception);

  static JSValueRef createElement(JSContextRef ctx, JSObjectRef function, JSObjectRef thisObject, size_t argumentCount,
                                  const JSValueRef arguments[], JSValueRef *exception);
  static JSValueRef createDocumentFragment(JSContextRef ctx, JSObjectRef function, JSObjectRef thisObject,
                                           size_t argumentCount, const JSValueRef arguments[], JSValueRef *exception);

  static JSValueRef createTextNode(JSContextRef ctx, JSObjectRef function, JSObjectRef thisObject, size_t argumentCount,
                                   const JSValueRef arguments[], JSValueRef *exception);

  static JSValueRef createComment(JSContextRef ctx, JSObjectRef function, JSObjectRef thisObject, size_t argumentCount,
                                  const JSValueRef arguments[], JSValueRef *exception);

  static JSValueRef getElementById(JSContextRef ctx, JSObjectRef function, JSObjectRef thisObject, size_t argumentCount,
                                   const JSValueRef arguments[], JSValueRef *exception);

  static JSValueRef getElementsByTagName(JSContextRef ctx, JSObjectRef function, JSObjectRef thisObject,
                                         size_t argumentCount, const JSValueRef arguments[], JSValueRef *exception);

  static JSValueRef getElementsByClassName(JSContextRef ctx, JSObjectRef function, JSObjectRef thisObject,
                                           size_t argumentCount, const JSValueRef arguments[], JSValueRef *exception);

private:
protected:
  JSDocument() = delete;
  JSDocument(JSContext *context);
  ~JSDocument();

  JSFunctionHolder m_createEvent{context, prototypeObject, this, "createEvent", createEvent};
  JSFunctionHolder m_createElement{context, prototypeObject, this, "createElement", createElement};
  JSFunctionHolder m_createDocumentFragment{context, prototypeObject, this, "createDocumentFragment",
                                            createDocumentFragment};
  JSFunctionHolder m_createTextNode{context, prototypeObject, this, "createTextNode", createTextNode};
  JSFunctionHolder m_createComment{context, prototypeObject, this, "createComment", createComment};
  JSFunctionHolder m_getElementById{context, prototypeObject, this, "getElementById", getElementById};
  JSFunctionHolder m_getElementsByTagName{context, prototypeObject, this, "getElementsByTagName", getElementsByTagName};
  JSFunctionHolder m_getElementsByClassName{context, prototypeObject, this, "getElementsByClassName",
                                            getElementsByClassName};
};

class DocumentCookie {
public:
  KRAKEN_EXPORT DocumentCookie() = default;

  KRAKEN_EXPORT std::string getCookie();
  KRAKEN_EXPORT void setCookie(std::string &str);

private:
  std::unordered_map<std::string, std::string> cookiePairs;
};

struct NativeDocument {
  NativeDocument() = delete;
  KRAKEN_EXPORT explicit NativeDocument(NativeNode *nativeNode) : nativeNode(nativeNode){};

  NativeNode *nativeNode;
};

class DocumentInstance : public NodeInstance {
public:
  DEFINE_OBJECT_PROPERTY(Document, 4, nodeName, all, cookie, documentElement);
  DEFINE_PROTOTYPE_OBJECT_PROPERTY(Document, 8, createElement, createDocumentFragment, createTextNode, createComment,
                                   getElementById, getElementsByClassName, getElementsByTagName, createEvent);

  static DocumentInstance *instance(JSContext *context);

  DocumentInstance() = delete;
  KRAKEN_EXPORT explicit DocumentInstance(JSDocument *document);
  KRAKEN_EXPORT ~DocumentInstance();
  KRAKEN_EXPORT JSValueRef getProperty(std::string &name, JSValueRef *exception) override;
  KRAKEN_EXPORT bool setProperty(std::string &name, JSValueRef value, JSValueRef *exception) override;
  KRAKEN_EXPORT void getPropertyNames(JSPropertyNameAccumulatorRef accumulator) override;

  void removeElementById(JSValueRef id, ElementInstance *element);
  void addElementById(JSValueRef id, ElementInstance *element);

  NativeDocument *nativeDocument;
  std::unordered_map<std::string, std::vector<ElementInstance *>> elementMapById;

  ElementInstance *documentElement;

private:
  DocumentCookie m_cookie;
  friend NodeInstance;
};

class JSElementAttributes : public HostObject {
public:
  JSElementAttributes() = delete;
  JSElementAttributes(JSContext *context) : HostObject(context, "NamedNodeMap") {}
  ~JSElementAttributes() override;

  enum class AttributeProperty { kLength };

  static std::vector<JSStringRef> &getAttributePropertyNames();
  static std::unordered_map<std::string, AttributeProperty> &getAttributePropertyMap();

  KRAKEN_EXPORT JSValueRef getAttribute(std::string &name);
  KRAKEN_EXPORT void setAttribute(std::string &name, JSValueRef value);
  KRAKEN_EXPORT bool hasAttribute(std::string &name);
  KRAKEN_EXPORT void removeAttribute(std::string &name);

  KRAKEN_EXPORT std::map<std::string, JSValueRef> &getAttributesMap();
  KRAKEN_EXPORT void setAttributesMap(std::map<std::string, JSValueRef> &attributes);

  KRAKEN_EXPORT std::vector<JSValueRef> &getAttributesVector();
  KRAKEN_EXPORT void setAttributesVector(std::vector<JSValueRef> &attributes);

  KRAKEN_EXPORT JSValueRef getProperty(std::string &name, JSValueRef *exception) override;
  KRAKEN_EXPORT bool setProperty(std::string &name, JSValueRef value, JSValueRef *exception) override;
  KRAKEN_EXPORT void getPropertyNames(JSPropertyNameAccumulatorRef accumulator) override;

private:
  std::map<std::string, JSValueRef> m_attributes;
  std::vector<JSValueRef> v_attributes;
};

struct NativeBoundingClientRect {
  double x;
  double y;
  double width;
  double height;
  double top;
  double right;
  double bottom;
  double left;
};

class CSSStyleDeclaration : public HostClass {
public:
  static std::unordered_map<JSContext *, CSSStyleDeclaration *> instanceMap;
  static CSSStyleDeclaration *instance(JSContext *context);

  JSObjectRef instanceConstructor(JSContextRef ctx, JSObjectRef constructor, size_t argumentCount,
                                  const JSValueRef *arguments, JSValueRef *exception) override;

  static JSValueRef setProperty(JSContextRef ctx, JSObjectRef function, JSObjectRef thisObject, size_t argumentCount,
                                const JSValueRef arguments[], JSValueRef *exception);
  static JSValueRef removeProperty(JSContextRef ctx, JSObjectRef function, JSObjectRef thisObject, size_t argumentCount,
                                   const JSValueRef arguments[], JSValueRef *exception);
  static JSValueRef getPropertyValue(JSContextRef ctx, JSObjectRef function, JSObjectRef thisObject,
                                     size_t argumentCount, const JSValueRef arguments[], JSValueRef *exception);

protected:
  CSSStyleDeclaration() = delete;
  ~CSSStyleDeclaration();
  explicit CSSStyleDeclaration(JSContext *context);

  JSFunctionHolder m_setProperty{context, prototypeObject, this, "setProperty", setProperty};
  JSFunctionHolder m_getPropertyValue{context, prototypeObject, this, "getPropertyValue", getPropertyValue};
  JSFunctionHolder m_removeProperty{context, prototypeObject, this, "removeProperty", removeProperty};
};

class StyleDeclarationInstance : public HostClass::Instance {
public:
  DEFINE_PROTOTYPE_OBJECT_PROPERTY(CSSStyleDeclaration, 3, setProperty, removeProperty, getPropertyValue);

  StyleDeclarationInstance() = delete;
  StyleDeclarationInstance(CSSStyleDeclaration *cssStyleDeclaration, EventTargetInstance *ownerEventTarget);
  ~StyleDeclarationInstance();

  JSValueRef getProperty(std::string &name, JSValueRef *exception) override;
  bool setProperty(std::string &name, JSValueRef value, JSValueRef *exception) override;
  void getPropertyNames(JSPropertyNameAccumulatorRef accumulator) override;
  bool internalSetProperty(std::string &name, JSValueRef value, JSValueRef *exception);
  void internalRemoveProperty(std::string &name, JSValueRef *exception);
  JSValueRef internalGetPropertyValue(std::string &name, JSValueRef *exception);

private:
  std::unordered_map<std::string, JSValueRef> properties;
  const EventTargetInstance *ownerEventTarget;
};

using ElementCreator = ElementInstance *(*)(JSContext *context);

class KRAKEN_EXPORT JSElement : public JSNode {
public:
  DEFINE_OBJECT_PROPERTY(Element, 18, style, attributes, nodeName, tagName, offsetLeft, offsetTop, offsetWidth,
                         offsetHeight, clientWidth, clientHeight, clientTop, clientLeft, scrollTop, scrollLeft,
                         scrollHeight, scrollWidth, children, className);

  DEFINE_PROTOTYPE_OBJECT_PROPERTY(Element, 10, getBoundingClientRect, getAttribute, setAttribute, hasAttribute,
                                   removeAttribute, toBlob, click, scroll, scrollBy, scrollTo);

  static std::unordered_map<JSContext *, JSElement *> instanceMap;
  static std::unordered_map<std::string, ElementCreator> elementCreatorMap;
  OBJECT_INSTANCE(JSElement)

  static ElementInstance *buildElementInstance(JSContext *context, std::string &tagName);

  JSValueRef prototypeGetProperty(std::string &name, JSValueRef *exception) override;

  JSObjectRef instanceConstructor(JSContextRef ctx, JSObjectRef constructor, size_t argumentCount,
                                  const JSValueRef *arguments, JSValueRef *exception) override;

  static void defineElement(std::string tagName, ElementCreator creator);

protected:
  JSElement() = delete;
  explicit JSElement(JSContext *context);
  ~JSElement();

private:
  friend ElementInstance;

  static JSValueRef getBoundingClientRect(JSContextRef ctx, JSObjectRef function, JSObjectRef thisObject,
                                          size_t argumentCount, const JSValueRef arguments[], JSValueRef *exception);

  static JSValueRef hasAttribute(JSContextRef ctx, JSObjectRef function, JSObjectRef thisObject, size_t argumentCount,
                                 const JSValueRef arguments[], JSValueRef *exception);
  static JSValueRef setAttribute(JSContextRef ctx, JSObjectRef function, JSObjectRef thisObject, size_t argumentCount,
                                 const JSValueRef arguments[], JSValueRef *exception);
  static JSValueRef getAttribute(JSContextRef ctx, JSObjectRef function, JSObjectRef thisObject, size_t argumentCount,
                                 const JSValueRef arguments[], JSValueRef *exception);
  static JSValueRef removeAttribute(JSContextRef ctx, JSObjectRef function, JSObjectRef thisObject,
                                    size_t argumentCount, const JSValueRef arguments[], JSValueRef *exception);
  static JSValueRef toBlob(JSContextRef ctx, JSObjectRef function, JSObjectRef thisObject, size_t argumentCount,
                           const JSValueRef arguments[], JSValueRef *exception);
  static JSValueRef click(JSContextRef ctx, JSObjectRef function, JSObjectRef thisObject, size_t argumentCount,
                          const JSValueRef arguments[], JSValueRef *exception);
  static JSValueRef scroll(JSContextRef ctx, JSObjectRef function, JSObjectRef thisObject, size_t argumentCount,
                           const JSValueRef arguments[], JSValueRef *exception);
  static JSValueRef scrollBy(JSContextRef ctx, JSObjectRef function, JSObjectRef thisObject, size_t argumentCount,
                             const JSValueRef arguments[], JSValueRef *exception);
  JSFunctionHolder m_getBoundingClientRect{context, prototypeObject, this, "getBoundingClientRect",
                                           getBoundingClientRect};
  JSFunctionHolder m_setAttribute{context, prototypeObject, this, "setAttribute", setAttribute};
  JSFunctionHolder m_getAttribute{context, prototypeObject, this, "getAttribute", getAttribute};
  JSFunctionHolder m_hasAttribute{context, prototypeObject, this, "hasAttribute", hasAttribute};
  JSFunctionHolder m_removeAttribute{context, prototypeObject, this, "removeAttribute", removeAttribute};
  JSFunctionHolder m_toBlob{context, prototypeObject, this, "toBlob", toBlob};
  JSFunctionHolder m_click{context, prototypeObject, this, "click", click};
  JSFunctionHolder m_scroll{context, prototypeObject, this, "scroll", scroll};
  JSFunctionHolder m_scrollTo{context, prototypeObject, this, "scrollTo", scroll};
  JSFunctionHolder m_scrollBy{context, prototypeObject, this, "scrollBy", scrollBy};
};

class KRAKEN_EXPORT ElementInstance : public NodeInstance {
public:
  ElementInstance() = delete;
  explicit ElementInstance(JSElement *element, const char *tagName, bool shouldAddUICommand);
  explicit ElementInstance(JSElement *element, JSStringRef tagName, double targetId);
  ~ElementInstance();

  JSValueRef getStringValueProperty(std::string &name);
  JSValueRef getProperty(std::string &name, JSValueRef *exception) override;
  bool setProperty(std::string &name, JSValueRef value, JSValueRef *exception) override;
  void getPropertyNames(JSPropertyNameAccumulatorRef accumulator) override;
  std::string internalGetTextContent() override;
  void internalSetTextContent(JSStringRef content, JSValueRef *exception) override;
  JSHostObjectHolder<JSElementAttributes> &getAttributes();
  JSHostClassHolder &getStyle();
  void setStyle(JSHostClassHolder &style);
  void setAttributes(JSHostObjectHolder<JSElementAttributes> &attributes);
  SpaceSplitString classNames();

  NativeElement *nativeElement{nullptr};

  std::string tagName();

  std::string getRegisteredTagName();

private:
  friend JSElement;
  JSStringHolder m_tagName{context, ""};

  KRAKEN_EXPORT void _notifyNodeRemoved(NodeInstance *node) override;
  void _notifyChildRemoved();
  KRAKEN_EXPORT void _notifyNodeInsert(NodeInstance *insertNode) override;
  void _notifyChildInsert();
  void _didModifyAttribute(std::string &name, JSValueRef oldId, JSValueRef newId);
  void _beforeUpdateId(JSValueRef oldId, JSValueRef newId);
  JSHostObjectHolder<JSElementAttributes> m_attributes{context, object, "attributes", new JSElementAttributes(context)};
  JSHostClassHolder m_style{context, object, "style",
                            new StyleDeclarationInstance(CSSStyleDeclaration::instance(context), this)};
};

enum class ViewModuleProperty {
  offsetTop,
  offsetLeft,
  offsetWidth,
  offsetHeight,
  clientWidth,
  clientHeight,
  clientTop,
  clientLeft,
  scrollTop,
  scrollLeft,
  scrollHeight,
  scrollWidth
};
using GetViewModuleProperty = double (*)(NativeElement *nativeElement, int64_t property);
using SetViewModuleProperty = void (*)(NativeElement *nativeElement, int64_t property, double value);
using GetBoundingClientRect = NativeBoundingClientRect *(*)(NativeElement *nativeElement);
using GetStringValueProperty = NativeString *(*)(NativeElement *nativeElement, NativeString *property);
using Click = void (*)(NativeElement *nativeElement);
using Scroll = void (*)(NativeElement *nativeElement, int32_t x, int32_t y);
using ScrollBy = void (*)(NativeElement *nativeElement, int32_t x, int32_t y);

class BoundingClientRect : public HostObject {
public:
  enum BoundingClientRectProperty { kX, kY, kWidth, kHeight, kLeft, kTop, kRight, kBottom };

  static std::array<JSStringRef, 8> &getBoundingClientRectPropertyNames();
  static std::unordered_map<std::string, BoundingClientRectProperty> &getPropertyMap();

  BoundingClientRect() = delete;
  ~BoundingClientRect() override;
  BoundingClientRect(JSContext *context, NativeBoundingClientRect *boundingClientRect);
  JSValueRef getProperty(std::string &name, JSValueRef *exception) override;
  void getPropertyNames(JSPropertyNameAccumulatorRef accumulator) override;

private:
  NativeBoundingClientRect *nativeBoundingClientRect;
};

// An struct represent Element object from dart side.
struct NativeElement {
  NativeElement() = delete;
  explicit NativeElement(NativeNode *nativeNode) : nativeNode(nativeNode){};

  const NativeNode *nativeNode;

  GetViewModuleProperty getViewModuleProperty{nullptr};
  SetViewModuleProperty setViewModuleProperty{nullptr};
  GetBoundingClientRect getBoundingClientRect{nullptr};
  GetStringValueProperty getStringValueProperty{nullptr};
  Click click{nullptr};
  Scroll scroll{nullptr};
  ScrollBy scrollBy{nullptr};
};

struct NativeGestureEvent {
  NativeGestureEvent() = delete;
  explicit NativeGestureEvent(NativeEvent *nativeEvent) : nativeEvent(nativeEvent){};

  NativeEvent *nativeEvent;
  NativeString *state;
  NativeString *direction;
  double_t deltaX;
  double_t deltaY;
  double_t velocityX;
  double_t velocityY;
  double_t scale;
  double_t rotation;
};

class JSGestureEvent : public JSEvent {
public:
  DEFINE_OBJECT_PROPERTY(GestureEvent, 8, state, direction, deltaX, deltaY, velocityX, velocityY, scale, rotation);

  DEFINE_PROTOTYPE_OBJECT_PROPERTY(GestureEvent, 1, initGestureEvent);

  static std::unordered_map<JSContext *, JSGestureEvent *> instanceMap;
  OBJECT_INSTANCE(JSGestureEvent)

  JSObjectRef instanceConstructor(JSContextRef ctx, JSObjectRef constructor, size_t argumentCount,
                                  const JSValueRef *arguments, JSValueRef *exception) override;

  JSValueRef getProperty(std::string &name, JSValueRef *exception) override;

protected:
  JSGestureEvent() = delete;
  explicit JSGestureEvent(JSContext *context);
  ~JSGestureEvent() override;

private:
  friend GestureEventInstance;

  JSFunctionHolder m_initGestureEvent{context, prototypeObject, this, "initGestureEvent", initGestureEvent};

  static JSValueRef initGestureEvent(JSContextRef ctx, JSObjectRef function, JSObjectRef thisObject,
                                     size_t argumentCount, const JSValueRef arguments[], JSValueRef *exception);
};

class GestureEventInstance : public EventInstance {
public:
  GestureEventInstance() = delete;
  explicit GestureEventInstance(JSGestureEvent *jsGestureEvent, std::string GestureEventType, JSValueRef eventInit,
                                JSValueRef *exception);
  explicit GestureEventInstance(JSGestureEvent *jsGestureEvent, NativeGestureEvent *nativeGestureEvent);
  JSValueRef getProperty(std::string &name, JSValueRef *exception) override;
  bool setProperty(std::string &name, JSValueRef value, JSValueRef *exception) override;
  void getPropertyNames(JSPropertyNameAccumulatorRef accumulator) override;
  ~GestureEventInstance() override;

private:
  friend JSGestureEvent;
  JSValueHolder m_state{context, nullptr};
  JSValueHolder m_direction{context, nullptr};
  JSValueHolder m_deltaX{context, nullptr};
  JSValueHolder m_deltaY{context, nullptr};
  JSValueHolder m_velocityX{context, nullptr};
  JSValueHolder m_velocityY{context, nullptr};
  JSValueHolder m_scale{context, nullptr};
  JSValueHolder m_rotation{context, nullptr};
  NativeGestureEvent *nativeGestureEvent;
};

struct NativeMouseEvent {
  NativeMouseEvent() = delete;
  explicit NativeMouseEvent(NativeEvent *nativeEvent) : nativeEvent(nativeEvent){};

  NativeEvent *nativeEvent;

  double_t clientX;

  double_t clientY;

  double_t offsetX;

  double_t offsetY;
};

class JSMouseEvent : public JSEvent {
public:
  DEFINE_OBJECT_PROPERTY(MouseEvent, 4, clientX, clientY, offsetX, offsetY);

  DEFINE_PROTOTYPE_OBJECT_PROPERTY(MouseEvent, 1, initMouseEvent);

  static std::unordered_map<JSContext *, JSMouseEvent *> instanceMap;
  OBJECT_INSTANCE(JSMouseEvent)

  JSObjectRef instanceConstructor(JSContextRef ctx, JSObjectRef constructor, size_t argumentCount,
                                  const JSValueRef *arguments, JSValueRef *exception) override;

  JSValueRef getProperty(std::string &name, JSValueRef *exception) override;

protected:
  JSMouseEvent() = delete;
  explicit JSMouseEvent(JSContext *context);
  ~JSMouseEvent() override;

private:
  friend MouseEventInstance;

  JSFunctionHolder m_initMouseEvent{context, prototypeObject, this, "initMouseEvent", initMouseEvent};

  static JSValueRef initMouseEvent(JSContextRef ctx, JSObjectRef function, JSObjectRef thisObject, size_t argumentCount,
                                   const JSValueRef arguments[], JSValueRef *exception);
};

class MouseEventInstance : public EventInstance {
public:
  MouseEventInstance() = delete;
  explicit MouseEventInstance(JSMouseEvent *jsMouseEvent, std::string MouseEventType, JSValueRef eventInit,
                              JSValueRef *exception);
  explicit MouseEventInstance(JSMouseEvent *jsMouseEvent, NativeMouseEvent *nativeMouseEvent);
  JSValueRef getProperty(std::string &name, JSValueRef *exception) override;
  bool setProperty(std::string &name, JSValueRef value, JSValueRef *exception) override;
  void getPropertyNames(JSPropertyNameAccumulatorRef accumulator) override;
  ~MouseEventInstance() override;

private:
  friend JSMouseEvent;
  JSValueHolder m_clientX{context, nullptr};
  JSValueHolder m_clientY{context, nullptr};
  JSValueHolder m_offsetX{context, nullptr};
  JSValueHolder m_offsetY{context, nullptr};
  NativeMouseEvent *nativeMouseEvent;
};

struct NativePopStateEvent {
  NativePopStateEvent() = delete;
  explicit NativePopStateEvent(NativeEvent *nativeEvent) : nativeEvent(nativeEvent){};

  NativeEvent *nativeEvent;

  JSValueRef state;
};

class JSPopStateEvent : public JSEvent {
public:
  DEFINE_OBJECT_PROPERTY(PopStateEvent, 1, state);

  DEFINE_PROTOTYPE_OBJECT_PROPERTY(PopStateEvent, 1, initPopStateEvent);

  static std::unordered_map<JSContext *, JSPopStateEvent *> instanceMap;
  OBJECT_INSTANCE(JSPopStateEvent)

  JSObjectRef instanceConstructor(JSContextRef ctx, JSObjectRef constructor, size_t argumentCount,
                                  const JSValueRef *arguments, JSValueRef *exception) override;

  JSValueRef getProperty(std::string &name, JSValueRef *exception) override;

protected:
  JSPopStateEvent() = delete;
  explicit JSPopStateEvent(JSContext *context);
  ~JSPopStateEvent() override;

private:
  friend PopStateEventInstance;

  JSFunctionHolder m_initPopStateEvent{context, prototypeObject, this, "initPopStateEvent", initPopStateEvent};

  static JSValueRef initPopStateEvent(JSContextRef ctx, JSObjectRef function, JSObjectRef thisObject,
                                      size_t argumentCount, const JSValueRef arguments[], JSValueRef *exception);
};

class PopStateEventInstance : public EventInstance {
public:
  PopStateEventInstance() = delete;
  explicit PopStateEventInstance(JSPopStateEvent *jsPopStateEvent, std::string eventType, JSValueRef eventInit,
                                 JSValueRef *exception);
  explicit PopStateEventInstance(JSPopStateEvent *jsPopStateEvent, NativePopStateEvent *nativePopStateEvent);
  JSValueRef getProperty(std::string &name, JSValueRef *exception) override;
  bool setProperty(std::string &name, JSValueRef value, JSValueRef *exception) override;
  void getPropertyNames(JSPropertyNameAccumulatorRef accumulator) override;
  ~PopStateEventInstance() override;

private:
  friend JSPopStateEvent;
  JSValueHolder m_state{context, nullptr};
  NativePopStateEvent *nativePopStateEvent;
};

} // namespace kraken::binding::jsc

KRAKEN_EXPORT
JSGlobalContextRef getGlobalContextRef(int32_t contextId);

#endif<|MERGE_RESOLUTION|>--- conflicted
+++ resolved
@@ -11,11 +11,8 @@
 // All struct members include variables and functions must be follow the same order with Dart class, to keep the same
 // memory layout cross dart and C++ code.
 #include "kraken_foundation.h"
-<<<<<<< HEAD
 #include "kraken_bridge_jsc_config.h"
-=======
 #include "third_party/gumbo-parser/src/gumbo.h"
->>>>>>> af43462c
 #include <JavaScriptCore/JavaScript.h>
 #include <cassert>
 #include <chrono>
