--- conflicted
+++ resolved
@@ -663,15 +663,9 @@
 
 class DocumentInstance : public NodeInstance {
 public:
-<<<<<<< HEAD
   DEFINE_OBJECT_PROPERTY(Document, 5, nodeName, all, cookie, body, documentElement);
-  DEFINE_PROTOTYPE_OBJECT_PROPERTY(Document, 5, createElement, createTextNode, createComment, getElementById,
-                                   getElementsByTagName);
-=======
-  DEFINE_OBJECT_PROPERTY(Document, 5, nodeName, all, cookie, body, documentElement)
   DEFINE_PROTOTYPE_OBJECT_PROPERTY(Document, 6, createElement, createTextNode, createComment, getElementById,
-                                   getElementsByTagName, createEvent)
->>>>>>> 77d74a62
+                                   getElementsByTagName, createEvent);
 
   static DocumentInstance *instance(JSContext *context);
 
