#define KRAKEN_EXPORT __attribute__((__visibility__("default")))

<<<<<<< HEAD
#define KRAKEN_DISALLOW_COPY(TypeName) TypeName(const TypeName &) = delete

#define KRAKEN_DISALLOW_ASSIGN(TypeName) TypeName &operator=(const TypeName &) = delete

#define KRAKEN_DISALLOW_MOVE(TypeName)                                                                                 \
  TypeName(TypeName &&) = delete;                                                                                      \
  TypeName &operator=(TypeName &&) = delete

#define FML_DISALLOW_COPY_AND_ASSIGN(TypeName)                                                                         \
  TypeName(const TypeName &) = delete;                                                                                 \
  TypeName &operator=(const TypeName &) = delete

#define FML_DISALLOW_COPY_ASSIGN_AND_MOVE(TypeName)                                                                    \
  TypeName(const TypeName &) = delete;                                                                                 \
  TypeName(TypeName &&) = delete;                                                                                      \
  TypeName &operator=(const TypeName &) = delete;                                                                      \
  TypeName &operator=(TypeName &&) = delete

#define FML_DISALLOW_IMPLICIT_CONSTRUCTORS(TypeName)                                                                   \
  TypeName() = delete;                                                                                                 \
  FML_DISALLOW_COPY_ASSIGN_AND_MOVE(TypeName)

#define HTML_TARGET_ID -1
=======
#define BODY_TARGET_ID -1
>>>>>>> 7e508258
#define WINDOW_TARGET_ID -2
#define DOCUMENT_TARGET_ID -3

#define assert_m(exp, msg) assert(((void)msg, exp))

#define OBJECT_INSTANCE(NAME)                                                                                          \
  static NAME *instance(JSContext *context) {                                                                          \
    if (instanceMap.count(context) == 0) {                                                                             \
      instanceMap[context] = new NAME(context);                                                                        \
    }                                                                                                                  \
    return instanceMap[context];                                                                                       \
  }

#define JSC_GLOBAL_BINDING_FUNCTION(context, nameStr, func)                                                            \
  {                                                                                                                    \
    JSClassDefinition functionDefinition = kJSClassDefinitionEmpty;                                                    \
    functionDefinition.className = nameStr;                                                                            \
    functionDefinition.callAsFunction = func;                                                                          \
    functionDefinition.version = 0;                                                                                    \
    JSClassRef functionClass = JSClassCreate(&functionDefinition);                                                     \
    JSObjectRef function = JSObjectMake(context->context(), functionClass, context.get());                             \
    JSValueProtect(context->context(), function);                                                                      \
    JSStringRef name = JSStringCreateWithUTF8CString(nameStr);                                                         \
    JSValueRef exc = nullptr;                                                                                          \
    JSObjectSetProperty(context->context(), context->global(), name, function, kJSPropertyAttributeNone, &exc);        \
    JSStringRelease(name);                                                                                             \
    context->handleException(exc);                                                                                     \
  }

#define JSC_GLOBAL_BINDING_HOST_OBJECT(context, nameStr, hostObject)                                                   \
  {                                                                                                                    \
    JSObjectRef object = hostObject->jsObject;                                                                         \
    JSValueProtect(context->context(), object);                                                                        \
    JSStringRef name = JSStringCreateWithUTF8CString(nameStr);                                                         \
    JSObjectSetProperty(context->context(), context->global(), name, object, kJSPropertyAttributeReadOnly, nullptr);   \
    JSStringRelease(name);                                                                                             \
  }

#define JSC_SET_STRING_PROPERTY(context, object, name, valueRef)                                                       \
  {                                                                                                                    \
    JSStringRef keyRef = JSStringCreateWithUTF8CString(name);                                                          \
    JSObjectSetProperty(context->context(), object, keyRef, valueRef, kJSPropertyAttributeNone, nullptr);              \
    JSStringRelease(keyRef);                                                                                           \
  }

#define JSC_GLOBAL_SET_PROPERTY(context, key, value)                                                                   \
  {                                                                                                                    \
    JSStringRef keyString = JSStringCreateWithUTF8CString(key);                                                        \
    JSObjectSetProperty(context->context(), context->global(), keyString, value, kJSPropertyAttributeReadOnly,         \
                        nullptr);                                                                                      \
    JSStringRelease(keyString);                                                                                        \
  }

#define HANDLE_JSC_EXCEPTION(ctx_, exc, handler)                                                                       \
  {                                                                                                                    \
    JSObjectRef error = JSValueToObject(ctx_, exc, nullptr);                                                           \
    JSStringRef messageKey = JSStringCreateWithUTF8CString("message");                                                 \
    JSStringRef stackKey = JSStringCreateWithUTF8CString("stack");                                                     \
    JSValueRef messageRef = JSObjectGetProperty(ctx_, error, messageKey, nullptr);                                     \
    JSValueRef stackRef = JSObjectGetProperty(ctx_, error, stackKey, nullptr);                                         \
    JSStringRef messageStr = JSValueToStringCopy(ctx_, messageRef, nullptr);                                           \
    JSStringRef stackStr = JSValueToStringCopy(ctx_, stackRef, nullptr);                                               \
    std::string &&message = JSStringToStdString(messageStr);                                                           \
    std::string &&stack = JSStringToStdString(stackStr);                                                               \
    handler(getContextId(), (message + '\n' + stack).c_str());                                                         \
    JSStringRelease(messageKey);                                                                                       \
    JSStringRelease(stackKey);                                                                                         \
    JSStringRelease(messageStr);                                                                                       \
    JSStringRelease(stackStr);                                                                                         \
  }

#define JSC_CREATE_HOST_OBJECT_DEFINITION(definition, name, classObject)                                               \
  {                                                                                                                    \
    definition.version = 0;                                                                                            \
    definition.className = name;                                                                                       \
    definition.attributes = kJSClassAttributeNoAutomaticPrototype;                                                     \
    definition.finalize = classObject::proxyFinalize;                                                                  \
    definition.getProperty = classObject::proxyGetProperty;                                                            \
    definition.setProperty = classObject::proxySetProperty;                                                            \
    definition.getPropertyNames = classObject::proxyGetPropertyNames;                                                  \
  }

#define JSC_CREATE_HOST_CLASS_INSTANCE_DEFINITION(definition, name, classObject, staticFunction)                       \
  {                                                                                                                    \
    definition.version = 0;                                                                                            \
    definition.className = name;                                                                                       \
    definition.attributes = kJSClassAttributeNoAutomaticPrototype;                                                     \
    definition.finalize = classObject::proxyInstanceFinalize;                                                          \
    definition.staticFunctions = staticFunction;                                                                       \
    definition.getProperty = classObject::proxyInstanceGetProperty;                                                    \
    definition.setProperty = classObject::proxyInstanceSetProperty;                                                    \
    definition.getPropertyNames = classObject::proxyInstanceGetPropertyNames;                                          \
  }

#define JSC_CREATE_HOST_CLASS_DEFINITION(definition, parent, name, staticFunction, staticValue, HostClass)             \
  {                                                                                                                    \
    definition.version = 0;                                                                                            \
    definition.parentClass = parent;                                                                                   \
    definition.className = name;                                                                                       \
    definition.attributes = kJSClassAttributeNoAutomaticPrototype;                                                     \
    definition.staticFunctions = staticFunction;                                                                       \
    definition.staticValues = staticValue;                                                                             \
    definition.finalize = HostClass::proxyFinalize;                                                                    \
    definition.hasInstance = HostClass::proxyHasInstance;                                                              \
    definition.callAsConstructor = HostClass::proxyCallAsConstructor;                                                  \
    definition.callAsFunction = HostClass::proxyCallAsFunction;                                                        \
    definition.getProperty = HostClass::proxyGetProperty;                                                              \
  }

#define OBJECT_PROPERTY(name, ...)                                                                                     \
  name {                                                                                                               \
    __VA_ARGS__                                                                                                        \
  }
#define OBJECT_PROPERTY_ITEM(NAME, KEY)                                                                                \
  { #KEY, NAME##Property::KEY }
#define OBJECT_PROTOTYPE_PROPERTY_ITEM(NAME, KEY)                                                                      \
  { #KEY, NAME##PrototypeProperty::KEY }

#define OBJECT_PROTOTYPE_PROPERTY_ITEM_1(NAME, _1) OBJECT_PROTOTYPE_PROPERTY_ITEM(NAME, _1)
#define OBJECT_PROTOTYPE_PROPERTY_ITEM_2(NAME, _1, _2)                                                                 \
  OBJECT_PROTOTYPE_PROPERTY_ITEM_1(NAME, _1), OBJECT_PROTOTYPE_PROPERTY_ITEM(NAME, _2)
#define OBJECT_PROTOTYPE_PROPERTY_ITEM_3(NAME, _1, _2, _3)                                                             \
  OBJECT_PROTOTYPE_PROPERTY_ITEM_2(NAME, _1, _2), OBJECT_PROTOTYPE_PROPERTY_ITEM(NAME, _3)
#define OBJECT_PROTOTYPE_PROPERTY_ITEM_4(NAME, _1, _2, _3, _4)                                                         \
  OBJECT_PROTOTYPE_PROPERTY_ITEM_3(NAME, _1, _2, _3), OBJECT_PROTOTYPE_PROPERTY_ITEM(NAME, _4)
#define OBJECT_PROTOTYPE_PROPERTY_ITEM_5(NAME, _1, _2, _3, _4, _5)                                                     \
  OBJECT_PROTOTYPE_PROPERTY_ITEM_4(NAME, _1, _2, _3, _4), OBJECT_PROTOTYPE_PROPERTY_ITEM(NAME, _5)
#define OBJECT_PROTOTYPE_PROPERTY_ITEM_6(NAME, _1, _2, _3, _4, _5, _6)                                                 \
  OBJECT_PROTOTYPE_PROPERTY_ITEM_5(NAME, _1, _2, _3, _4, _5), OBJECT_PROTOTYPE_PROPERTY_ITEM(NAME, _6)
#define OBJECT_PROTOTYPE_PROPERTY_ITEM_7(NAME, _1, _2, _3, _4, _5, _6, _7)                                             \
  OBJECT_PROTOTYPE_PROPERTY_ITEM_6(NAME, _1, _2, _3, _4, _5, _6), OBJECT_PROTOTYPE_PROPERTY_ITEM(NAME, _7)
#define OBJECT_PROTOTYPE_PROPERTY_ITEM_8(NAME, _1, _2, _3, _4, _5, _6, _7, _8)                                         \
  OBJECT_PROTOTYPE_PROPERTY_ITEM_7(NAME, _1, _2, _3, _4, _5, _6, _7), OBJECT_PROTOTYPE_PROPERTY_ITEM(NAME, _8)
#define OBJECT_PROTOTYPE_PROPERTY_ITEM_9(NAME, _1, _2, _3, _4, _5, _6, _7, _8, _9)                                     \
  OBJECT_PROTOTYPE_PROPERTY_ITEM_8(NAME, _1, _2, _3, _4, _5, _6, _7, _8), OBJECT_PROTOTYPE_PROPERTY_ITEM(NAME, _9)
#define OBJECT_PROTOTYPE_PROPERTY_ITEM_10(NAME, _1, _2, _3, _4, _5, _6, _7, _8, _9, _10)                               \
  OBJECT_PROTOTYPE_PROPERTY_ITEM_9(NAME, _1, _2, _3, _4, _5, _6, _7, _8, _9), OBJECT_PROTOTYPE_PROPERTY_ITEM(NAME, _10)
#define OBJECT_PROTOTYPE_PROPERTY_ITEM_11(NAME, _1, _2, _3, _4, _5, _6, _7, _8, _9, _10, _11)                          \
  OBJECT_PROTOTYPE_PROPERTY_ITEM_10(NAME, _1, _2, _3, _4, _5, _6, _7, _8, _9, _10),                                    \
    OBJECT_PROTOTYPE_PROPERTY_ITEM(NAME, _11)
#define OBJECT_PROTOTYPE_PROPERTY_ITEM_12(NAME, _1, _2, _3, _4, _5, _6, _7, _8, _9, _10, _11, _12)                     \
  OBJECT_PROTOTYPE_PROPERTY_ITEM_11(NAME, _1, _2, _3, _4, _5, _6, _7, _8, _9, _10, _11),                               \
    OBJECT_PROTOTYPE_PROPERTY_ITEM(NAME, _12)
#define OBJECT_PROTOTYPE_PROPERTY_ITEM_13(NAME, _1, _2, _3, _4, _5, _6, _7, _8, _9, _10, _11, _12, _13)                \
  OBJECT_PROTOTYPE_PROPERTY_ITEM_12(NAME, _1, _2, _3, _4, _5, _6, _7, _8, _9, _10, _11, _12),                          \
    OBJECT_PROTOTYPE_PROPERTY_ITEM(NAME, _13)
#define OBJECT_PROTOTYPE_PROPERTY_ITEM_14(NAME, _1, _2, _3, _4, _5, _6, _7, _8, _9, _10, _11, _12, _13, _14)           \
  OBJECT_PROTOTYPE_PROPERTY_ITEM_13(NAME, _1, _2, _3, _4, _5, _6, _7, _8, _9, _10, _11, _12, _13),                     \
    OBJECT_PROTOTYPE_PROPERTY_ITEM(NAME, _14)
#define OBJECT_PROTOTYPE_PROPERTY_ITEM_15(NAME, _1, _2, _3, _4, _5, _6, _7, _8, _9, _10, _11, _12, _13, _14, _15)      \
  OBJECT_PROTOTYPE_PROPERTY_ITEM_14(NAME, _1, _2, _3, _4, _5, _6, _7, _8, _9, _10, _11, _12, _13, _14),                \
    OBJECT_PROTOTYPE_PROPERTY_ITEM(NAME, _15)
#define OBJECT_PROTOTYPE_PROPERTY_ITEM_16(NAME, _1, _2, _3, _4, _5, _6, _7, _8, _9, _10, _11, _12, _13, _14, _15, _16) \
  OBJECT_PROTOTYPE_PROPERTY_ITEM_15(NAME, _1, _2, _3, _4, _5, _6, _7, _8, _9, _10, _11, _12, _13, _14, _15),           \
    OBJECT_PROTOTYPE_PROPERTY_ITEM(NAME, _16)
#define OBJECT_PROTOTYPE_PROPERTY_ITEM_17(NAME, _1, _2, _3, _4, _5, _6, _7, _8, _9, _10, _11, _12, _13, _14, _15, _16, \
                                          _17)                                                                         \
  OBJECT_PROTOTYPE_PROPERTY_ITEM_16(NAME, _1, _2, _3, _4, _5, _6, _7, _8, _9, _10, _11, _12, _13, _14, _15, _16),      \
    OBJECT_PROTOTYPE_PROPERTY_ITEM(NAME, _17)
#define OBJECT_PROTOTYPE_PROPERTY_ITEM_18(NAME, _1, _2, _3, _4, _5, _6, _7, _8, _9, _10, _11, _12, _13, _14, _15, _16, \
                                          _17, _18)                                                                    \
  OBJECT_PROTOTYPE_PROPERTY_ITEM_17(NAME, _1, _2, _3, _4, _5, _6, _7, _8, _9, _10, _11, _12, _13, _14, _15, _16, _17), \
    OBJECT_PROTOTYPE_PROPERTY_ITEM(NAME, _18)
#define OBJECT_PROTOTYPE_PROPERTY_ITEM_19(NAME, _1, _2, _3, _4, _5, _6, _7, _8, _9, _10, _11, _12, _13, _14, _15, _16, \
                                          _17, _18, _19)                                                               \
  OBJECT_PROTOTYPE_PROPERTY_ITEM_18(NAME, _1, _2, _3, _4, _5, _6, _7, _8, _9, _10, _11, _12, _13, _14, _15, _16, _17,  \
                                    _18),                                                                              \
    OBJECT_PROTOTYPE_PROPERTY_ITEM(NAME, _19)
#define OBJECT_PROTOTYPE_PROPERTY_ITEM_20(NAME, _1, _2, _3, _4, _5, _6, _7, _8, _9, _10, _11, _12, _13, _14, _15, _16, \
                                          _17, _18, _19, _20)                                                          \
  OBJECT_PROTOTYPE_PROPERTY_ITEM_19(NAME, _1, _2, _3, _4, _5, _6, _7, _8, _9, _10, _11, _12, _13, _14, _15, _16, _17,  \
                                    _18, _19),                                                                         \
    OBJECT_PROTOTYPE_PROPERTY_ITEM(NAME, _20)
#define OBJECT_PROTOTYPE_PROPERTY_ITEM_21(NAME, _1, _2, _3, _4, _5, _6, _7, _8, _9, _10, _11, _12, _13, _14, _15, _16, \
                                          _17, _18, _19, _20, _21)                                                     \
  OBJECT_PROTOTYPE_PROPERTY_ITEM_20(NAME, _1, _2, _3, _4, _5, _6, _7, _8, _9, _10, _11, _12, _13, _14, _15, _16, _17,  \
                                    _18, _19, _20),                                                                    \
    OBJECT_PROTOTYPE_PROPERTY_ITEM(NAME, _21)
#define OBJECT_PROTOTYPE_PROPERTY_ITEM_22(NAME, _1, _2, _3, _4, _5, _6, _7, _8, _9, _10, _11, _12, _13, _14, _15, _16, \
                                          _17, _18, _19, _20, _21, _22)                                                \
  OBJECT_PROTOTYPE_PROPERTY_ITEM_21(NAME, _1, _2, _3, _4, _5, _6, _7, _8, _9, _10, _11, _12, _13, _14, _15, _16, _17,  \
                                    _18, _19, _20, _21),                                                               \
    OBJECT_PROTOTYPE_PROPERTY_ITEM(NAME, _22)
#define OBJECT_PROTOTYPE_PROPERTY_ITEM_23(NAME, _1, _2, _3, _4, _5, _6, _7, _8, _9, _10, _11, _12, _13, _14, _15, _16, \
                                          _17, _18, _19, _20, _21, _22, _23)                                           \
  OBJECT_PROTOTYPE_PROPERTY_ITEM_22(NAME, _1, _2, _3, _4, _5, _6, _7, _8, _9, _10, _11, _12, _13, _14, _15, _16, _17,  \
                                    _18, _19, _20, _21, _22),                                                          \
    OBJECT_PROTOTYPE_PROPERTY_ITEM(NAME, _23)
#define OBJECT_PROTOTYPE_PROPERTY_ITEM_24(NAME, _1, _2, _3, _4, _5, _6, _7, _8, _9, _10, _11, _12, _13, _14, _15, _16, \
                                          _17, _18, _19, _20, _21, _22, _23, _24)                                      \
  OBJECT_PROTOTYPE_PROPERTY_ITEM_23(NAME, _1, _2, _3, _4, _5, _6, _7, _8, _9, _10, _11, _12, _13, _14, _15, _16, _17,  \
                                    _18, _19, _20, _21, _22, _23),                                                     \
    OBJECT_PROTOTYPE_PROPERTY_ITEM(NAME, _24)
#define OBJECT_PROTOTYPE_PROPERTY_ITEM_25(NAME, _1, _2, _3, _4, _5, _6, _7, _8, _9, _10, _11, _12, _13, _14, _15, _16, \
                                          _17, _18, _19, _20, _21, _22, _23, _24, _25)                                 \
  OBJECT_PROTOTYPE_PROPERTY_ITEM_24(NAME, _1, _2, _3, _4, _5, _6, _7, _8, _9, _10, _11, _12, _13, _14, _15, _16, _17,  \
                                    _18, _19, _20, _21, _22, _23, _24),                                                \
    OBJECT_PROTOTYPE_PROPERTY_ITEM(NAME, _25)
#define OBJECT_PROTOTYPE_PROPERTY_ITEM_26(NAME, _1, _2, _3, _4, _5, _6, _7, _8, _9, _10, _11, _12, _13, _14, _15, _16, \
                                          _17, _18, _19, _20, _21, _22, _23, _24, _25, _26)                            \
  OBJECT_PROTOTYPE_PROPERTY_ITEM_25(NAME, _1, _2, _3, _4, _5, _6, _7, _8, _9, _10, _11, _12, _13, _14, _15, _16, _17,  \
                                    _18, _19, _20, _21, _22, _23, _24, _25),                                           \
    OBJECT_PROTOTYPE_PROPERTY_ITEM(NAME, _26)
#define OBJECT_PROTOTYPE_PROPERTY_ITEM_27(NAME, _1, _2, _3, _4, _5, _6, _7, _8, _9, _10, _11, _12, _13, _14, _15, _16, \
                                          _17, _18, _19, _20, _21, _22, _23, _24, _25, _26, _27)                       \
  OBJECT_PROTOTYPE_PROPERTY_ITEM_26(NAME, _1, _2, _3, _4, _5, _6, _7, _8, _9, _10, _11, _12, _13, _14, _15, _16, _17,  \
                                    _18, _19, _20, _21, _22, _23, _24, _25, _26),                                      \
    OBJECT_PROTOTYPE_PROPERTY_ITEM(NAME, _27)
#define OBJECT_PROTOTYPE_PROPERTY_ITEM_28(NAME, _1, _2, _3, _4, _5, _6, _7, _8, _9, _10, _11, _12, _13, _14, _15, _16, \
                                          _17, _18, _19, _20, _21, _22, _23, _24, _25, _26, _27, _28)                  \
  OBJECT_PROTOTYPE_PROPERTY_ITEM_27(NAME, _1, _2, _3, _4, _5, _6, _7, _8, _9, _10, _11, _12, _13, _14, _15, _16, _17,  \
                                    _18, _19, _20, _21, _22, _23, _24, _25, _26, _27),                                 \
    OBJECT_PROTOTYPE_PROPERTY_ITEM(NAME, _28)
#define OBJECT_PROTOTYPE_PROPERTY_ITEM_29(NAME, _1, _2, _3, _4, _5, _6, _7, _8, _9, _10, _11, _12, _13, _14, _15, _16, \
                                          _17, _18, _19, _20, _21, _22, _23, _24, _25, _26, _27, _28, _29)             \
  OBJECT_PROTOTYPE_PROPERTY_ITEM_28(NAME, _1, _2, _3, _4, _5, _6, _7, _8, _9, _10, _11, _12, _13, _14, _15, _16, _17,  \
                                    _18, _19, _20, _21, _22, _23, _24, _25, _26, _27, _28),                            \
    OBJECT_PROTOTYPE_PROPERTY_ITEM(NAME, _29)
#define OBJECT_PROTOTYPE_PROPERTY_ITEM_30(NAME, _1, _2, _3, _4, _5, _6, _7, _8, _9, _10, _11, _12, _13, _14, _15, _16, \
                                          _17, _18, _19, _20, _21, _22, _23, _24, _25, _26, _27, _28, _29, _30)        \
  OBJECT_PROTOTYPE_PROPERTY_ITEM_29(NAME, _1, _2, _3, _4, _5, _6, _7, _8, _9, _10, _11, _12, _13, _14, _15, _16, _17,  \
                                    _18, _19, _20, _21, _22, _23, _24, _25, _26, _27, _28, _29),                       \
    OBJECT_PROTOTYPE_PROPERTY_ITEM(NAME, _30)
#define OBJECT_PROTOTYPE_PROPERTY_ITEM_31(NAME, _1, _2, _3, _4, _5, _6, _7, _8, _9, _10, _11, _12, _13, _14, _15, _16, \
                                          _17, _18, _19, _20, _21, _22, _23, _24, _25, _26, _27, _28, _29, _30, _31)   \
  OBJECT_PROTOTYPE_PROPERTY_ITEM_30(NAME, _1, _2, _3, _4, _5, _6, _7, _8, _9, _10, _11, _12, _13, _14, _15, _16, _17,  \
                                    _18, _19, _20, _21, _22, _23, _24, _25, _26, _27, _28, _29, _30),                  \
    OBJECT_PROTOTYPE_PROPERTY_ITEM(NAME, _31)
#define OBJECT_PROTOTYPE_PROPERTY_ITEM_32(NAME, _1, _2, _3, _4, _5, _6, _7, _8, _9, _10, _11, _12, _13, _14, _15, _16, \
                                          _17, _18, _19, _20, _21, _22, _23, _24, _25, _26, _27, _28, _29, _30, _31,   \
                                          _32)                                                                         \
  OBJECT_PROTOTYPE_PROPERTY_ITEM_31(NAME, _1, _2, _3, _4, _5, _6, _7, _8, _9, _10, _11, _12, _13, _14, _15, _16, _17,  \
                                    _18, _19, _20, _21, _22, _23, _24, _25, _26, _27, _28, _29, _30, _31),             \
    OBJECT_PROTOTYPE_PROPERTY_ITEM(NAME, _32)
#define OBJECT_PROTOTYPE_PROPERTY_ITEM_33(NAME, _1, _2, _3, _4, _5, _6, _7, _8, _9, _10, _11, _12, _13, _14, _15, _16, \
                                          _17, _18, _19, _20, _21, _22, _23, _24, _25, _26, _27, _28, _29, _30, _31,   \
                                          _32, _33)                                                                    \
  OBJECT_PROTOTYPE_PROPERTY_ITEM_32(NAME, _1, _2, _3, _4, _5, _6, _7, _8, _9, _10, _11, _12, _13, _14, _15, _16, _17,  \
                                    _18, _19, _20, _21, _22, _23, _24, _25, _26, _27, _28, _29, _30, _31, _32),        \
    OBJECT_PROTOTYPE_PROPERTY_ITEM(NAME, _33)
#define OBJECT_PROTOTYPE_PROPERTY_ITEM_34(NAME, _1, _2, _3, _4, _5, _6, _7, _8, _9, _10, _11, _12, _13, _14, _15, _16, \
                                          _17, _18, _19, _20, _21, _22, _23, _24, _25, _26, _27, _28, _29, _30, _31,   \
                                          _32, _33, _34)                                                               \
  OBJECT_PROTOTYPE_PROPERTY_ITEM_33(NAME, _1, _2, _3, _4, _5, _6, _7, _8, _9, _10, _11, _12, _13, _14, _15, _16, _17,  \
                                    _18, _19, _20, _21, _22, _23, _24, _25, _26, _27, _28, _29, _30, _31, _32, _33),   \
    OBJECT_PROTOTYPE_PROPERTY_ITEM(NAME, _34)
#define OBJECT_PROTOTYPE_PROPERTY_ITEM_35(NAME, _1, _2, _3, _4, _5, _6, _7, _8, _9, _10, _11, _12, _13, _14, _15, _16, \
                                          _17, _18, _19, _20, _21, _22, _23, _24, _25, _26, _27, _28, _29, _30, _31,   \
                                          _32, _33, _34, _35)                                                          \
  OBJECT_PROTOTYPE_PROPERTY_ITEM_34(NAME, _1, _2, _3, _4, _5, _6, _7, _8, _9, _10, _11, _12, _13, _14, _15, _16, _17,  \
                                    _18, _19, _20, _21, _22, _23, _24, _25, _26, _27, _28, _29, _30, _31, _32, _33,    \
                                    _34),                                                                              \
    OBJECT_PROTOTYPE_PROPERTY_ITEM(NAME, _35)
#define OBJECT_PROTOTYPE_PROPERTY_ITEM_36(NAME, _1, _2, _3, _4, _5, _6, _7, _8, _9, _10, _11, _12, _13, _14, _15, _16, \
                                          _17, _18, _19, _20, _21, _22, _23, _24, _25, _26, _27, _28, _29, _30, _31,   \
                                          _32, _33, _34, _35, _36)                                                     \
  OBJECT_PROTOTYPE_PROPERTY_ITEM_35(NAME, _1, _2, _3, _4, _5, _6, _7, _8, _9, _10, _11, _12, _13, _14, _15, _16, _17,  \
                                    _18, _19, _20, _21, _22, _23, _24, _25, _26, _27, _28, _29, _30, _31, _32, _33,    \
                                    _34, _35),                                                                         \
    OBJECT_PROTOTYPE_PROPERTY_ITEM(NAME, _36)
#define OBJECT_PROTOTYPE_PROPERTY_ITEM_37(NAME, _1, _2, _3, _4, _5, _6, _7, _8, _9, _10, _11, _12, _13, _14, _15, _16, \
                                          _17, _18, _19, _20, _21, _22, _23, _24, _25, _26, _27, _28, _29, _30, _31,   \
                                          _32, _33, _34, _35, _36, _37)                                                \
  OBJECT_PROTOTYPE_PROPERTY_ITEM_36(NAME, _1, _2, _3, _4, _5, _6, _7, _8, _9, _10, _11, _12, _13, _14, _15, _16, _17,  \
                                    _18, _19, _20, _21, _22, _23, _24, _25, _26, _27, _28, _29, _30, _31, _32, _33,    \
                                    _34, _35, _36),                                                                    \
    OBJECT_PROTOTYPE_PROPERTY_ITEM(NAME, _37)
#define OBJECT_PROTOTYPE_PROPERTY_ITEM_38(NAME, _1, _2, _3, _4, _5, _6, _7, _8, _9, _10, _11, _12, _13, _14, _15, _16, \
                                          _17, _18, _19, _20, _21, _22, _23, _24, _25, _26, _27, _28, _29, _30, _31,   \
                                          _32, _33, _34, _35, _36, _37, _38)                                           \
  OBJECT_PROTOTYPE_PROPERTY_ITEM_37(NAME, _1, _2, _3, _4, _5, _6, _7, _8, _9, _10, _11, _12, _13, _14, _15, _16, _17,  \
                                    _18, _19, _20, _21, _22, _23, _24, _25, _26, _27, _28, _29, _30, _31, _32, _33,    \
                                    _34, _35, _36, _37),                                                               \
    OBJECT_PROTOTYPE_PROPERTY_ITEM(NAME, _38)
#define OBJECT_PROTOTYPE_PROPERTY_ITEM_39(NAME, _1, _2, _3, _4, _5, _6, _7, _8, _9, _10, _11, _12, _13, _14, _15, _16, \
                                          _17, _18, _19, _20, _21, _22, _23, _24, _25, _26, _27, _28, _29, _30, _31,   \
                                          _32, _33, _34, _35, _36, _37, _38, _39)                                      \
  OBJECT_PROTOTYPE_PROPERTY_ITEM_38(NAME, _1, _2, _3, _4, _5, _6, _7, _8, _9, _10, _11, _12, _13, _14, _15, _16, _17,  \
                                    _18, _19, _20, _21, _22, _23, _24, _25, _26, _27, _28, _29, _30, _31, _32, _33,    \
                                    _34, _35, _36, _37, _38),                                                          \
    OBJECT_PROTOTYPE_PROPERTY_ITEM(NAME, _39)
#define OBJECT_PROTOTYPE_PROPERTY_ITEM_40(NAME, _1, _2, _3, _4, _5, _6, _7, _8, _9, _10, _11, _12, _13, _14, _15, _16, \
                                          _17, _18, _19, _20, _21, _22, _23, _24, _25, _26, _27, _28, _29, _30, _31,   \
                                          _32, _33, _34, _35, _36, _37, _38, _39, _40)                                 \
  OBJECT_PROTOTYPE_PROPERTY_ITEM_39(NAME, _1, _2, _3, _4, _5, _6, _7, _8, _9, _10, _11, _12, _13, _14, _15, _16, _17,  \
                                    _18, _19, _20, _21, _22, _23, _24, _25, _26, _27, _28, _29, _30, _31, _32, _33,    \
                                    _34, _35, _36, _37, _38, _39),                                                     \
    OBJECT_PROTOTYPE_PROPERTY_ITEM(NAME, _40)
#define OBJECT_PROTOTYPE_PROPERTY_ITEM_41(NAME, _1, _2, _3, _4, _5, _6, _7, _8, _9, _10, _11, _12, _13, _14, _15, _16, \
                                          _17, _18, _19, _20, _21, _22, _23, _24, _25, _26, _27, _28, _29, _30, _31,   \
                                          _32, _33, _34, _35, _36, _37, _38, _39, _40, _41)                            \
  OBJECT_PROTOTYPE_PROPERTY_ITEM_40(NAME, _1, _2, _3, _4, _5, _6, _7, _8, _9, _10, _11, _12, _13, _14, _15, _16, _17,  \
                                    _18, _19, _20, _21, _22, _23, _24, _25, _26, _27, _28, _29, _30, _31, _32, _33,    \
                                    _34, _35, _36, _37, _38, _39, _40),                                                \
    OBJECT_PROTOTYPE_PROPERTY_ITEM(NAME, _41)
#define OBJECT_PROTOTYPE_PROPERTY_ITEM_42(NAME, _1, _2, _3, _4, _5, _6, _7, _8, _9, _10, _11, _12, _13, _14, _15, _16, \
                                          _17, _18, _19, _20, _21, _22, _23, _24, _25, _26, _27, _28, _29, _30, _31,   \
                                          _32, _33, _34, _35, _36, _37, _38, _39, _40, _41, _42)                       \
  OBJECT_PROTOTYPE_PROPERTY_ITEM_41(NAME, _1, _2, _3, _4, _5, _6, _7, _8, _9, _10, _11, _12, _13, _14, _15, _16, _17,  \
                                    _18, _19, _20, _21, _22, _23, _24, _25, _26, _27, _28, _29, _30, _31, _32, _33,    \
                                    _34, _35, _36, _37, _38, _39, _40, _41),                                           \
    OBJECT_PROTOTYPE_PROPERTY_ITEM(NAME, _42)
#define OBJECT_PROTOTYPE_PROPERTY_ITEM_43(NAME, _1, _2, _3, _4, _5, _6, _7, _8, _9, _10, _11, _12, _13, _14, _15, _16, \
                                          _17, _18, _19, _20, _21, _22, _23, _24, _25, _26, _27, _28, _29, _30, _31,   \
                                          _32, _33, _34, _35, _36, _37, _38, _39, _40, _41, _42, _43)                  \
  OBJECT_PROTOTYPE_PROPERTY_ITEM_42(NAME, _1, _2, _3, _4, _5, _6, _7, _8, _9, _10, _11, _12, _13, _14, _15, _16, _17,  \
                                    _18, _19, _20, _21, _22, _23, _24, _25, _26, _27, _28, _29, _30, _31, _32, _33,    \
                                    _34, _35, _36, _37, _38, _39, _40, _41, _42),                                      \
    OBJECT_PROTOTYPE_PROPERTY_ITEM(NAME, _43)
#define OBJECT_PROTOTYPE_PROPERTY_ITEM_44(NAME, _1, _2, _3, _4, _5, _6, _7, _8, _9, _10, _11, _12, _13, _14, _15, _16, \
                                          _17, _18, _19, _20, _21, _22, _23, _24, _25, _26, _27, _28, _29, _30, _31,   \
                                          _32, _33, _34, _35, _36, _37, _38, _39, _40, _41, _42, _43, _44)             \
  OBJECT_PROTOTYPE_PROPERTY_ITEM_43(NAME, _1, _2, _3, _4, _5, _6, _7, _8, _9, _10, _11, _12, _13, _14, _15, _16, _17,  \
                                    _18, _19, _20, _21, _22, _23, _24, _25, _26, _27, _28, _29, _30, _31, _32, _33,    \
                                    _34, _35, _36, _37, _38, _39, _40, _41, _42, _43),                                 \
    OBJECT_PROTOTYPE_PROPERTY_ITEM(NAME, _44)
#define OBJECT_PROTOTYPE_PROPERTY_ITEM_45(NAME, _1, _2, _3, _4, _5, _6, _7, _8, _9, _10, _11, _12, _13, _14, _15, _16, \
                                          _17, _18, _19, _20, _21, _22, _23, _24, _25, _26, _27, _28, _29, _30, _31,   \
                                          _32, _33, _34, _35, _36, _37, _38, _39, _40, _41, _42, _43, _44, _45)        \
  OBJECT_PROTOTYPE_PROPERTY_ITEM_44(NAME, _1, _2, _3, _4, _5, _6, _7, _8, _9, _10, _11, _12, _13, _14, _15, _16, _17,  \
                                    _18, _19, _20, _21, _22, _23, _24, _25, _26, _27, _28, _29, _30, _31, _32, _33,    \
                                    _34, _35, _36, _37, _38, _39, _40, _41, _42, _43, _44),                            \
    OBJECT_PROTOTYPE_PROPERTY_ITEM(NAME, _45)
#define OBJECT_PROTOTYPE_PROPERTY_ITEM_46(NAME, _1, _2, _3, _4, _5, _6, _7, _8, _9, _10, _11, _12, _13, _14, _15, _16, \
                                          _17, _18, _19, _20, _21, _22, _23, _24, _25, _26, _27, _28, _29, _30, _31,   \
                                          _32, _33, _34, _35, _36, _37, _38, _39, _40, _41, _42, _43, _44, _45, _46)   \
  OBJECT_PROTOTYPE_PROPERTY_ITEM_45(NAME, _1, _2, _3, _4, _5, _6, _7, _8, _9, _10, _11, _12, _13, _14, _15, _16, _17,  \
                                    _18, _19, _20, _21, _22, _23, _24, _25, _26, _27, _28, _29, _30, _31, _32, _33,    \
                                    _34, _35, _36, _37, _38, _39, _40, _41, _42, _43, _44, _45),                       \
    OBJECT_PROTOTYPE_PROPERTY_ITEM(NAME, _46)
#define OBJECT_PROTOTYPE_PROPERTY_ITEM_47(                                                                             \
  NAME, _1, _2, _3, _4, _5, _6, _7, _8, _9, _10, _11, _12, _13, _14, _15, _16, _17, _18, _19, _20, _21, _22, _23, _24, \
  _25, _26, _27, _28, _29, _30, _31, _32, _33, _34, _35, _36, _37, _38, _39, _40, _41, _42, _43, _44, _45, _46, _47)   \
  OBJECT_PROTOTYPE_PROPERTY_ITEM_46(NAME, _1, _2, _3, _4, _5, _6, _7, _8, _9, _10, _11, _12, _13, _14, _15, _16, _17,  \
                                    _18, _19, _20, _21, _22, _23, _24, _25, _26, _27, _28, _29, _30, _31, _32, _33,    \
                                    _34, _35, _36, _37, _38, _39, _40, _41, _42, _43, _44, _45, _46),                  \
    OBJECT_PROTOTYPE_PROPERTY_ITEM(NAME, _47)
#define OBJECT_PROTOTYPE_PROPERTY_ITEM_48(NAME, _1, _2, _3, _4, _5, _6, _7, _8, _9, _10, _11, _12, _13, _14, _15, _16, \
                                          _17, _18, _19, _20, _21, _22, _23, _24, _25, _26, _27, _28, _29, _30, _31,   \
                                          _32, _33, _34, _35, _36, _37, _38, _39, _40, _41, _42, _43, _44, _45, _46,   \
                                          _47, _48)                                                                    \
  OBJECT_PROTOTYPE_PROPERTY_ITEM_47(NAME, _1, _2, _3, _4, _5, _6, _7, _8, _9, _10, _11, _12, _13, _14, _15, _16, _17,  \
                                    _18, _19, _20, _21, _22, _23, _24, _25, _26, _27, _28, _29, _30, _31, _32, _33,    \
                                    _34, _35, _36, _37, _38, _39, _40, _41, _42, _43, _44, _45, _46, _47),             \
    OBJECT_PROTOTYPE_PROPERTY_ITEM(NAME, _48)
#define OBJECT_PROTOTYPE_PROPERTY_ITEM_49(NAME, _1, _2, _3, _4, _5, _6, _7, _8, _9, _10, _11, _12, _13, _14, _15, _16, \
                                          _17, _18, _19, _20, _21, _22, _23, _24, _25, _26, _27, _28, _29, _30, _31,   \
                                          _32, _33, _34, _35, _36, _37, _38, _39, _40, _41, _42, _43, _44, _45, _46,   \
                                          _47, _48, _49)                                                               \
  OBJECT_PROTOTYPE_PROPERTY_ITEM_48(NAME, _1, _2, _3, _4, _5, _6, _7, _8, _9, _10, _11, _12, _13, _14, _15, _16, _17,  \
                                    _18, _19, _20, _21, _22, _23, _24, _25, _26, _27, _28, _29, _30, _31, _32, _33,    \
                                    _34, _35, _36, _37, _38, _39, _40, _41, _42, _43, _44, _45, _46, _47, _48),        \
    OBJECT_PROTOTYPE_PROPERTY_ITEM(NAME, _49)

#define OBJECT_PROPERTY_ITEM_1(NAME, _1) OBJECT_PROPERTY_ITEM(NAME, _1),
#define OBJECT_PROPERTY_ITEM_2(NAME, _1, _2) OBJECT_PROPERTY_ITEM(NAME, _1), OBJECT_PROPERTY_ITEM(NAME, _2),
#define OBJECT_PROPERTY_ITEM_3(NAME, _1, _2, _3)                                                                       \
  OBJECT_PROPERTY_ITEM(NAME, _1), OBJECT_PROPERTY_ITEM(NAME, _2), OBJECT_PROPERTY_ITEM(NAME, _3),
#define OBJECT_PROPERTY_ITEM_4(NAME, _1, _2, _3, _4)                                                                   \
  OBJECT_PROPERTY_ITEM(NAME, _1), OBJECT_PROPERTY_ITEM(NAME, _2), OBJECT_PROPERTY_ITEM(NAME, _3),                      \
    OBJECT_PROPERTY_ITEM(NAME, _4),
#define OBJECT_PROPERTY_ITEM_5(NAME, _1, _2, _3, _4, _5)                                                               \
  OBJECT_PROPERTY_ITEM(NAME, _1), OBJECT_PROPERTY_ITEM(NAME, _2), OBJECT_PROPERTY_ITEM(NAME, _3),                      \
    OBJECT_PROPERTY_ITEM(NAME, _4), OBJECT_PROPERTY_ITEM(NAME, _5),
#define OBJECT_PROPERTY_ITEM_6(NAME, _1, _2, _3, _4, _5, _6)                                                           \
  OBJECT_PROPERTY_ITEM(NAME, _1), OBJECT_PROPERTY_ITEM(NAME, _2), OBJECT_PROPERTY_ITEM(NAME, _3),                      \
    OBJECT_PROPERTY_ITEM(NAME, _4), OBJECT_PROPERTY_ITEM(NAME, _5), OBJECT_PROPERTY_ITEM(NAME, _6),
#define OBJECT_PROPERTY_ITEM_7(NAME, _1, _2, _3, _4, _5, _6, _7)                                                       \
  OBJECT_PROPERTY_ITEM(NAME, _1), OBJECT_PROPERTY_ITEM(NAME, _2), OBJECT_PROPERTY_ITEM(NAME, _3),                      \
    OBJECT_PROPERTY_ITEM(NAME, _4), OBJECT_PROPERTY_ITEM(NAME, _5), OBJECT_PROPERTY_ITEM(NAME, _6),                    \
    OBJECT_PROPERTY_ITEM(NAME, _7),
#define OBJECT_PROPERTY_ITEM_8(NAME, _1, _2, _3, _4, _5, _6, _7, _8)                                                   \
  OBJECT_PROPERTY_ITEM(NAME, _1), OBJECT_PROPERTY_ITEM(NAME, _2), OBJECT_PROPERTY_ITEM(NAME, _3),                      \
    OBJECT_PROPERTY_ITEM(NAME, _4), OBJECT_PROPERTY_ITEM(NAME, _5), OBJECT_PROPERTY_ITEM(NAME, _6),                    \
    OBJECT_PROPERTY_ITEM(NAME, _7), OBJECT_PROPERTY_ITEM(NAME, _8),
#define OBJECT_PROPERTY_ITEM_9(NAME, _1, _2, _3, _4, _5, _6, _7, _8, _9)                                               \
  OBJECT_PROPERTY_ITEM(NAME, _1), OBJECT_PROPERTY_ITEM(NAME, _2), OBJECT_PROPERTY_ITEM(NAME, _3),                      \
    OBJECT_PROPERTY_ITEM(NAME, _4), OBJECT_PROPERTY_ITEM(NAME, _5), OBJECT_PROPERTY_ITEM(NAME, _6),                    \
    OBJECT_PROPERTY_ITEM(NAME, _7), OBJECT_PROPERTY_ITEM(NAME, _8), OBJECT_PROPERTY_ITEM(NAME, _9),
#define OBJECT_PROPERTY_ITEM_10(NAME, _1, _2, _3, _4, _5, _6, _7, _8, _9, _10)                                         \
  OBJECT_PROPERTY_ITEM(NAME, _1), OBJECT_PROPERTY_ITEM(NAME, _2), OBJECT_PROPERTY_ITEM(NAME, _3),                      \
    OBJECT_PROPERTY_ITEM(NAME, _4), OBJECT_PROPERTY_ITEM(NAME, _5), OBJECT_PROPERTY_ITEM(NAME, _6),                    \
    OBJECT_PROPERTY_ITEM(NAME, _7), OBJECT_PROPERTY_ITEM(NAME, _8), OBJECT_PROPERTY_ITEM(NAME, _9),                    \
    OBJECT_PROPERTY_ITEM(NAME, _10),
#define OBJECT_PROPERTY_ITEM_11(NAME, _1, _2, _3, _4, _5, _6, _7, _8, _9, _10, _11)                                    \
  OBJECT_PROPERTY_ITEM(NAME, _1), OBJECT_PROPERTY_ITEM(NAME, _2), OBJECT_PROPERTY_ITEM(NAME, _3),                      \
    OBJECT_PROPERTY_ITEM(NAME, _4), OBJECT_PROPERTY_ITEM(NAME, _5), OBJECT_PROPERTY_ITEM(NAME, _6),                    \
    OBJECT_PROPERTY_ITEM(NAME, _7), OBJECT_PROPERTY_ITEM(NAME, _8), OBJECT_PROPERTY_ITEM(NAME, _9),                    \
    OBJECT_PROPERTY_ITEM(NAME, _10), OBJECT_PROPERTY_ITEM(NAME, _11),
#define OBJECT_PROPERTY_ITEM_12(NAME, _1, _2, _3, _4, _5, _6, _7, _8, _9, _10, _11, _12)                               \
  OBJECT_PROPERTY_ITEM(NAME, _1), OBJECT_PROPERTY_ITEM(NAME, _2), OBJECT_PROPERTY_ITEM(NAME, _3),                      \
    OBJECT_PROPERTY_ITEM(NAME, _4), OBJECT_PROPERTY_ITEM(NAME, _5), OBJECT_PROPERTY_ITEM(NAME, _6),                    \
    OBJECT_PROPERTY_ITEM(NAME, _7), OBJECT_PROPERTY_ITEM(NAME, _8), OBJECT_PROPERTY_ITEM(NAME, _9),                    \
    OBJECT_PROPERTY_ITEM(NAME, _10), OBJECT_PROPERTY_ITEM(NAME, _11), OBJECT_PROPERTY_ITEM(NAME, _12),
#define OBJECT_PROPERTY_ITEM_13(NAME, _1, _2, _3, _4, _5, _6, _7, _8, _9, _10, _11, _12, _13)                          \
  OBJECT_PROPERTY_ITEM(NAME, _1), OBJECT_PROPERTY_ITEM(NAME, _2), OBJECT_PROPERTY_ITEM(NAME, _3),                      \
    OBJECT_PROPERTY_ITEM(NAME, _4), OBJECT_PROPERTY_ITEM(NAME, _5), OBJECT_PROPERTY_ITEM(NAME, _6),                    \
    OBJECT_PROPERTY_ITEM(NAME, _7), OBJECT_PROPERTY_ITEM(NAME, _8), OBJECT_PROPERTY_ITEM(NAME, _9),                    \
    OBJECT_PROPERTY_ITEM(NAME, _10), OBJECT_PROPERTY_ITEM(NAME, _11), OBJECT_PROPERTY_ITEM(NAME, _12),                 \
    OBJECT_PROPERTY_ITEM(NAME, _13),
#define OBJECT_PROPERTY_ITEM_14(NAME, _1, _2, _3, _4, _5, _6, _7, _8, _9, _10, _11, _12, _13, _14)                     \
  OBJECT_PROPERTY_ITEM(NAME, _1), OBJECT_PROPERTY_ITEM(NAME, _2), OBJECT_PROPERTY_ITEM(NAME, _3),                      \
    OBJECT_PROPERTY_ITEM(NAME, _4), OBJECT_PROPERTY_ITEM(NAME, _5), OBJECT_PROPERTY_ITEM(NAME, _6),                    \
    OBJECT_PROPERTY_ITEM(NAME, _7), OBJECT_PROPERTY_ITEM(NAME, _8), OBJECT_PROPERTY_ITEM(NAME, _9),                    \
    OBJECT_PROPERTY_ITEM(NAME, _10), OBJECT_PROPERTY_ITEM(NAME, _11), OBJECT_PROPERTY_ITEM(NAME, _12),                 \
    OBJECT_PROPERTY_ITEM(NAME, _13), OBJECT_PROPERTY_ITEM(NAME, _14),
#define OBJECT_PROPERTY_ITEM_15(NAME, _1, _2, _3, _4, _5, _6, _7, _8, _9, _10, _11, _12, _13, _14, _15)                \
  OBJECT_PROPERTY_ITEM(NAME, _1), OBJECT_PROPERTY_ITEM(NAME, _2), OBJECT_PROPERTY_ITEM(NAME, _3),                      \
    OBJECT_PROPERTY_ITEM(NAME, _4), OBJECT_PROPERTY_ITEM(NAME, _5), OBJECT_PROPERTY_ITEM(NAME, _6),                    \
    OBJECT_PROPERTY_ITEM(NAME, _7), OBJECT_PROPERTY_ITEM(NAME, _8), OBJECT_PROPERTY_ITEM(NAME, _9),                    \
    OBJECT_PROPERTY_ITEM(NAME, _10), OBJECT_PROPERTY_ITEM(NAME, _11), OBJECT_PROPERTY_ITEM(NAME, _12),                 \
    OBJECT_PROPERTY_ITEM(NAME, _13), OBJECT_PROPERTY_ITEM(NAME, _14), OBJECT_PROPERTY_ITEM(NAME, _15),
#define OBJECT_PROPERTY_ITEM_16(NAME, _1, _2, _3, _4, _5, _6, _7, _8, _9, _10, _11, _12, _13, _14, _15, _16)           \
  OBJECT_PROPERTY_ITEM(NAME, _1), OBJECT_PROPERTY_ITEM(NAME, _2), OBJECT_PROPERTY_ITEM(NAME, _3),                      \
    OBJECT_PROPERTY_ITEM(NAME, _4), OBJECT_PROPERTY_ITEM(NAME, _5), OBJECT_PROPERTY_ITEM(NAME, _6),                    \
    OBJECT_PROPERTY_ITEM(NAME, _7), OBJECT_PROPERTY_ITEM(NAME, _8), OBJECT_PROPERTY_ITEM(NAME, _9),                    \
    OBJECT_PROPERTY_ITEM(NAME, _10), OBJECT_PROPERTY_ITEM(NAME, _11), OBJECT_PROPERTY_ITEM(NAME, _12),                 \
    OBJECT_PROPERTY_ITEM(NAME, _13), OBJECT_PROPERTY_ITEM(NAME, _14), OBJECT_PROPERTY_ITEM(NAME, _15),                 \
    OBJECT_PROPERTY_ITEM(NAME, _16),
#define OBJECT_PROPERTY_ITEM_17(NAME, _1, _2, _3, _4, _5, _6, _7, _8, _9, _10, _11, _12, _13, _14, _15, _16, _17)      \
  OBJECT_PROPERTY_ITEM(NAME, _1), OBJECT_PROPERTY_ITEM(NAME, _2), OBJECT_PROPERTY_ITEM(NAME, _3),                      \
    OBJECT_PROPERTY_ITEM(NAME, _4), OBJECT_PROPERTY_ITEM(NAME, _5), OBJECT_PROPERTY_ITEM(NAME, _6),                    \
    OBJECT_PROPERTY_ITEM(NAME, _7), OBJECT_PROPERTY_ITEM(NAME, _8), OBJECT_PROPERTY_ITEM(NAME, _9),                    \
    OBJECT_PROPERTY_ITEM(NAME, _10), OBJECT_PROPERTY_ITEM(NAME, _11), OBJECT_PROPERTY_ITEM(NAME, _12),                 \
    OBJECT_PROPERTY_ITEM(NAME, _13), OBJECT_PROPERTY_ITEM(NAME, _14), OBJECT_PROPERTY_ITEM(NAME, _15),                 \
    OBJECT_PROPERTY_ITEM(NAME, _16), OBJECT_PROPERTY_ITEM(NAME, _17),
#define OBJECT_PROPERTY_ITEM_18(NAME, _1, _2, _3, _4, _5, _6, _7, _8, _9, _10, _11, _12, _13, _14, _15, _16, _17, _18) \
  OBJECT_PROPERTY_ITEM(NAME, _1), OBJECT_PROPERTY_ITEM(NAME, _2), OBJECT_PROPERTY_ITEM(NAME, _3),                      \
    OBJECT_PROPERTY_ITEM(NAME, _4), OBJECT_PROPERTY_ITEM(NAME, _5), OBJECT_PROPERTY_ITEM(NAME, _6),                    \
    OBJECT_PROPERTY_ITEM(NAME, _7), OBJECT_PROPERTY_ITEM(NAME, _8), OBJECT_PROPERTY_ITEM(NAME, _9),                    \
    OBJECT_PROPERTY_ITEM(NAME, _10), OBJECT_PROPERTY_ITEM(NAME, _11), OBJECT_PROPERTY_ITEM(NAME, _12),                 \
    OBJECT_PROPERTY_ITEM(NAME, _13), OBJECT_PROPERTY_ITEM(NAME, _14), OBJECT_PROPERTY_ITEM(NAME, _15),                 \
    OBJECT_PROPERTY_ITEM(NAME, _16), OBJECT_PROPERTY_ITEM(NAME, _17), OBJECT_PROPERTY_ITEM(NAME, _18),
#define OBJECT_PROPERTY_ITEM_19(NAME, _1, _2, _3, _4, _5, _6, _7, _8, _9, _10, _11, _12, _13, _14, _15, _16, _17, _18, \
                                _19)                                                                                   \
  OBJECT_PROPERTY_ITEM(NAME, _1), OBJECT_PROPERTY_ITEM(NAME, _2), OBJECT_PROPERTY_ITEM(NAME, _3),                      \
    OBJECT_PROPERTY_ITEM(NAME, _4), OBJECT_PROPERTY_ITEM(NAME, _5), OBJECT_PROPERTY_ITEM(NAME, _6),                    \
    OBJECT_PROPERTY_ITEM(NAME, _7), OBJECT_PROPERTY_ITEM(NAME, _8), OBJECT_PROPERTY_ITEM(NAME, _9),                    \
    OBJECT_PROPERTY_ITEM(NAME, _10), OBJECT_PROPERTY_ITEM(NAME, _11), OBJECT_PROPERTY_ITEM(NAME, _12),                 \
    OBJECT_PROPERTY_ITEM(NAME, _13), OBJECT_PROPERTY_ITEM(NAME, _14), OBJECT_PROPERTY_ITEM(NAME, _15),                 \
    OBJECT_PROPERTY_ITEM(NAME, _16), OBJECT_PROPERTY_ITEM(NAME, _17), OBJECT_PROPERTY_ITEM(NAME, _18),                 \
    OBJECT_PROPERTY_ITEM(NAME, _19),
#define OBJECT_PROPERTY_ITEM_20(NAME, _1, _2, _3, _4, _5, _6, _7, _8, _9, _10, _11, _12, _13, _14, _15, _16, _17, _18, \
                                _19, _20)                                                                              \
  OBJECT_PROPERTY_ITEM(NAME, _1), OBJECT_PROPERTY_ITEM(NAME, _2), OBJECT_PROPERTY_ITEM(NAME, _3),                      \
    OBJECT_PROPERTY_ITEM(NAME, _4), OBJECT_PROPERTY_ITEM(NAME, _5), OBJECT_PROPERTY_ITEM(NAME, _6),                    \
    OBJECT_PROPERTY_ITEM(NAME, _7), OBJECT_PROPERTY_ITEM(NAME, _8), OBJECT_PROPERTY_ITEM(NAME, _9),                    \
    OBJECT_PROPERTY_ITEM(NAME, _10), OBJECT_PROPERTY_ITEM(NAME, _11), OBJECT_PROPERTY_ITEM(NAME, _12),                 \
    OBJECT_PROPERTY_ITEM(NAME, _13), OBJECT_PROPERTY_ITEM(NAME, _14), OBJECT_PROPERTY_ITEM(NAME, _15),                 \
    OBJECT_PROPERTY_ITEM(NAME, _16), OBJECT_PROPERTY_ITEM(NAME, _17), OBJECT_PROPERTY_ITEM(NAME, _18),                 \
    OBJECT_PROPERTY_ITEM(NAME, _19), OBJECT_PROPERTY_ITEM(NAME, _20),
#define OBJECT_PROPERTY_ITEM_21(NAME, _1, _2, _3, _4, _5, _6, _7, _8, _9, _10, _11, _12, _13, _14, _15, _16, _17, _18, \
                                _19, _20, _21)                                                                         \
  OBJECT_PROPERTY_ITEM(NAME, _1), OBJECT_PROPERTY_ITEM(NAME, _2), OBJECT_PROPERTY_ITEM(NAME, _3),                      \
    OBJECT_PROPERTY_ITEM(NAME, _4), OBJECT_PROPERTY_ITEM(NAME, _5), OBJECT_PROPERTY_ITEM(NAME, _6),                    \
    OBJECT_PROPERTY_ITEM(NAME, _7), OBJECT_PROPERTY_ITEM(NAME, _8), OBJECT_PROPERTY_ITEM(NAME, _9),                    \
    OBJECT_PROPERTY_ITEM(NAME, _10), OBJECT_PROPERTY_ITEM(NAME, _11), OBJECT_PROPERTY_ITEM(NAME, _12),                 \
    OBJECT_PROPERTY_ITEM(NAME, _13), OBJECT_PROPERTY_ITEM(NAME, _14), OBJECT_PROPERTY_ITEM(NAME, _15),                 \
    OBJECT_PROPERTY_ITEM(NAME, _16), OBJECT_PROPERTY_ITEM(NAME, _17), OBJECT_PROPERTY_ITEM(NAME, _18),                 \
    OBJECT_PROPERTY_ITEM(NAME, _19), OBJECT_PROPERTY_ITEM(NAME, _20), OBJECT_PROPERTY_ITEM(NAME, _21),
#define OBJECT_PROPERTY_ITEM_22(NAME, _1, _2, _3, _4, _5, _6, _7, _8, _9, _10, _11, _12, _13, _14, _15, _16, _17, _18, \
                                _19, _20, _21, _22)                                                                    \
  OBJECT_PROPERTY_ITEM(NAME, _1), OBJECT_PROPERTY_ITEM(NAME, _2), OBJECT_PROPERTY_ITEM(NAME, _3),                      \
    OBJECT_PROPERTY_ITEM(NAME, _4), OBJECT_PROPERTY_ITEM(NAME, _5), OBJECT_PROPERTY_ITEM(NAME, _6),                    \
    OBJECT_PROPERTY_ITEM(NAME, _7), OBJECT_PROPERTY_ITEM(NAME, _8), OBJECT_PROPERTY_ITEM(NAME, _9),                    \
    OBJECT_PROPERTY_ITEM(NAME, _10), OBJECT_PROPERTY_ITEM(NAME, _11), OBJECT_PROPERTY_ITEM(NAME, _12),                 \
    OBJECT_PROPERTY_ITEM(NAME, _13), OBJECT_PROPERTY_ITEM(NAME, _14), OBJECT_PROPERTY_ITEM(NAME, _15),                 \
    OBJECT_PROPERTY_ITEM(NAME, _16), OBJECT_PROPERTY_ITEM(NAME, _17), OBJECT_PROPERTY_ITEM(NAME, _18),                 \
    OBJECT_PROPERTY_ITEM(NAME, _19), OBJECT_PROPERTY_ITEM(NAME, _20), OBJECT_PROPERTY_ITEM(NAME, _21),                 \
    OBJECT_PROPERTY_ITEM(NAME, _22),
#define OBJECT_PROPERTY_ITEM_23(NAME, _1, _2, _3, _4, _5, _6, _7, _8, _9, _10, _11, _12, _13, _14, _15, _16, _17, _18, \
                                _19, _20, _21, _22, _23)                                                               \
  OBJECT_PROPERTY_ITEM(NAME, _1), OBJECT_PROPERTY_ITEM(NAME, _2), OBJECT_PROPERTY_ITEM(NAME, _3),                      \
    OBJECT_PROPERTY_ITEM(NAME, _4), OBJECT_PROPERTY_ITEM(NAME, _5), OBJECT_PROPERTY_ITEM(NAME, _6),                    \
    OBJECT_PROPERTY_ITEM(NAME, _7), OBJECT_PROPERTY_ITEM(NAME, _8), OBJECT_PROPERTY_ITEM(NAME, _9),                    \
    OBJECT_PROPERTY_ITEM(NAME, _10), OBJECT_PROPERTY_ITEM(NAME, _11), OBJECT_PROPERTY_ITEM(NAME, _12),                 \
    OBJECT_PROPERTY_ITEM(NAME, _13), OBJECT_PROPERTY_ITEM(NAME, _14), OBJECT_PROPERTY_ITEM(NAME, _15),                 \
    OBJECT_PROPERTY_ITEM(NAME, _16), OBJECT_PROPERTY_ITEM(NAME, _17), OBJECT_PROPERTY_ITEM(NAME, _18),                 \
    OBJECT_PROPERTY_ITEM(NAME, _19), OBJECT_PROPERTY_ITEM(NAME, _20), OBJECT_PROPERTY_ITEM(NAME, _21),                 \
    OBJECT_PROPERTY_ITEM(NAME, _22), OBJECT_PROPERTY_ITEM(NAME, _23),
#define OBJECT_PROPERTY_ITEM_24(NAME, _1, _2, _3, _4, _5, _6, _7, _8, _9, _10, _11, _12, _13, _14, _15, _16, _17, _18, \
                                _19, _20, _21, _22, _23, _24)                                                          \
  OBJECT_PROPERTY_ITEM(NAME, _1), OBJECT_PROPERTY_ITEM(NAME, _2), OBJECT_PROPERTY_ITEM(NAME, _3),                      \
    OBJECT_PROPERTY_ITEM(NAME, _4), OBJECT_PROPERTY_ITEM(NAME, _5), OBJECT_PROPERTY_ITEM(NAME, _6),                    \
    OBJECT_PROPERTY_ITEM(NAME, _7), OBJECT_PROPERTY_ITEM(NAME, _8), OBJECT_PROPERTY_ITEM(NAME, _9),                    \
    OBJECT_PROPERTY_ITEM(NAME, _10), OBJECT_PROPERTY_ITEM(NAME, _11), OBJECT_PROPERTY_ITEM(NAME, _12),                 \
    OBJECT_PROPERTY_ITEM(NAME, _13), OBJECT_PROPERTY_ITEM(NAME, _14), OBJECT_PROPERTY_ITEM(NAME, _15),                 \
    OBJECT_PROPERTY_ITEM(NAME, _16), OBJECT_PROPERTY_ITEM(NAME, _17), OBJECT_PROPERTY_ITEM(NAME, _18),                 \
    OBJECT_PROPERTY_ITEM(NAME, _19), OBJECT_PROPERTY_ITEM(NAME, _20), OBJECT_PROPERTY_ITEM(NAME, _21),                 \
    OBJECT_PROPERTY_ITEM(NAME, _22), OBJECT_PROPERTY_ITEM(NAME, _23), OBJECT_PROPERTY_ITEM(NAME, _24),
#define OBJECT_PROPERTY_ITEM_25(NAME, _1, _2, _3, _4, _5, _6, _7, _8, _9, _10, _11, _12, _13, _14, _15, _16, _17, _18, \
                                _19, _20, _21, _22, _23, _24, _25)                                                     \
  OBJECT_PROPERTY_ITEM(NAME, _1), OBJECT_PROPERTY_ITEM(NAME, _2), OBJECT_PROPERTY_ITEM(NAME, _3),                      \
    OBJECT_PROPERTY_ITEM(NAME, _4), OBJECT_PROPERTY_ITEM(NAME, _5), OBJECT_PROPERTY_ITEM(NAME, _6),                    \
    OBJECT_PROPERTY_ITEM(NAME, _7), OBJECT_PROPERTY_ITEM(NAME, _8), OBJECT_PROPERTY_ITEM(NAME, _9),                    \
    OBJECT_PROPERTY_ITEM(NAME, _10), OBJECT_PROPERTY_ITEM(NAME, _11), OBJECT_PROPERTY_ITEM(NAME, _12),                 \
    OBJECT_PROPERTY_ITEM(NAME, _13), OBJECT_PROPERTY_ITEM(NAME, _14), OBJECT_PROPERTY_ITEM(NAME, _15),                 \
    OBJECT_PROPERTY_ITEM(NAME, _16), OBJECT_PROPERTY_ITEM(NAME, _17), OBJECT_PROPERTY_ITEM(NAME, _18),                 \
    OBJECT_PROPERTY_ITEM(NAME, _19), OBJECT_PROPERTY_ITEM(NAME, _20), OBJECT_PROPERTY_ITEM(NAME, _21),                 \
    OBJECT_PROPERTY_ITEM(NAME, _22), OBJECT_PROPERTY_ITEM(NAME, _23), OBJECT_PROPERTY_ITEM(NAME, _24),                 \
    OBJECT_PROPERTY_ITEM(NAME, _25),
#define OBJECT_PROPERTY_ITEM_26(NAME, _1, _2, _3, _4, _5, _6, _7, _8, _9, _10, _11, _12, _13, _14, _15, _16, _17, _18, \
                                _19, _20, _21, _22, _23, _24, _25, _26)                                                \
  OBJECT_PROPERTY_ITEM(NAME, _1), OBJECT_PROPERTY_ITEM(NAME, _2), OBJECT_PROPERTY_ITEM(NAME, _3),                      \
    OBJECT_PROPERTY_ITEM(NAME, _4), OBJECT_PROPERTY_ITEM(NAME, _5), OBJECT_PROPERTY_ITEM(NAME, _6),                    \
    OBJECT_PROPERTY_ITEM(NAME, _7), OBJECT_PROPERTY_ITEM(NAME, _8), OBJECT_PROPERTY_ITEM(NAME, _9),                    \
    OBJECT_PROPERTY_ITEM(NAME, _10), OBJECT_PROPERTY_ITEM(NAME, _11), OBJECT_PROPERTY_ITEM(NAME, _12),                 \
    OBJECT_PROPERTY_ITEM(NAME, _13), OBJECT_PROPERTY_ITEM(NAME, _14), OBJECT_PROPERTY_ITEM(NAME, _15),                 \
    OBJECT_PROPERTY_ITEM(NAME, _16), OBJECT_PROPERTY_ITEM(NAME, _17), OBJECT_PROPERTY_ITEM(NAME, _18),                 \
    OBJECT_PROPERTY_ITEM(NAME, _19), OBJECT_PROPERTY_ITEM(NAME, _20), OBJECT_PROPERTY_ITEM(NAME, _21),                 \
    OBJECT_PROPERTY_ITEM(NAME, _22), OBJECT_PROPERTY_ITEM(NAME, _23), OBJECT_PROPERTY_ITEM(NAME, _24),                 \
    OBJECT_PROPERTY_ITEM(NAME, _25), OBJECT_PROPERTY_ITEM(NAME, _26),
#define OBJECT_PROPERTY_ITEM_27(NAME, _1, _2, _3, _4, _5, _6, _7, _8, _9, _10, _11, _12, _13, _14, _15, _16, _17, _18, \
                                _19, _20, _21, _22, _23, _24, _25, _26, _27)                                           \
  OBJECT_PROPERTY_ITEM(NAME, _1), OBJECT_PROPERTY_ITEM(NAME, _2), OBJECT_PROPERTY_ITEM(NAME, _3),                      \
    OBJECT_PROPERTY_ITEM(NAME, _4), OBJECT_PROPERTY_ITEM(NAME, _5), OBJECT_PROPERTY_ITEM(NAME, _6),                    \
    OBJECT_PROPERTY_ITEM(NAME, _7), OBJECT_PROPERTY_ITEM(NAME, _8), OBJECT_PROPERTY_ITEM(NAME, _9),                    \
    OBJECT_PROPERTY_ITEM(NAME, _10), OBJECT_PROPERTY_ITEM(NAME, _11), OBJECT_PROPERTY_ITEM(NAME, _12),                 \
    OBJECT_PROPERTY_ITEM(NAME, _13), OBJECT_PROPERTY_ITEM(NAME, _14), OBJECT_PROPERTY_ITEM(NAME, _15),                 \
    OBJECT_PROPERTY_ITEM(NAME, _16), OBJECT_PROPERTY_ITEM(NAME, _17), OBJECT_PROPERTY_ITEM(NAME, _18),                 \
    OBJECT_PROPERTY_ITEM(NAME, _19), OBJECT_PROPERTY_ITEM(NAME, _20), OBJECT_PROPERTY_ITEM(NAME, _21),                 \
    OBJECT_PROPERTY_ITEM(NAME, _22), OBJECT_PROPERTY_ITEM(NAME, _23), OBJECT_PROPERTY_ITEM(NAME, _24),                 \
    OBJECT_PROPERTY_ITEM(NAME, _25), OBJECT_PROPERTY_ITEM(NAME, _26), OBJECT_PROPERTY_ITEM(NAME, _27),
#define OBJECT_PROPERTY_ITEM_28(NAME, _1, _2, _3, _4, _5, _6, _7, _8, _9, _10, _11, _12, _13, _14, _15, _16, _17, _18, \
                                _19, _20, _21, _22, _23, _24, _25, _26, _27, _28)                                      \
  OBJECT_PROPERTY_ITEM(NAME, _1), OBJECT_PROPERTY_ITEM(NAME, _2), OBJECT_PROPERTY_ITEM(NAME, _3),                      \
    OBJECT_PROPERTY_ITEM(NAME, _4), OBJECT_PROPERTY_ITEM(NAME, _5), OBJECT_PROPERTY_ITEM(NAME, _6),                    \
    OBJECT_PROPERTY_ITEM(NAME, _7), OBJECT_PROPERTY_ITEM(NAME, _8), OBJECT_PROPERTY_ITEM(NAME, _9),                    \
    OBJECT_PROPERTY_ITEM(NAME, _10), OBJECT_PROPERTY_ITEM(NAME, _11), OBJECT_PROPERTY_ITEM(NAME, _12),                 \
    OBJECT_PROPERTY_ITEM(NAME, _13), OBJECT_PROPERTY_ITEM(NAME, _14), OBJECT_PROPERTY_ITEM(NAME, _15),                 \
    OBJECT_PROPERTY_ITEM(NAME, _16), OBJECT_PROPERTY_ITEM(NAME, _17), OBJECT_PROPERTY_ITEM(NAME, _18),                 \
    OBJECT_PROPERTY_ITEM(NAME, _19), OBJECT_PROPERTY_ITEM(NAME, _20), OBJECT_PROPERTY_ITEM(NAME, _21),                 \
    OBJECT_PROPERTY_ITEM(NAME, _22), OBJECT_PROPERTY_ITEM(NAME, _23), OBJECT_PROPERTY_ITEM(NAME, _24),                 \
    OBJECT_PROPERTY_ITEM(NAME, _25), OBJECT_PROPERTY_ITEM(NAME, _26), OBJECT_PROPERTY_ITEM(NAME, _27),                 \
    OBJECT_PROPERTY_ITEM(NAME, _28),
#define OBJECT_PROPERTY_ITEM_29(NAME, _1, _2, _3, _4, _5, _6, _7, _8, _9, _10, _11, _12, _13, _14, _15, _16, _17, _18, \
                                _19, _20, _21, _22, _23, _24, _25, _26, _27, _28, _29)                                 \
  OBJECT_PROPERTY_ITEM(NAME, _1), OBJECT_PROPERTY_ITEM(NAME, _2), OBJECT_PROPERTY_ITEM(NAME, _3),                      \
    OBJECT_PROPERTY_ITEM(NAME, _4), OBJECT_PROPERTY_ITEM(NAME, _5), OBJECT_PROPERTY_ITEM(NAME, _6),                    \
    OBJECT_PROPERTY_ITEM(NAME, _7), OBJECT_PROPERTY_ITEM(NAME, _8), OBJECT_PROPERTY_ITEM(NAME, _9),                    \
    OBJECT_PROPERTY_ITEM(NAME, _10), OBJECT_PROPERTY_ITEM(NAME, _11), OBJECT_PROPERTY_ITEM(NAME, _12),                 \
    OBJECT_PROPERTY_ITEM(NAME, _13), OBJECT_PROPERTY_ITEM(NAME, _14), OBJECT_PROPERTY_ITEM(NAME, _15),                 \
    OBJECT_PROPERTY_ITEM(NAME, _16), OBJECT_PROPERTY_ITEM(NAME, _17), OBJECT_PROPERTY_ITEM(NAME, _18),                 \
    OBJECT_PROPERTY_ITEM(NAME, _19), OBJECT_PROPERTY_ITEM(NAME, _20), OBJECT_PROPERTY_ITEM(NAME, _21),                 \
    OBJECT_PROPERTY_ITEM(NAME, _22), OBJECT_PROPERTY_ITEM(NAME, _23), OBJECT_PROPERTY_ITEM(NAME, _24),                 \
    OBJECT_PROPERTY_ITEM(NAME, _25), OBJECT_PROPERTY_ITEM(NAME, _26), OBJECT_PROPERTY_ITEM(NAME, _27),                 \
    OBJECT_PROPERTY_ITEM(NAME, _28), OBJECT_PROPERTY_ITEM(NAME, _29),
#define OBJECT_PROPERTY_ITEM_30(NAME, _1, _2, _3, _4, _5, _6, _7, _8, _9, _10, _11, _12, _13, _14, _15, _16, _17, _18, \
                                _19, _20, _21, _22, _23, _24, _25, _26, _27, _28, _29, _30)                            \
  OBJECT_PROPERTY_ITEM(NAME, _1), OBJECT_PROPERTY_ITEM(NAME, _2), OBJECT_PROPERTY_ITEM(NAME, _3),                      \
    OBJECT_PROPERTY_ITEM(NAME, _4), OBJECT_PROPERTY_ITEM(NAME, _5), OBJECT_PROPERTY_ITEM(NAME, _6),                    \
    OBJECT_PROPERTY_ITEM(NAME, _7), OBJECT_PROPERTY_ITEM(NAME, _8), OBJECT_PROPERTY_ITEM(NAME, _9),                    \
    OBJECT_PROPERTY_ITEM(NAME, _10), OBJECT_PROPERTY_ITEM(NAME, _11), OBJECT_PROPERTY_ITEM(NAME, _12),                 \
    OBJECT_PROPERTY_ITEM(NAME, _13), OBJECT_PROPERTY_ITEM(NAME, _14), OBJECT_PROPERTY_ITEM(NAME, _15),                 \
    OBJECT_PROPERTY_ITEM(NAME, _16), OBJECT_PROPERTY_ITEM(NAME, _17), OBJECT_PROPERTY_ITEM(NAME, _18),                 \
    OBJECT_PROPERTY_ITEM(NAME, _19), OBJECT_PROPERTY_ITEM(NAME, _20), OBJECT_PROPERTY_ITEM(NAME, _21),                 \
    OBJECT_PROPERTY_ITEM(NAME, _22), OBJECT_PROPERTY_ITEM(NAME, _23), OBJECT_PROPERTY_ITEM(NAME, _24),                 \
    OBJECT_PROPERTY_ITEM(NAME, _25), OBJECT_PROPERTY_ITEM(NAME, _26), OBJECT_PROPERTY_ITEM(NAME, _27),                 \
    OBJECT_PROPERTY_ITEM(NAME, _28), OBJECT_PROPERTY_ITEM(NAME, _29), OBJECT_PROPERTY_ITEM(NAME, _30),
#define OBJECT_PROPERTY_ITEM_31(NAME, _1, _2, _3, _4, _5, _6, _7, _8, _9, _10, _11, _12, _13, _14, _15, _16, _17, _18, \
                                _19, _20, _21, _22, _23, _24, _25, _26, _27, _28, _29, _30, _31)                       \
  OBJECT_PROPERTY_ITEM(NAME, _1), OBJECT_PROPERTY_ITEM(NAME, _2), OBJECT_PROPERTY_ITEM(NAME, _3),                      \
    OBJECT_PROPERTY_ITEM(NAME, _4), OBJECT_PROPERTY_ITEM(NAME, _5), OBJECT_PROPERTY_ITEM(NAME, _6),                    \
    OBJECT_PROPERTY_ITEM(NAME, _7), OBJECT_PROPERTY_ITEM(NAME, _8), OBJECT_PROPERTY_ITEM(NAME, _9),                    \
    OBJECT_PROPERTY_ITEM(NAME, _10), OBJECT_PROPERTY_ITEM(NAME, _11), OBJECT_PROPERTY_ITEM(NAME, _12),                 \
    OBJECT_PROPERTY_ITEM(NAME, _13), OBJECT_PROPERTY_ITEM(NAME, _14), OBJECT_PROPERTY_ITEM(NAME, _15),                 \
    OBJECT_PROPERTY_ITEM(NAME, _16), OBJECT_PROPERTY_ITEM(NAME, _17), OBJECT_PROPERTY_ITEM(NAME, _18),                 \
    OBJECT_PROPERTY_ITEM(NAME, _19), OBJECT_PROPERTY_ITEM(NAME, _20), OBJECT_PROPERTY_ITEM(NAME, _21),                 \
    OBJECT_PROPERTY_ITEM(NAME, _22), OBJECT_PROPERTY_ITEM(NAME, _23), OBJECT_PROPERTY_ITEM(NAME, _24),                 \
    OBJECT_PROPERTY_ITEM(NAME, _25), OBJECT_PROPERTY_ITEM(NAME, _26), OBJECT_PROPERTY_ITEM(NAME, _27),                 \
    OBJECT_PROPERTY_ITEM(NAME, _28), OBJECT_PROPERTY_ITEM(NAME, _29), OBJECT_PROPERTY_ITEM(NAME, _30),                 \
    OBJECT_PROPERTY_ITEM(NAME, _31),
#define OBJECT_PROPERTY_ITEM_32(NAME, _1, _2, _3, _4, _5, _6, _7, _8, _9, _10, _11, _12, _13, _14, _15, _16, _17, _18, \
                                _19, _20, _21, _22, _23, _24, _25, _26, _27, _28, _29, _30, _31, _32)                  \
  OBJECT_PROPERTY_ITEM(NAME, _1), OBJECT_PROPERTY_ITEM(NAME, _2), OBJECT_PROPERTY_ITEM(NAME, _3),                      \
    OBJECT_PROPERTY_ITEM(NAME, _4), OBJECT_PROPERTY_ITEM(NAME, _5), OBJECT_PROPERTY_ITEM(NAME, _6),                    \
    OBJECT_PROPERTY_ITEM(NAME, _7), OBJECT_PROPERTY_ITEM(NAME, _8), OBJECT_PROPERTY_ITEM(NAME, _9),                    \
    OBJECT_PROPERTY_ITEM(NAME, _10), OBJECT_PROPERTY_ITEM(NAME, _11), OBJECT_PROPERTY_ITEM(NAME, _12),                 \
    OBJECT_PROPERTY_ITEM(NAME, _13), OBJECT_PROPERTY_ITEM(NAME, _14), OBJECT_PROPERTY_ITEM(NAME, _15),                 \
    OBJECT_PROPERTY_ITEM(NAME, _16), OBJECT_PROPERTY_ITEM(NAME, _17), OBJECT_PROPERTY_ITEM(NAME, _18),                 \
    OBJECT_PROPERTY_ITEM(NAME, _19), OBJECT_PROPERTY_ITEM(NAME, _20), OBJECT_PROPERTY_ITEM(NAME, _21),                 \
    OBJECT_PROPERTY_ITEM(NAME, _22), OBJECT_PROPERTY_ITEM(NAME, _23), OBJECT_PROPERTY_ITEM(NAME, _24),                 \
    OBJECT_PROPERTY_ITEM(NAME, _25), OBJECT_PROPERTY_ITEM(NAME, _26), OBJECT_PROPERTY_ITEM(NAME, _27),                 \
    OBJECT_PROPERTY_ITEM(NAME, _28), OBJECT_PROPERTY_ITEM(NAME, _29), OBJECT_PROPERTY_ITEM(NAME, _30),                 \
    OBJECT_PROPERTY_ITEM(NAME, _31), OBJECT_PROPERTY_ITEM(NAME, _32),
#define OBJECT_PROPERTY_ITEM_33(NAME, _1, _2, _3, _4, _5, _6, _7, _8, _9, _10, _11, _12, _13, _14, _15, _16, _17, _18, \
                                _19, _20, _21, _22, _23, _24, _25, _26, _27, _28, _29, _30, _31, _32, _33)             \
  OBJECT_PROPERTY_ITEM(NAME, _1), OBJECT_PROPERTY_ITEM(NAME, _2), OBJECT_PROPERTY_ITEM(NAME, _3),                      \
    OBJECT_PROPERTY_ITEM(NAME, _4), OBJECT_PROPERTY_ITEM(NAME, _5), OBJECT_PROPERTY_ITEM(NAME, _6),                    \
    OBJECT_PROPERTY_ITEM(NAME, _7), OBJECT_PROPERTY_ITEM(NAME, _8), OBJECT_PROPERTY_ITEM(NAME, _9),                    \
    OBJECT_PROPERTY_ITEM(NAME, _10), OBJECT_PROPERTY_ITEM(NAME, _11), OBJECT_PROPERTY_ITEM(NAME, _12),                 \
    OBJECT_PROPERTY_ITEM(NAME, _13), OBJECT_PROPERTY_ITEM(NAME, _14), OBJECT_PROPERTY_ITEM(NAME, _15),                 \
    OBJECT_PROPERTY_ITEM(NAME, _16), OBJECT_PROPERTY_ITEM(NAME, _17), OBJECT_PROPERTY_ITEM(NAME, _18),                 \
    OBJECT_PROPERTY_ITEM(NAME, _19), OBJECT_PROPERTY_ITEM(NAME, _20), OBJECT_PROPERTY_ITEM(NAME, _21),                 \
    OBJECT_PROPERTY_ITEM(NAME, _22), OBJECT_PROPERTY_ITEM(NAME, _23), OBJECT_PROPERTY_ITEM(NAME, _24),                 \
    OBJECT_PROPERTY_ITEM(NAME, _25), OBJECT_PROPERTY_ITEM(NAME, _26), OBJECT_PROPERTY_ITEM(NAME, _27),                 \
    OBJECT_PROPERTY_ITEM(NAME, _28), OBJECT_PROPERTY_ITEM(NAME, _29), OBJECT_PROPERTY_ITEM(NAME, _30),                 \
    OBJECT_PROPERTY_ITEM(NAME, _31), OBJECT_PROPERTY_ITEM(NAME, _32), OBJECT_PROPERTY_ITEM(NAME, _33),
#define OBJECT_PROPERTY_ITEM_34(NAME, _1, _2, _3, _4, _5, _6, _7, _8, _9, _10, _11, _12, _13, _14, _15, _16, _17, _18, \
                                _19, _20, _21, _22, _23, _24, _25, _26, _27, _28, _29, _30, _31, _32, _33, _34)        \
  OBJECT_PROPERTY_ITEM(NAME, _1), OBJECT_PROPERTY_ITEM(NAME, _2), OBJECT_PROPERTY_ITEM(NAME, _3),                      \
    OBJECT_PROPERTY_ITEM(NAME, _4), OBJECT_PROPERTY_ITEM(NAME, _5), OBJECT_PROPERTY_ITEM(NAME, _6),                    \
    OBJECT_PROPERTY_ITEM(NAME, _7), OBJECT_PROPERTY_ITEM(NAME, _8), OBJECT_PROPERTY_ITEM(NAME, _9),                    \
    OBJECT_PROPERTY_ITEM(NAME, _10), OBJECT_PROPERTY_ITEM(NAME, _11), OBJECT_PROPERTY_ITEM(NAME, _12),                 \
    OBJECT_PROPERTY_ITEM(NAME, _13), OBJECT_PROPERTY_ITEM(NAME, _14), OBJECT_PROPERTY_ITEM(NAME, _15),                 \
    OBJECT_PROPERTY_ITEM(NAME, _16), OBJECT_PROPERTY_ITEM(NAME, _17), OBJECT_PROPERTY_ITEM(NAME, _18),                 \
    OBJECT_PROPERTY_ITEM(NAME, _19), OBJECT_PROPERTY_ITEM(NAME, _20), OBJECT_PROPERTY_ITEM(NAME, _21),                 \
    OBJECT_PROPERTY_ITEM(NAME, _22), OBJECT_PROPERTY_ITEM(NAME, _23), OBJECT_PROPERTY_ITEM(NAME, _24),                 \
    OBJECT_PROPERTY_ITEM(NAME, _25), OBJECT_PROPERTY_ITEM(NAME, _26), OBJECT_PROPERTY_ITEM(NAME, _27),                 \
    OBJECT_PROPERTY_ITEM(NAME, _28), OBJECT_PROPERTY_ITEM(NAME, _29), OBJECT_PROPERTY_ITEM(NAME, _30),                 \
    OBJECT_PROPERTY_ITEM(NAME, _31), OBJECT_PROPERTY_ITEM(NAME, _32), OBJECT_PROPERTY_ITEM(NAME, _33),                 \
    OBJECT_PROPERTY_ITEM(NAME, _34),
#define OBJECT_PROPERTY_ITEM_35(NAME, _1, _2, _3, _4, _5, _6, _7, _8, _9, _10, _11, _12, _13, _14, _15, _16, _17, _18, \
                                _19, _20, _21, _22, _23, _24, _25, _26, _27, _28, _29, _30, _31, _32, _33, _34, _35)   \
  OBJECT_PROPERTY_ITEM(NAME, _1), OBJECT_PROPERTY_ITEM(NAME, _2), OBJECT_PROPERTY_ITEM(NAME, _3),                      \
    OBJECT_PROPERTY_ITEM(NAME, _4), OBJECT_PROPERTY_ITEM(NAME, _5), OBJECT_PROPERTY_ITEM(NAME, _6),                    \
    OBJECT_PROPERTY_ITEM(NAME, _7), OBJECT_PROPERTY_ITEM(NAME, _8), OBJECT_PROPERTY_ITEM(NAME, _9),                    \
    OBJECT_PROPERTY_ITEM(NAME, _10), OBJECT_PROPERTY_ITEM(NAME, _11), OBJECT_PROPERTY_ITEM(NAME, _12),                 \
    OBJECT_PROPERTY_ITEM(NAME, _13), OBJECT_PROPERTY_ITEM(NAME, _14), OBJECT_PROPERTY_ITEM(NAME, _15),                 \
    OBJECT_PROPERTY_ITEM(NAME, _16), OBJECT_PROPERTY_ITEM(NAME, _17), OBJECT_PROPERTY_ITEM(NAME, _18),                 \
    OBJECT_PROPERTY_ITEM(NAME, _19), OBJECT_PROPERTY_ITEM(NAME, _20), OBJECT_PROPERTY_ITEM(NAME, _21),                 \
    OBJECT_PROPERTY_ITEM(NAME, _22), OBJECT_PROPERTY_ITEM(NAME, _23), OBJECT_PROPERTY_ITEM(NAME, _24),                 \
    OBJECT_PROPERTY_ITEM(NAME, _25), OBJECT_PROPERTY_ITEM(NAME, _26), OBJECT_PROPERTY_ITEM(NAME, _27),                 \
    OBJECT_PROPERTY_ITEM(NAME, _28), OBJECT_PROPERTY_ITEM(NAME, _29), OBJECT_PROPERTY_ITEM(NAME, _30),                 \
    OBJECT_PROPERTY_ITEM(NAME, _31), OBJECT_PROPERTY_ITEM(NAME, _32), OBJECT_PROPERTY_ITEM(NAME, _33),                 \
    OBJECT_PROPERTY_ITEM(NAME, _34), OBJECT_PROPERTY_ITEM(NAME, _35),
#define OBJECT_PROPERTY_ITEM_36(NAME, _1, _2, _3, _4, _5, _6, _7, _8, _9, _10, _11, _12, _13, _14, _15, _16, _17, _18, \
                                _19, _20, _21, _22, _23, _24, _25, _26, _27, _28, _29, _30, _31, _32, _33, _34, _35,   \
                                _36)                                                                                   \
  OBJECT_PROPERTY_ITEM(NAME, _1), OBJECT_PROPERTY_ITEM(NAME, _2), OBJECT_PROPERTY_ITEM(NAME, _3),                      \
    OBJECT_PROPERTY_ITEM(NAME, _4), OBJECT_PROPERTY_ITEM(NAME, _5), OBJECT_PROPERTY_ITEM(NAME, _6),                    \
    OBJECT_PROPERTY_ITEM(NAME, _7), OBJECT_PROPERTY_ITEM(NAME, _8), OBJECT_PROPERTY_ITEM(NAME, _9),                    \
    OBJECT_PROPERTY_ITEM(NAME, _10), OBJECT_PROPERTY_ITEM(NAME, _11), OBJECT_PROPERTY_ITEM(NAME, _12),                 \
    OBJECT_PROPERTY_ITEM(NAME, _13), OBJECT_PROPERTY_ITEM(NAME, _14), OBJECT_PROPERTY_ITEM(NAME, _15),                 \
    OBJECT_PROPERTY_ITEM(NAME, _16), OBJECT_PROPERTY_ITEM(NAME, _17), OBJECT_PROPERTY_ITEM(NAME, _18),                 \
    OBJECT_PROPERTY_ITEM(NAME, _19), OBJECT_PROPERTY_ITEM(NAME, _20), OBJECT_PROPERTY_ITEM(NAME, _21),                 \
    OBJECT_PROPERTY_ITEM(NAME, _22), OBJECT_PROPERTY_ITEM(NAME, _23), OBJECT_PROPERTY_ITEM(NAME, _24),                 \
    OBJECT_PROPERTY_ITEM(NAME, _25), OBJECT_PROPERTY_ITEM(NAME, _26), OBJECT_PROPERTY_ITEM(NAME, _27),                 \
    OBJECT_PROPERTY_ITEM(NAME, _28), OBJECT_PROPERTY_ITEM(NAME, _29), OBJECT_PROPERTY_ITEM(NAME, _30),                 \
    OBJECT_PROPERTY_ITEM(NAME, _31), OBJECT_PROPERTY_ITEM(NAME, _32), OBJECT_PROPERTY_ITEM(NAME, _33),                 \
    OBJECT_PROPERTY_ITEM(NAME, _34), OBJECT_PROPERTY_ITEM(NAME, _35), OBJECT_PROPERTY_ITEM(NAME, _36),
#define OBJECT_PROPERTY_ITEM_37(NAME, _1, _2, _3, _4, _5, _6, _7, _8, _9, _10, _11, _12, _13, _14, _15, _16, _17, _18, \
                                _19, _20, _21, _22, _23, _24, _25, _26, _27, _28, _29, _30, _31, _32, _33, _34, _35,   \
                                _36, _37)                                                                              \
  OBJECT_PROPERTY_ITEM(NAME, _1), OBJECT_PROPERTY_ITEM(NAME, _2), OBJECT_PROPERTY_ITEM(NAME, _3),                      \
    OBJECT_PROPERTY_ITEM(NAME, _4), OBJECT_PROPERTY_ITEM(NAME, _5), OBJECT_PROPERTY_ITEM(NAME, _6),                    \
    OBJECT_PROPERTY_ITEM(NAME, _7), OBJECT_PROPERTY_ITEM(NAME, _8), OBJECT_PROPERTY_ITEM(NAME, _9),                    \
    OBJECT_PROPERTY_ITEM(NAME, _10), OBJECT_PROPERTY_ITEM(NAME, _11), OBJECT_PROPERTY_ITEM(NAME, _12),                 \
    OBJECT_PROPERTY_ITEM(NAME, _13), OBJECT_PROPERTY_ITEM(NAME, _14), OBJECT_PROPERTY_ITEM(NAME, _15),                 \
    OBJECT_PROPERTY_ITEM(NAME, _16), OBJECT_PROPERTY_ITEM(NAME, _17), OBJECT_PROPERTY_ITEM(NAME, _18),                 \
    OBJECT_PROPERTY_ITEM(NAME, _19), OBJECT_PROPERTY_ITEM(NAME, _20), OBJECT_PROPERTY_ITEM(NAME, _21),                 \
    OBJECT_PROPERTY_ITEM(NAME, _22), OBJECT_PROPERTY_ITEM(NAME, _23), OBJECT_PROPERTY_ITEM(NAME, _24),                 \
    OBJECT_PROPERTY_ITEM(NAME, _25), OBJECT_PROPERTY_ITEM(NAME, _26), OBJECT_PROPERTY_ITEM(NAME, _27),                 \
    OBJECT_PROPERTY_ITEM(NAME, _28), OBJECT_PROPERTY_ITEM(NAME, _29), OBJECT_PROPERTY_ITEM(NAME, _30),                 \
    OBJECT_PROPERTY_ITEM(NAME, _31), OBJECT_PROPERTY_ITEM(NAME, _32), OBJECT_PROPERTY_ITEM(NAME, _33),                 \
    OBJECT_PROPERTY_ITEM(NAME, _34), OBJECT_PROPERTY_ITEM(NAME, _35), OBJECT_PROPERTY_ITEM(NAME, _36),                 \
    OBJECT_PROPERTY_ITEM(NAME, _37),
#define OBJECT_PROPERTY_ITEM_38(NAME, _1, _2, _3, _4, _5, _6, _7, _8, _9, _10, _11, _12, _13, _14, _15, _16, _17, _18, \
                                _19, _20, _21, _22, _23, _24, _25, _26, _27, _28, _29, _30, _31, _32, _33, _34, _35,   \
                                _36, _37, _38)                                                                         \
  OBJECT_PROPERTY_ITEM(NAME, _1), OBJECT_PROPERTY_ITEM(NAME, _2), OBJECT_PROPERTY_ITEM(NAME, _3),                      \
    OBJECT_PROPERTY_ITEM(NAME, _4), OBJECT_PROPERTY_ITEM(NAME, _5), OBJECT_PROPERTY_ITEM(NAME, _6),                    \
    OBJECT_PROPERTY_ITEM(NAME, _7), OBJECT_PROPERTY_ITEM(NAME, _8), OBJECT_PROPERTY_ITEM(NAME, _9),                    \
    OBJECT_PROPERTY_ITEM(NAME, _10), OBJECT_PROPERTY_ITEM(NAME, _11), OBJECT_PROPERTY_ITEM(NAME, _12),                 \
    OBJECT_PROPERTY_ITEM(NAME, _13), OBJECT_PROPERTY_ITEM(NAME, _14), OBJECT_PROPERTY_ITEM(NAME, _15),                 \
    OBJECT_PROPERTY_ITEM(NAME, _16), OBJECT_PROPERTY_ITEM(NAME, _17), OBJECT_PROPERTY_ITEM(NAME, _18),                 \
    OBJECT_PROPERTY_ITEM(NAME, _19), OBJECT_PROPERTY_ITEM(NAME, _20), OBJECT_PROPERTY_ITEM(NAME, _21),                 \
    OBJECT_PROPERTY_ITEM(NAME, _22), OBJECT_PROPERTY_ITEM(NAME, _23), OBJECT_PROPERTY_ITEM(NAME, _24),                 \
    OBJECT_PROPERTY_ITEM(NAME, _25), OBJECT_PROPERTY_ITEM(NAME, _26), OBJECT_PROPERTY_ITEM(NAME, _27),                 \
    OBJECT_PROPERTY_ITEM(NAME, _28), OBJECT_PROPERTY_ITEM(NAME, _29), OBJECT_PROPERTY_ITEM(NAME, _30),                 \
    OBJECT_PROPERTY_ITEM(NAME, _31), OBJECT_PROPERTY_ITEM(NAME, _32), OBJECT_PROPERTY_ITEM(NAME, _33),                 \
    OBJECT_PROPERTY_ITEM(NAME, _34), OBJECT_PROPERTY_ITEM(NAME, _35), OBJECT_PROPERTY_ITEM(NAME, _36),                 \
    OBJECT_PROPERTY_ITEM(NAME, _37), OBJECT_PROPERTY_ITEM(NAME, _38),
#define OBJECT_PROPERTY_ITEM_39(NAME, _1, _2, _3, _4, _5, _6, _7, _8, _9, _10, _11, _12, _13, _14, _15, _16, _17, _18, \
                                _19, _20, _21, _22, _23, _24, _25, _26, _27, _28, _29, _30, _31, _32, _33, _34, _35,   \
                                _36, _37, _38, _39)                                                                    \
  OBJECT_PROPERTY_ITEM(NAME, _1), OBJECT_PROPERTY_ITEM(NAME, _2), OBJECT_PROPERTY_ITEM(NAME, _3),                      \
    OBJECT_PROPERTY_ITEM(NAME, _4), OBJECT_PROPERTY_ITEM(NAME, _5), OBJECT_PROPERTY_ITEM(NAME, _6),                    \
    OBJECT_PROPERTY_ITEM(NAME, _7), OBJECT_PROPERTY_ITEM(NAME, _8), OBJECT_PROPERTY_ITEM(NAME, _9),                    \
    OBJECT_PROPERTY_ITEM(NAME, _10), OBJECT_PROPERTY_ITEM(NAME, _11), OBJECT_PROPERTY_ITEM(NAME, _12),                 \
    OBJECT_PROPERTY_ITEM(NAME, _13), OBJECT_PROPERTY_ITEM(NAME, _14), OBJECT_PROPERTY_ITEM(NAME, _15),                 \
    OBJECT_PROPERTY_ITEM(NAME, _16), OBJECT_PROPERTY_ITEM(NAME, _17), OBJECT_PROPERTY_ITEM(NAME, _18),                 \
    OBJECT_PROPERTY_ITEM(NAME, _19), OBJECT_PROPERTY_ITEM(NAME, _20), OBJECT_PROPERTY_ITEM(NAME, _21),                 \
    OBJECT_PROPERTY_ITEM(NAME, _22), OBJECT_PROPERTY_ITEM(NAME, _23), OBJECT_PROPERTY_ITEM(NAME, _24),                 \
    OBJECT_PROPERTY_ITEM(NAME, _25), OBJECT_PROPERTY_ITEM(NAME, _26), OBJECT_PROPERTY_ITEM(NAME, _27),                 \
    OBJECT_PROPERTY_ITEM(NAME, _28), OBJECT_PROPERTY_ITEM(NAME, _29), OBJECT_PROPERTY_ITEM(NAME, _30),                 \
    OBJECT_PROPERTY_ITEM(NAME, _31), OBJECT_PROPERTY_ITEM(NAME, _32), OBJECT_PROPERTY_ITEM(NAME, _33),                 \
    OBJECT_PROPERTY_ITEM(NAME, _34), OBJECT_PROPERTY_ITEM(NAME, _35), OBJECT_PROPERTY_ITEM(NAME, _36),                 \
    OBJECT_PROPERTY_ITEM(NAME, _37), OBJECT_PROPERTY_ITEM(NAME, _38), OBJECT_PROPERTY_ITEM(NAME, _39),
#define OBJECT_PROPERTY_ITEM_40(NAME, _1, _2, _3, _4, _5, _6, _7, _8, _9, _10, _11, _12, _13, _14, _15, _16, _17, _18, \
                                _19, _20, _21, _22, _23, _24, _25, _26, _27, _28, _29, _30, _31, _32, _33, _34, _35,   \
                                _36, _37, _38, _39, _40)                                                               \
  OBJECT_PROPERTY_ITEM(NAME, _1), OBJECT_PROPERTY_ITEM(NAME, _2), OBJECT_PROPERTY_ITEM(NAME, _3),                      \
    OBJECT_PROPERTY_ITEM(NAME, _4), OBJECT_PROPERTY_ITEM(NAME, _5), OBJECT_PROPERTY_ITEM(NAME, _6),                    \
    OBJECT_PROPERTY_ITEM(NAME, _7), OBJECT_PROPERTY_ITEM(NAME, _8), OBJECT_PROPERTY_ITEM(NAME, _9),                    \
    OBJECT_PROPERTY_ITEM(NAME, _10), OBJECT_PROPERTY_ITEM(NAME, _11), OBJECT_PROPERTY_ITEM(NAME, _12),                 \
    OBJECT_PROPERTY_ITEM(NAME, _13), OBJECT_PROPERTY_ITEM(NAME, _14), OBJECT_PROPERTY_ITEM(NAME, _15),                 \
    OBJECT_PROPERTY_ITEM(NAME, _16), OBJECT_PROPERTY_ITEM(NAME, _17), OBJECT_PROPERTY_ITEM(NAME, _18),                 \
    OBJECT_PROPERTY_ITEM(NAME, _19), OBJECT_PROPERTY_ITEM(NAME, _20), OBJECT_PROPERTY_ITEM(NAME, _21),                 \
    OBJECT_PROPERTY_ITEM(NAME, _22), OBJECT_PROPERTY_ITEM(NAME, _23), OBJECT_PROPERTY_ITEM(NAME, _24),                 \
    OBJECT_PROPERTY_ITEM(NAME, _25), OBJECT_PROPERTY_ITEM(NAME, _26), OBJECT_PROPERTY_ITEM(NAME, _27),                 \
    OBJECT_PROPERTY_ITEM(NAME, _28), OBJECT_PROPERTY_ITEM(NAME, _29), OBJECT_PROPERTY_ITEM(NAME, _30),                 \
    OBJECT_PROPERTY_ITEM(NAME, _31), OBJECT_PROPERTY_ITEM(NAME, _32), OBJECT_PROPERTY_ITEM(NAME, _33),                 \
    OBJECT_PROPERTY_ITEM(NAME, _34), OBJECT_PROPERTY_ITEM(NAME, _35), OBJECT_PROPERTY_ITEM(NAME, _36),                 \
    OBJECT_PROPERTY_ITEM(NAME, _37), OBJECT_PROPERTY_ITEM(NAME, _38), OBJECT_PROPERTY_ITEM(NAME, _39),                 \
    OBJECT_PROPERTY_ITEM(NAME, _40),
#define OBJECT_PROPERTY_ITEM_41(NAME, _1, _2, _3, _4, _5, _6, _7, _8, _9, _10, _11, _12, _13, _14, _15, _16, _17, _18, \
                                _19, _20, _21, _22, _23, _24, _25, _26, _27, _28, _29, _30, _31, _32, _33, _34, _35,   \
                                _36, _37, _38, _39, _40, _41)                                                          \
  OBJECT_PROPERTY_ITEM(NAME, _1), OBJECT_PROPERTY_ITEM(NAME, _2), OBJECT_PROPERTY_ITEM(NAME, _3),                      \
    OBJECT_PROPERTY_ITEM(NAME, _4), OBJECT_PROPERTY_ITEM(NAME, _5), OBJECT_PROPERTY_ITEM(NAME, _6),                    \
    OBJECT_PROPERTY_ITEM(NAME, _7), OBJECT_PROPERTY_ITEM(NAME, _8), OBJECT_PROPERTY_ITEM(NAME, _9),                    \
    OBJECT_PROPERTY_ITEM(NAME, _10), OBJECT_PROPERTY_ITEM(NAME, _11), OBJECT_PROPERTY_ITEM(NAME, _12),                 \
    OBJECT_PROPERTY_ITEM(NAME, _13), OBJECT_PROPERTY_ITEM(NAME, _14), OBJECT_PROPERTY_ITEM(NAME, _15),                 \
    OBJECT_PROPERTY_ITEM(NAME, _16), OBJECT_PROPERTY_ITEM(NAME, _17), OBJECT_PROPERTY_ITEM(NAME, _18),                 \
    OBJECT_PROPERTY_ITEM(NAME, _19), OBJECT_PROPERTY_ITEM(NAME, _20), OBJECT_PROPERTY_ITEM(NAME, _21),                 \
    OBJECT_PROPERTY_ITEM(NAME, _22), OBJECT_PROPERTY_ITEM(NAME, _23), OBJECT_PROPERTY_ITEM(NAME, _24),                 \
    OBJECT_PROPERTY_ITEM(NAME, _25), OBJECT_PROPERTY_ITEM(NAME, _26), OBJECT_PROPERTY_ITEM(NAME, _27),                 \
    OBJECT_PROPERTY_ITEM(NAME, _28), OBJECT_PROPERTY_ITEM(NAME, _29), OBJECT_PROPERTY_ITEM(NAME, _30),                 \
    OBJECT_PROPERTY_ITEM(NAME, _31), OBJECT_PROPERTY_ITEM(NAME, _32), OBJECT_PROPERTY_ITEM(NAME, _33),                 \
    OBJECT_PROPERTY_ITEM(NAME, _34), OBJECT_PROPERTY_ITEM(NAME, _35), OBJECT_PROPERTY_ITEM(NAME, _36),                 \
    OBJECT_PROPERTY_ITEM(NAME, _37), OBJECT_PROPERTY_ITEM(NAME, _38), OBJECT_PROPERTY_ITEM(NAME, _39),                 \
    OBJECT_PROPERTY_ITEM(NAME, _40), OBJECT_PROPERTY_ITEM(NAME, _41),
#define OBJECT_PROPERTY_ITEM_42(NAME, _1, _2, _3, _4, _5, _6, _7, _8, _9, _10, _11, _12, _13, _14, _15, _16, _17, _18, \
                                _19, _20, _21, _22, _23, _24, _25, _26, _27, _28, _29, _30, _31, _32, _33, _34, _35,   \
                                _36, _37, _38, _39, _40, _41, _42)                                                     \
  OBJECT_PROPERTY_ITEM(NAME, _1), OBJECT_PROPERTY_ITEM(NAME, _2), OBJECT_PROPERTY_ITEM(NAME, _3),                      \
    OBJECT_PROPERTY_ITEM(NAME, _4), OBJECT_PROPERTY_ITEM(NAME, _5), OBJECT_PROPERTY_ITEM(NAME, _6),                    \
    OBJECT_PROPERTY_ITEM(NAME, _7), OBJECT_PROPERTY_ITEM(NAME, _8), OBJECT_PROPERTY_ITEM(NAME, _9),                    \
    OBJECT_PROPERTY_ITEM(NAME, _10), OBJECT_PROPERTY_ITEM(NAME, _11), OBJECT_PROPERTY_ITEM(NAME, _12),                 \
    OBJECT_PROPERTY_ITEM(NAME, _13), OBJECT_PROPERTY_ITEM(NAME, _14), OBJECT_PROPERTY_ITEM(NAME, _15),                 \
    OBJECT_PROPERTY_ITEM(NAME, _16), OBJECT_PROPERTY_ITEM(NAME, _17), OBJECT_PROPERTY_ITEM(NAME, _18),                 \
    OBJECT_PROPERTY_ITEM(NAME, _19), OBJECT_PROPERTY_ITEM(NAME, _20), OBJECT_PROPERTY_ITEM(NAME, _21),                 \
    OBJECT_PROPERTY_ITEM(NAME, _22), OBJECT_PROPERTY_ITEM(NAME, _23), OBJECT_PROPERTY_ITEM(NAME, _24),                 \
    OBJECT_PROPERTY_ITEM(NAME, _25), OBJECT_PROPERTY_ITEM(NAME, _26), OBJECT_PROPERTY_ITEM(NAME, _27),                 \
    OBJECT_PROPERTY_ITEM(NAME, _28), OBJECT_PROPERTY_ITEM(NAME, _29), OBJECT_PROPERTY_ITEM(NAME, _30),                 \
    OBJECT_PROPERTY_ITEM(NAME, _31), OBJECT_PROPERTY_ITEM(NAME, _32), OBJECT_PROPERTY_ITEM(NAME, _33),                 \
    OBJECT_PROPERTY_ITEM(NAME, _34), OBJECT_PROPERTY_ITEM(NAME, _35), OBJECT_PROPERTY_ITEM(NAME, _36),                 \
    OBJECT_PROPERTY_ITEM(NAME, _37), OBJECT_PROPERTY_ITEM(NAME, _38), OBJECT_PROPERTY_ITEM(NAME, _39),                 \
    OBJECT_PROPERTY_ITEM(NAME, _40), OBJECT_PROPERTY_ITEM(NAME, _41), OBJECT_PROPERTY_ITEM(NAME, _42),
#define OBJECT_PROPERTY_ITEM_43(NAME, _1, _2, _3, _4, _5, _6, _7, _8, _9, _10, _11, _12, _13, _14, _15, _16, _17, _18, \
                                _19, _20, _21, _22, _23, _24, _25, _26, _27, _28, _29, _30, _31, _32, _33, _34, _35,   \
                                _36, _37, _38, _39, _40, _41, _42, _43)                                                \
  OBJECT_PROPERTY_ITEM(NAME, _1), OBJECT_PROPERTY_ITEM(NAME, _2), OBJECT_PROPERTY_ITEM(NAME, _3),                      \
    OBJECT_PROPERTY_ITEM(NAME, _4), OBJECT_PROPERTY_ITEM(NAME, _5), OBJECT_PROPERTY_ITEM(NAME, _6),                    \
    OBJECT_PROPERTY_ITEM(NAME, _7), OBJECT_PROPERTY_ITEM(NAME, _8), OBJECT_PROPERTY_ITEM(NAME, _9),                    \
    OBJECT_PROPERTY_ITEM(NAME, _10), OBJECT_PROPERTY_ITEM(NAME, _11), OBJECT_PROPERTY_ITEM(NAME, _12),                 \
    OBJECT_PROPERTY_ITEM(NAME, _13), OBJECT_PROPERTY_ITEM(NAME, _14), OBJECT_PROPERTY_ITEM(NAME, _15),                 \
    OBJECT_PROPERTY_ITEM(NAME, _16), OBJECT_PROPERTY_ITEM(NAME, _17), OBJECT_PROPERTY_ITEM(NAME, _18),                 \
    OBJECT_PROPERTY_ITEM(NAME, _19), OBJECT_PROPERTY_ITEM(NAME, _20), OBJECT_PROPERTY_ITEM(NAME, _21),                 \
    OBJECT_PROPERTY_ITEM(NAME, _22), OBJECT_PROPERTY_ITEM(NAME, _23), OBJECT_PROPERTY_ITEM(NAME, _24),                 \
    OBJECT_PROPERTY_ITEM(NAME, _25), OBJECT_PROPERTY_ITEM(NAME, _26), OBJECT_PROPERTY_ITEM(NAME, _27),                 \
    OBJECT_PROPERTY_ITEM(NAME, _28), OBJECT_PROPERTY_ITEM(NAME, _29), OBJECT_PROPERTY_ITEM(NAME, _30),                 \
    OBJECT_PROPERTY_ITEM(NAME, _31), OBJECT_PROPERTY_ITEM(NAME, _32), OBJECT_PROPERTY_ITEM(NAME, _33),                 \
    OBJECT_PROPERTY_ITEM(NAME, _34), OBJECT_PROPERTY_ITEM(NAME, _35), OBJECT_PROPERTY_ITEM(NAME, _36),                 \
    OBJECT_PROPERTY_ITEM(NAME, _37), OBJECT_PROPERTY_ITEM(NAME, _38), OBJECT_PROPERTY_ITEM(NAME, _39),                 \
    OBJECT_PROPERTY_ITEM(NAME, _40), OBJECT_PROPERTY_ITEM(NAME, _41), OBJECT_PROPERTY_ITEM(NAME, _42),                 \
    OBJECT_PROPERTY_ITEM(NAME, _43),
#define OBJECT_PROPERTY_ITEM_44(NAME, _1, _2, _3, _4, _5, _6, _7, _8, _9, _10, _11, _12, _13, _14, _15, _16, _17, _18, \
                                _19, _20, _21, _22, _23, _24, _25, _26, _27, _28, _29, _30, _31, _32, _33, _34, _35,   \
                                _36, _37, _38, _39, _40, _41, _42, _43, _44)                                           \
  OBJECT_PROPERTY_ITEM(NAME, _1), OBJECT_PROPERTY_ITEM(NAME, _2), OBJECT_PROPERTY_ITEM(NAME, _3),                      \
    OBJECT_PROPERTY_ITEM(NAME, _4), OBJECT_PROPERTY_ITEM(NAME, _5), OBJECT_PROPERTY_ITEM(NAME, _6),                    \
    OBJECT_PROPERTY_ITEM(NAME, _7), OBJECT_PROPERTY_ITEM(NAME, _8), OBJECT_PROPERTY_ITEM(NAME, _9),                    \
    OBJECT_PROPERTY_ITEM(NAME, _10), OBJECT_PROPERTY_ITEM(NAME, _11), OBJECT_PROPERTY_ITEM(NAME, _12),                 \
    OBJECT_PROPERTY_ITEM(NAME, _13), OBJECT_PROPERTY_ITEM(NAME, _14), OBJECT_PROPERTY_ITEM(NAME, _15),                 \
    OBJECT_PROPERTY_ITEM(NAME, _16), OBJECT_PROPERTY_ITEM(NAME, _17), OBJECT_PROPERTY_ITEM(NAME, _18),                 \
    OBJECT_PROPERTY_ITEM(NAME, _19), OBJECT_PROPERTY_ITEM(NAME, _20), OBJECT_PROPERTY_ITEM(NAME, _21),                 \
    OBJECT_PROPERTY_ITEM(NAME, _22), OBJECT_PROPERTY_ITEM(NAME, _23), OBJECT_PROPERTY_ITEM(NAME, _24),                 \
    OBJECT_PROPERTY_ITEM(NAME, _25), OBJECT_PROPERTY_ITEM(NAME, _26), OBJECT_PROPERTY_ITEM(NAME, _27),                 \
    OBJECT_PROPERTY_ITEM(NAME, _28), OBJECT_PROPERTY_ITEM(NAME, _29), OBJECT_PROPERTY_ITEM(NAME, _30),                 \
    OBJECT_PROPERTY_ITEM(NAME, _31), OBJECT_PROPERTY_ITEM(NAME, _32), OBJECT_PROPERTY_ITEM(NAME, _33),                 \
    OBJECT_PROPERTY_ITEM(NAME, _34), OBJECT_PROPERTY_ITEM(NAME, _35), OBJECT_PROPERTY_ITEM(NAME, _36),                 \
    OBJECT_PROPERTY_ITEM(NAME, _37), OBJECT_PROPERTY_ITEM(NAME, _38), OBJECT_PROPERTY_ITEM(NAME, _39),                 \
    OBJECT_PROPERTY_ITEM(NAME, _40), OBJECT_PROPERTY_ITEM(NAME, _41), OBJECT_PROPERTY_ITEM(NAME, _42),                 \
    OBJECT_PROPERTY_ITEM(NAME, _43), OBJECT_PROPERTY_ITEM(NAME, _44),
#define OBJECT_PROPERTY_ITEM_45(NAME, _1, _2, _3, _4, _5, _6, _7, _8, _9, _10, _11, _12, _13, _14, _15, _16, _17, _18, \
                                _19, _20, _21, _22, _23, _24, _25, _26, _27, _28, _29, _30, _31, _32, _33, _34, _35,   \
                                _36, _37, _38, _39, _40, _41, _42, _43, _44, _45)                                      \
  OBJECT_PROPERTY_ITEM(NAME, _1), OBJECT_PROPERTY_ITEM(NAME, _2), OBJECT_PROPERTY_ITEM(NAME, _3),                      \
    OBJECT_PROPERTY_ITEM(NAME, _4), OBJECT_PROPERTY_ITEM(NAME, _5), OBJECT_PROPERTY_ITEM(NAME, _6),                    \
    OBJECT_PROPERTY_ITEM(NAME, _7), OBJECT_PROPERTY_ITEM(NAME, _8), OBJECT_PROPERTY_ITEM(NAME, _9),                    \
    OBJECT_PROPERTY_ITEM(NAME, _10), OBJECT_PROPERTY_ITEM(NAME, _11), OBJECT_PROPERTY_ITEM(NAME, _12),                 \
    OBJECT_PROPERTY_ITEM(NAME, _13), OBJECT_PROPERTY_ITEM(NAME, _14), OBJECT_PROPERTY_ITEM(NAME, _15),                 \
    OBJECT_PROPERTY_ITEM(NAME, _16), OBJECT_PROPERTY_ITEM(NAME, _17), OBJECT_PROPERTY_ITEM(NAME, _18),                 \
    OBJECT_PROPERTY_ITEM(NAME, _19), OBJECT_PROPERTY_ITEM(NAME, _20), OBJECT_PROPERTY_ITEM(NAME, _21),                 \
    OBJECT_PROPERTY_ITEM(NAME, _22), OBJECT_PROPERTY_ITEM(NAME, _23), OBJECT_PROPERTY_ITEM(NAME, _24),                 \
    OBJECT_PROPERTY_ITEM(NAME, _25), OBJECT_PROPERTY_ITEM(NAME, _26), OBJECT_PROPERTY_ITEM(NAME, _27),                 \
    OBJECT_PROPERTY_ITEM(NAME, _28), OBJECT_PROPERTY_ITEM(NAME, _29), OBJECT_PROPERTY_ITEM(NAME, _30),                 \
    OBJECT_PROPERTY_ITEM(NAME, _31), OBJECT_PROPERTY_ITEM(NAME, _32), OBJECT_PROPERTY_ITEM(NAME, _33),                 \
    OBJECT_PROPERTY_ITEM(NAME, _34), OBJECT_PROPERTY_ITEM(NAME, _35), OBJECT_PROPERTY_ITEM(NAME, _36),                 \
    OBJECT_PROPERTY_ITEM(NAME, _37), OBJECT_PROPERTY_ITEM(NAME, _38), OBJECT_PROPERTY_ITEM(NAME, _39),                 \
    OBJECT_PROPERTY_ITEM(NAME, _40), OBJECT_PROPERTY_ITEM(NAME, _41), OBJECT_PROPERTY_ITEM(NAME, _42),                 \
    OBJECT_PROPERTY_ITEM(NAME, _43), OBJECT_PROPERTY_ITEM(NAME, _44), OBJECT_PROPERTY_ITEM(NAME, _45),
#define OBJECT_PROPERTY_ITEM_46(NAME, _1, _2, _3, _4, _5, _6, _7, _8, _9, _10, _11, _12, _13, _14, _15, _16, _17, _18, \
                                _19, _20, _21, _22, _23, _24, _25, _26, _27, _28, _29, _30, _31, _32, _33, _34, _35,   \
                                _36, _37, _38, _39, _40, _41, _42, _43, _44, _45, _46)                                 \
  OBJECT_PROPERTY_ITEM(NAME, _1), OBJECT_PROPERTY_ITEM(NAME, _2), OBJECT_PROPERTY_ITEM(NAME, _3),                      \
    OBJECT_PROPERTY_ITEM(NAME, _4), OBJECT_PROPERTY_ITEM(NAME, _5), OBJECT_PROPERTY_ITEM(NAME, _6),                    \
    OBJECT_PROPERTY_ITEM(NAME, _7), OBJECT_PROPERTY_ITEM(NAME, _8), OBJECT_PROPERTY_ITEM(NAME, _9),                    \
    OBJECT_PROPERTY_ITEM(NAME, _10), OBJECT_PROPERTY_ITEM(NAME, _11), OBJECT_PROPERTY_ITEM(NAME, _12),                 \
    OBJECT_PROPERTY_ITEM(NAME, _13), OBJECT_PROPERTY_ITEM(NAME, _14), OBJECT_PROPERTY_ITEM(NAME, _15),                 \
    OBJECT_PROPERTY_ITEM(NAME, _16), OBJECT_PROPERTY_ITEM(NAME, _17), OBJECT_PROPERTY_ITEM(NAME, _18),                 \
    OBJECT_PROPERTY_ITEM(NAME, _19), OBJECT_PROPERTY_ITEM(NAME, _20), OBJECT_PROPERTY_ITEM(NAME, _21),                 \
    OBJECT_PROPERTY_ITEM(NAME, _22), OBJECT_PROPERTY_ITEM(NAME, _23), OBJECT_PROPERTY_ITEM(NAME, _24),                 \
    OBJECT_PROPERTY_ITEM(NAME, _25), OBJECT_PROPERTY_ITEM(NAME, _26), OBJECT_PROPERTY_ITEM(NAME, _27),                 \
    OBJECT_PROPERTY_ITEM(NAME, _28), OBJECT_PROPERTY_ITEM(NAME, _29), OBJECT_PROPERTY_ITEM(NAME, _30),                 \
    OBJECT_PROPERTY_ITEM(NAME, _31), OBJECT_PROPERTY_ITEM(NAME, _32), OBJECT_PROPERTY_ITEM(NAME, _33),                 \
    OBJECT_PROPERTY_ITEM(NAME, _34), OBJECT_PROPERTY_ITEM(NAME, _35), OBJECT_PROPERTY_ITEM(NAME, _36),                 \
    OBJECT_PROPERTY_ITEM(NAME, _37), OBJECT_PROPERTY_ITEM(NAME, _38), OBJECT_PROPERTY_ITEM(NAME, _39),                 \
    OBJECT_PROPERTY_ITEM(NAME, _40), OBJECT_PROPERTY_ITEM(NAME, _41), OBJECT_PROPERTY_ITEM(NAME, _42),                 \
    OBJECT_PROPERTY_ITEM(NAME, _43), OBJECT_PROPERTY_ITEM(NAME, _44), OBJECT_PROPERTY_ITEM(NAME, _45),                 \
    OBJECT_PROPERTY_ITEM(NAME, _46),
#define OBJECT_PROPERTY_ITEM_47(NAME, _1, _2, _3, _4, _5, _6, _7, _8, _9, _10, _11, _12, _13, _14, _15, _16, _17, _18, \
                                _19, _20, _21, _22, _23, _24, _25, _26, _27, _28, _29, _30, _31, _32, _33, _34, _35,   \
                                _36, _37, _38, _39, _40, _41, _42, _43, _44, _45, _46, _47)                            \
  OBJECT_PROPERTY_ITEM(NAME, _1), OBJECT_PROPERTY_ITEM(NAME, _2), OBJECT_PROPERTY_ITEM(NAME, _3),                      \
    OBJECT_PROPERTY_ITEM(NAME, _4), OBJECT_PROPERTY_ITEM(NAME, _5), OBJECT_PROPERTY_ITEM(NAME, _6),                    \
    OBJECT_PROPERTY_ITEM(NAME, _7), OBJECT_PROPERTY_ITEM(NAME, _8), OBJECT_PROPERTY_ITEM(NAME, _9),                    \
    OBJECT_PROPERTY_ITEM(NAME, _10), OBJECT_PROPERTY_ITEM(NAME, _11), OBJECT_PROPERTY_ITEM(NAME, _12),                 \
    OBJECT_PROPERTY_ITEM(NAME, _13), OBJECT_PROPERTY_ITEM(NAME, _14), OBJECT_PROPERTY_ITEM(NAME, _15),                 \
    OBJECT_PROPERTY_ITEM(NAME, _16), OBJECT_PROPERTY_ITEM(NAME, _17), OBJECT_PROPERTY_ITEM(NAME, _18),                 \
    OBJECT_PROPERTY_ITEM(NAME, _19), OBJECT_PROPERTY_ITEM(NAME, _20), OBJECT_PROPERTY_ITEM(NAME, _21),                 \
    OBJECT_PROPERTY_ITEM(NAME, _22), OBJECT_PROPERTY_ITEM(NAME, _23), OBJECT_PROPERTY_ITEM(NAME, _24),                 \
    OBJECT_PROPERTY_ITEM(NAME, _25), OBJECT_PROPERTY_ITEM(NAME, _26), OBJECT_PROPERTY_ITEM(NAME, _27),                 \
    OBJECT_PROPERTY_ITEM(NAME, _28), OBJECT_PROPERTY_ITEM(NAME, _29), OBJECT_PROPERTY_ITEM(NAME, _30),                 \
    OBJECT_PROPERTY_ITEM(NAME, _31), OBJECT_PROPERTY_ITEM(NAME, _32), OBJECT_PROPERTY_ITEM(NAME, _33),                 \
    OBJECT_PROPERTY_ITEM(NAME, _34), OBJECT_PROPERTY_ITEM(NAME, _35), OBJECT_PROPERTY_ITEM(NAME, _36),                 \
    OBJECT_PROPERTY_ITEM(NAME, _37), OBJECT_PROPERTY_ITEM(NAME, _38), OBJECT_PROPERTY_ITEM(NAME, _39),                 \
    OBJECT_PROPERTY_ITEM(NAME, _40), OBJECT_PROPERTY_ITEM(NAME, _41), OBJECT_PROPERTY_ITEM(NAME, _42),                 \
    OBJECT_PROPERTY_ITEM(NAME, _43), OBJECT_PROPERTY_ITEM(NAME, _44), OBJECT_PROPERTY_ITEM(NAME, _45),                 \
    OBJECT_PROPERTY_ITEM(NAME, _46), OBJECT_PROPERTY_ITEM(NAME, _47),
#define OBJECT_PROPERTY_ITEM_48(NAME, _1, _2, _3, _4, _5, _6, _7, _8, _9, _10, _11, _12, _13, _14, _15, _16, _17, _18, \
                                _19, _20, _21, _22, _23, _24, _25, _26, _27, _28, _29, _30, _31, _32, _33, _34, _35,   \
                                _36, _37, _38, _39, _40, _41, _42, _43, _44, _45, _46, _47, _48)                       \
  OBJECT_PROPERTY_ITEM(NAME, _1), OBJECT_PROPERTY_ITEM(NAME, _2), OBJECT_PROPERTY_ITEM(NAME, _3),                      \
    OBJECT_PROPERTY_ITEM(NAME, _4), OBJECT_PROPERTY_ITEM(NAME, _5), OBJECT_PROPERTY_ITEM(NAME, _6),                    \
    OBJECT_PROPERTY_ITEM(NAME, _7), OBJECT_PROPERTY_ITEM(NAME, _8), OBJECT_PROPERTY_ITEM(NAME, _9),                    \
    OBJECT_PROPERTY_ITEM(NAME, _10), OBJECT_PROPERTY_ITEM(NAME, _11), OBJECT_PROPERTY_ITEM(NAME, _12),                 \
    OBJECT_PROPERTY_ITEM(NAME, _13), OBJECT_PROPERTY_ITEM(NAME, _14), OBJECT_PROPERTY_ITEM(NAME, _15),                 \
    OBJECT_PROPERTY_ITEM(NAME, _16), OBJECT_PROPERTY_ITEM(NAME, _17), OBJECT_PROPERTY_ITEM(NAME, _18),                 \
    OBJECT_PROPERTY_ITEM(NAME, _19), OBJECT_PROPERTY_ITEM(NAME, _20), OBJECT_PROPERTY_ITEM(NAME, _21),                 \
    OBJECT_PROPERTY_ITEM(NAME, _22), OBJECT_PROPERTY_ITEM(NAME, _23), OBJECT_PROPERTY_ITEM(NAME, _24),                 \
    OBJECT_PROPERTY_ITEM(NAME, _25), OBJECT_PROPERTY_ITEM(NAME, _26), OBJECT_PROPERTY_ITEM(NAME, _27),                 \
    OBJECT_PROPERTY_ITEM(NAME, _28), OBJECT_PROPERTY_ITEM(NAME, _29), OBJECT_PROPERTY_ITEM(NAME, _30),                 \
    OBJECT_PROPERTY_ITEM(NAME, _31), OBJECT_PROPERTY_ITEM(NAME, _32), OBJECT_PROPERTY_ITEM(NAME, _33),                 \
    OBJECT_PROPERTY_ITEM(NAME, _34), OBJECT_PROPERTY_ITEM(NAME, _35), OBJECT_PROPERTY_ITEM(NAME, _36),                 \
    OBJECT_PROPERTY_ITEM(NAME, _37), OBJECT_PROPERTY_ITEM(NAME, _38), OBJECT_PROPERTY_ITEM(NAME, _39),                 \
    OBJECT_PROPERTY_ITEM(NAME, _40), OBJECT_PROPERTY_ITEM(NAME, _41), OBJECT_PROPERTY_ITEM(NAME, _42),                 \
    OBJECT_PROPERTY_ITEM(NAME, _43), OBJECT_PROPERTY_ITEM(NAME, _44), OBJECT_PROPERTY_ITEM(NAME, _45),                 \
    OBJECT_PROPERTY_ITEM(NAME, _46), OBJECT_PROPERTY_ITEM(NAME, _47), OBJECT_PROPERTY_ITEM(NAME, _48),
#define OBJECT_PROPERTY_ITEM_49(NAME, _1, _2, _3, _4, _5, _6, _7, _8, _9, _10, _11, _12, _13, _14, _15, _16, _17, _18, \
                                _19, _20, _21, _22, _23, _24, _25, _26, _27, _28, _29, _30, _31, _32, _33, _34, _35,   \
                                _36, _37, _38, _39, _40, _41, _42, _43, _44, _45, _46, _47, _48, _49)                  \
  OBJECT_PROPERTY_ITEM(NAME, _1), OBJECT_PROPERTY_ITEM(NAME, _2), OBJECT_PROPERTY_ITEM(NAME, _3),                      \
    OBJECT_PROPERTY_ITEM(NAME, _4), OBJECT_PROPERTY_ITEM(NAME, _5), OBJECT_PROPERTY_ITEM(NAME, _6),                    \
    OBJECT_PROPERTY_ITEM(NAME, _7), OBJECT_PROPERTY_ITEM(NAME, _8), OBJECT_PROPERTY_ITEM(NAME, _9),                    \
    OBJECT_PROPERTY_ITEM(NAME, _10), OBJECT_PROPERTY_ITEM(NAME, _11), OBJECT_PROPERTY_ITEM(NAME, _12),                 \
    OBJECT_PROPERTY_ITEM(NAME, _13), OBJECT_PROPERTY_ITEM(NAME, _14), OBJECT_PROPERTY_ITEM(NAME, _15),                 \
    OBJECT_PROPERTY_ITEM(NAME, _16), OBJECT_PROPERTY_ITEM(NAME, _17), OBJECT_PROPERTY_ITEM(NAME, _18),                 \
    OBJECT_PROPERTY_ITEM(NAME, _19), OBJECT_PROPERTY_ITEM(NAME, _20), OBJECT_PROPERTY_ITEM(NAME, _21),                 \
    OBJECT_PROPERTY_ITEM(NAME, _22), OBJECT_PROPERTY_ITEM(NAME, _23), OBJECT_PROPERTY_ITEM(NAME, _24),                 \
    OBJECT_PROPERTY_ITEM(NAME, _25), OBJECT_PROPERTY_ITEM(NAME, _26), OBJECT_PROPERTY_ITEM(NAME, _27),                 \
    OBJECT_PROPERTY_ITEM(NAME, _28), OBJECT_PROPERTY_ITEM(NAME, _29), OBJECT_PROPERTY_ITEM(NAME, _30),                 \
    OBJECT_PROPERTY_ITEM(NAME, _31), OBJECT_PROPERTY_ITEM(NAME, _32), OBJECT_PROPERTY_ITEM(NAME, _33),                 \
    OBJECT_PROPERTY_ITEM(NAME, _34), OBJECT_PROPERTY_ITEM(NAME, _35), OBJECT_PROPERTY_ITEM(NAME, _36),                 \
    OBJECT_PROPERTY_ITEM(NAME, _37), OBJECT_PROPERTY_ITEM(NAME, _38), OBJECT_PROPERTY_ITEM(NAME, _39),                 \
    OBJECT_PROPERTY_ITEM(NAME, _40), OBJECT_PROPERTY_ITEM(NAME, _41), OBJECT_PROPERTY_ITEM(NAME, _42),                 \
    OBJECT_PROPERTY_ITEM(NAME, _43), OBJECT_PROPERTY_ITEM(NAME, _44), OBJECT_PROPERTY_ITEM(NAME, _45),                 \
    OBJECT_PROPERTY_ITEM(NAME, _46), OBJECT_PROPERTY_ITEM(NAME, _47), OBJECT_PROPERTY_ITEM(NAME, _48),                 \
    OBJECT_PROPERTY_ITEM(NAME, _49),
#define OBJECT_PROPERTY_ITEM_50(NAME, _1, _2, _3, _4, _5, _6, _7, _8, _9, _10, _11, _12, _13, _14, _15, _16, _17, _18, \
                                _19, _20, _21, _22, _23, _24, _25, _26, _27, _28, _29, _30, _31, _32, _33, _34, _35,   \
                                _36, _37, _38, _39, _40, _41, _42, _43, _44, _45, _46, _47, _48, _49, _50)             \
  OBJECT_PROPERTY_ITEM(NAME, _1), OBJECT_PROPERTY_ITEM(NAME, _2), OBJECT_PROPERTY_ITEM(NAME, _3),                      \
    OBJECT_PROPERTY_ITEM(NAME, _4), OBJECT_PROPERTY_ITEM(NAME, _5), OBJECT_PROPERTY_ITEM(NAME, _6),                    \
    OBJECT_PROPERTY_ITEM(NAME, _7), OBJECT_PROPERTY_ITEM(NAME, _8), OBJECT_PROPERTY_ITEM(NAME, _9),                    \
    OBJECT_PROPERTY_ITEM(NAME, _10), OBJECT_PROPERTY_ITEM(NAME, _11), OBJECT_PROPERTY_ITEM(NAME, _12),                 \
    OBJECT_PROPERTY_ITEM(NAME, _13), OBJECT_PROPERTY_ITEM(NAME, _14), OBJECT_PROPERTY_ITEM(NAME, _15),                 \
    OBJECT_PROPERTY_ITEM(NAME, _16), OBJECT_PROPERTY_ITEM(NAME, _17), OBJECT_PROPERTY_ITEM(NAME, _18),                 \
    OBJECT_PROPERTY_ITEM(NAME, _19), OBJECT_PROPERTY_ITEM(NAME, _20), OBJECT_PROPERTY_ITEM(NAME, _21),                 \
    OBJECT_PROPERTY_ITEM(NAME, _22), OBJECT_PROPERTY_ITEM(NAME, _23), OBJECT_PROPERTY_ITEM(NAME, _24),                 \
    OBJECT_PROPERTY_ITEM(NAME, _25), OBJECT_PROPERTY_ITEM(NAME, _26), OBJECT_PROPERTY_ITEM(NAME, _27),                 \
    OBJECT_PROPERTY_ITEM(NAME, _28), OBJECT_PROPERTY_ITEM(NAME, _29), OBJECT_PROPERTY_ITEM(NAME, _30),                 \
    OBJECT_PROPERTY_ITEM(NAME, _31), OBJECT_PROPERTY_ITEM(NAME, _32), OBJECT_PROPERTY_ITEM(NAME, _33),                 \
    OBJECT_PROPERTY_ITEM(NAME, _34), OBJECT_PROPERTY_ITEM(NAME, _35), OBJECT_PROPERTY_ITEM(NAME, _36),                 \
    OBJECT_PROPERTY_ITEM(NAME, _37), OBJECT_PROPERTY_ITEM(NAME, _38), OBJECT_PROPERTY_ITEM(NAME, _39),                 \
    OBJECT_PROPERTY_ITEM(NAME, _40), OBJECT_PROPERTY_ITEM(NAME, _41), OBJECT_PROPERTY_ITEM(NAME, _42),                 \
    OBJECT_PROPERTY_ITEM(NAME, _43), OBJECT_PROPERTY_ITEM(NAME, _44), OBJECT_PROPERTY_ITEM(NAME, _45),                 \
    OBJECT_PROPERTY_ITEM(NAME, _46), OBJECT_PROPERTY_ITEM(NAME, _47), OBJECT_PROPERTY_ITEM(NAME, _48),                 \
    OBJECT_PROPERTY_ITEM(NAME, _49), OBJECT_PROPERTY_ITEM(NAME, _50),

#define OBJECT_PROPERTY_MAP_FUNCTION(NAME, ARGS_COUNT, ...)                                                            \
  static std::unordered_map<std::string, NAME##Property> &get##NAME##PropertyMap() {                                   \
    static std::unordered_map<std::string, NAME##Property> propertyMap{                                                \
      OBJECT_PROPERTY_ITEM_##ARGS_COUNT(NAME, __VA_ARGS__)};                                                           \
    return propertyMap;                                                                                                \
  };

#define OBJECT_PROTOTYPE_PROPERTY_MAP_FUNCTION(NAME, ARGS_COUNT, ...)                                                  \
  static std::unordered_map<std::string, NAME##PrototypeProperty> &get##NAME##PrototypePropertyMap() {                 \
    static std::unordered_map<std::string, NAME##PrototypeProperty> prototypePropertyMap{                              \
      OBJECT_PROTOTYPE_PROPERTY_ITEM_##ARGS_COUNT(NAME, __VA_ARGS__)};                                                 \
    return prototypePropertyMap;                                                                                       \
  };

#define OBJECT_PROPERTY_NAME(KEY) JSStringCreateWithUTF8CString(#KEY)

#define OBJECT_PROPERTY_NAME_1(_1) OBJECT_PROPERTY_NAME(_1),
#define OBJECT_PROPERTY_NAME_2(_1, _2) OBJECT_PROPERTY_NAME(_1), OBJECT_PROPERTY_NAME(_2),
#define OBJECT_PROPERTY_NAME_3(_1, _2, _3) OBJECT_PROPERTY_NAME(_1), OBJECT_PROPERTY_NAME(_2), OBJECT_PROPERTY_NAME(_3),
#define OBJECT_PROPERTY_NAME_4(_1, _2, _3, _4)                                                                         \
  OBJECT_PROPERTY_NAME(_1), OBJECT_PROPERTY_NAME(_2), OBJECT_PROPERTY_NAME(_3), OBJECT_PROPERTY_NAME(_4),
#define OBJECT_PROPERTY_NAME_5(_1, _2, _3, _4, _5)                                                                     \
  OBJECT_PROPERTY_NAME(_1), OBJECT_PROPERTY_NAME(_2), OBJECT_PROPERTY_NAME(_3), OBJECT_PROPERTY_NAME(_4),              \
    OBJECT_PROPERTY_NAME(_5),
#define OBJECT_PROPERTY_NAME_6(_1, _2, _3, _4, _5, _6)                                                                 \
  OBJECT_PROPERTY_NAME(_1), OBJECT_PROPERTY_NAME(_2), OBJECT_PROPERTY_NAME(_3), OBJECT_PROPERTY_NAME(_4),              \
    OBJECT_PROPERTY_NAME(_5), OBJECT_PROPERTY_NAME(_6),
#define OBJECT_PROPERTY_NAME_7(_1, _2, _3, _4, _5, _6, _7)                                                             \
  OBJECT_PROPERTY_NAME(_1), OBJECT_PROPERTY_NAME(_2), OBJECT_PROPERTY_NAME(_3), OBJECT_PROPERTY_NAME(_4),              \
    OBJECT_PROPERTY_NAME(_5), OBJECT_PROPERTY_NAME(_6), OBJECT_PROPERTY_NAME(_7),
#define OBJECT_PROPERTY_NAME_8(_1, _2, _3, _4, _5, _6, _7, _8)                                                         \
  OBJECT_PROPERTY_NAME(_1), OBJECT_PROPERTY_NAME(_2), OBJECT_PROPERTY_NAME(_3), OBJECT_PROPERTY_NAME(_4),              \
    OBJECT_PROPERTY_NAME(_5), OBJECT_PROPERTY_NAME(_6), OBJECT_PROPERTY_NAME(_7), OBJECT_PROPERTY_NAME(_8),
#define OBJECT_PROPERTY_NAME_9(_1, _2, _3, _4, _5, _6, _7, _8, _9)                                                     \
  OBJECT_PROPERTY_NAME(_1), OBJECT_PROPERTY_NAME(_2), OBJECT_PROPERTY_NAME(_3), OBJECT_PROPERTY_NAME(_4),              \
    OBJECT_PROPERTY_NAME(_5), OBJECT_PROPERTY_NAME(_6), OBJECT_PROPERTY_NAME(_7), OBJECT_PROPERTY_NAME(_8),            \
    OBJECT_PROPERTY_NAME(_9),
#define OBJECT_PROPERTY_NAME_10(_1, _2, _3, _4, _5, _6, _7, _8, _9, _10)                                               \
  OBJECT_PROPERTY_NAME(_1), OBJECT_PROPERTY_NAME(_2), OBJECT_PROPERTY_NAME(_3), OBJECT_PROPERTY_NAME(_4),              \
    OBJECT_PROPERTY_NAME(_5), OBJECT_PROPERTY_NAME(_6), OBJECT_PROPERTY_NAME(_7), OBJECT_PROPERTY_NAME(_8),            \
    OBJECT_PROPERTY_NAME(_9), OBJECT_PROPERTY_NAME(_10),
#define OBJECT_PROPERTY_NAME_11(_1, _2, _3, _4, _5, _6, _7, _8, _9, _10, _11)                                          \
  OBJECT_PROPERTY_NAME(_1), OBJECT_PROPERTY_NAME(_2), OBJECT_PROPERTY_NAME(_3), OBJECT_PROPERTY_NAME(_4),              \
    OBJECT_PROPERTY_NAME(_5), OBJECT_PROPERTY_NAME(_6), OBJECT_PROPERTY_NAME(_7), OBJECT_PROPERTY_NAME(_8),            \
    OBJECT_PROPERTY_NAME(_9), OBJECT_PROPERTY_NAME(_10), OBJECT_PROPERTY_NAME(_11),
#define OBJECT_PROPERTY_NAME_12(_1, _2, _3, _4, _5, _6, _7, _8, _9, _10, _11, _12)                                     \
  OBJECT_PROPERTY_NAME(_1), OBJECT_PROPERTY_NAME(_2), OBJECT_PROPERTY_NAME(_3), OBJECT_PROPERTY_NAME(_4),              \
    OBJECT_PROPERTY_NAME(_5), OBJECT_PROPERTY_NAME(_6), OBJECT_PROPERTY_NAME(_7), OBJECT_PROPERTY_NAME(_8),            \
    OBJECT_PROPERTY_NAME(_9), OBJECT_PROPERTY_NAME(_10), OBJECT_PROPERTY_NAME(_11), OBJECT_PROPERTY_NAME(_12),
#define OBJECT_PROPERTY_NAME_13(_1, _2, _3, _4, _5, _6, _7, _8, _9, _10, _11, _12, _13)                                \
  OBJECT_PROPERTY_NAME(_1), OBJECT_PROPERTY_NAME(_2), OBJECT_PROPERTY_NAME(_3), OBJECT_PROPERTY_NAME(_4),              \
    OBJECT_PROPERTY_NAME(_5), OBJECT_PROPERTY_NAME(_6), OBJECT_PROPERTY_NAME(_7), OBJECT_PROPERTY_NAME(_8),            \
    OBJECT_PROPERTY_NAME(_9), OBJECT_PROPERTY_NAME(_10), OBJECT_PROPERTY_NAME(_11), OBJECT_PROPERTY_NAME(_12),         \
    OBJECT_PROPERTY_NAME(_13),
#define OBJECT_PROPERTY_NAME_14(_1, _2, _3, _4, _5, _6, _7, _8, _9, _10, _11, _12, _13, _14)                           \
  OBJECT_PROPERTY_NAME(_1), OBJECT_PROPERTY_NAME(_2), OBJECT_PROPERTY_NAME(_3), OBJECT_PROPERTY_NAME(_4),              \
    OBJECT_PROPERTY_NAME(_5), OBJECT_PROPERTY_NAME(_6), OBJECT_PROPERTY_NAME(_7), OBJECT_PROPERTY_NAME(_8),            \
    OBJECT_PROPERTY_NAME(_9), OBJECT_PROPERTY_NAME(_10), OBJECT_PROPERTY_NAME(_11), OBJECT_PROPERTY_NAME(_12),         \
    OBJECT_PROPERTY_NAME(_13), OBJECT_PROPERTY_NAME(_14),
#define OBJECT_PROPERTY_NAME_15(_1, _2, _3, _4, _5, _6, _7, _8, _9, _10, _11, _12, _13, _14, _15)                      \
  OBJECT_PROPERTY_NAME(_1), OBJECT_PROPERTY_NAME(_2), OBJECT_PROPERTY_NAME(_3), OBJECT_PROPERTY_NAME(_4),              \
    OBJECT_PROPERTY_NAME(_5), OBJECT_PROPERTY_NAME(_6), OBJECT_PROPERTY_NAME(_7), OBJECT_PROPERTY_NAME(_8),            \
    OBJECT_PROPERTY_NAME(_9), OBJECT_PROPERTY_NAME(_10), OBJECT_PROPERTY_NAME(_11), OBJECT_PROPERTY_NAME(_12),         \
    OBJECT_PROPERTY_NAME(_13), OBJECT_PROPERTY_NAME(_14), OBJECT_PROPERTY_NAME(_15),
#define OBJECT_PROPERTY_NAME_16(_1, _2, _3, _4, _5, _6, _7, _8, _9, _10, _11, _12, _13, _14, _15, _16)                 \
  OBJECT_PROPERTY_NAME(_1), OBJECT_PROPERTY_NAME(_2), OBJECT_PROPERTY_NAME(_3), OBJECT_PROPERTY_NAME(_4),              \
    OBJECT_PROPERTY_NAME(_5), OBJECT_PROPERTY_NAME(_6), OBJECT_PROPERTY_NAME(_7), OBJECT_PROPERTY_NAME(_8),            \
    OBJECT_PROPERTY_NAME(_9), OBJECT_PROPERTY_NAME(_10), OBJECT_PROPERTY_NAME(_11), OBJECT_PROPERTY_NAME(_12),         \
    OBJECT_PROPERTY_NAME(_13), OBJECT_PROPERTY_NAME(_14), OBJECT_PROPERTY_NAME(_15), OBJECT_PROPERTY_NAME(_16),
#define OBJECT_PROPERTY_NAME_17(_1, _2, _3, _4, _5, _6, _7, _8, _9, _10, _11, _12, _13, _14, _15, _16, _17)            \
  OBJECT_PROPERTY_NAME(_1), OBJECT_PROPERTY_NAME(_2), OBJECT_PROPERTY_NAME(_3), OBJECT_PROPERTY_NAME(_4),              \
    OBJECT_PROPERTY_NAME(_5), OBJECT_PROPERTY_NAME(_6), OBJECT_PROPERTY_NAME(_7), OBJECT_PROPERTY_NAME(_8),            \
    OBJECT_PROPERTY_NAME(_9), OBJECT_PROPERTY_NAME(_10), OBJECT_PROPERTY_NAME(_11), OBJECT_PROPERTY_NAME(_12),         \
    OBJECT_PROPERTY_NAME(_13), OBJECT_PROPERTY_NAME(_14), OBJECT_PROPERTY_NAME(_15), OBJECT_PROPERTY_NAME(_16),        \
    OBJECT_PROPERTY_NAME(_17),
#define OBJECT_PROPERTY_NAME_18(_1, _2, _3, _4, _5, _6, _7, _8, _9, _10, _11, _12, _13, _14, _15, _16, _17, _18)       \
  OBJECT_PROPERTY_NAME(_1), OBJECT_PROPERTY_NAME(_2), OBJECT_PROPERTY_NAME(_3), OBJECT_PROPERTY_NAME(_4),              \
    OBJECT_PROPERTY_NAME(_5), OBJECT_PROPERTY_NAME(_6), OBJECT_PROPERTY_NAME(_7), OBJECT_PROPERTY_NAME(_8),            \
    OBJECT_PROPERTY_NAME(_9), OBJECT_PROPERTY_NAME(_10), OBJECT_PROPERTY_NAME(_11), OBJECT_PROPERTY_NAME(_12),         \
    OBJECT_PROPERTY_NAME(_13), OBJECT_PROPERTY_NAME(_14), OBJECT_PROPERTY_NAME(_15), OBJECT_PROPERTY_NAME(_16),        \
    OBJECT_PROPERTY_NAME(_17), OBJECT_PROPERTY_NAME(_18),
#define OBJECT_PROPERTY_NAME_19(_1, _2, _3, _4, _5, _6, _7, _8, _9, _10, _11, _12, _13, _14, _15, _16, _17, _18, _19)  \
  OBJECT_PROPERTY_NAME(_1), OBJECT_PROPERTY_NAME(_2), OBJECT_PROPERTY_NAME(_3), OBJECT_PROPERTY_NAME(_4),              \
    OBJECT_PROPERTY_NAME(_5), OBJECT_PROPERTY_NAME(_6), OBJECT_PROPERTY_NAME(_7), OBJECT_PROPERTY_NAME(_8),            \
    OBJECT_PROPERTY_NAME(_9), OBJECT_PROPERTY_NAME(_10), OBJECT_PROPERTY_NAME(_11), OBJECT_PROPERTY_NAME(_12),         \
    OBJECT_PROPERTY_NAME(_13), OBJECT_PROPERTY_NAME(_14), OBJECT_PROPERTY_NAME(_15), OBJECT_PROPERTY_NAME(_16),        \
    OBJECT_PROPERTY_NAME(_17), OBJECT_PROPERTY_NAME(_18), OBJECT_PROPERTY_NAME(_19),
#define OBJECT_PROPERTY_NAME_20(_1, _2, _3, _4, _5, _6, _7, _8, _9, _10, _11, _12, _13, _14, _15, _16, _17, _18, _19,  \
                                _20)                                                                                   \
  OBJECT_PROPERTY_NAME(_1), OBJECT_PROPERTY_NAME(_2), OBJECT_PROPERTY_NAME(_3), OBJECT_PROPERTY_NAME(_4),              \
    OBJECT_PROPERTY_NAME(_5), OBJECT_PROPERTY_NAME(_6), OBJECT_PROPERTY_NAME(_7), OBJECT_PROPERTY_NAME(_8),            \
    OBJECT_PROPERTY_NAME(_9), OBJECT_PROPERTY_NAME(_10), OBJECT_PROPERTY_NAME(_11), OBJECT_PROPERTY_NAME(_12),         \
    OBJECT_PROPERTY_NAME(_13), OBJECT_PROPERTY_NAME(_14), OBJECT_PROPERTY_NAME(_15), OBJECT_PROPERTY_NAME(_16),        \
    OBJECT_PROPERTY_NAME(_17), OBJECT_PROPERTY_NAME(_18), OBJECT_PROPERTY_NAME(_19), OBJECT_PROPERTY_NAME(_20),
#define OBJECT_PROPERTY_NAME_21(_1, _2, _3, _4, _5, _6, _7, _8, _9, _10, _11, _12, _13, _14, _15, _16, _17, _18, _19,  \
                                _20, _21)                                                                              \
  OBJECT_PROPERTY_NAME(_1), OBJECT_PROPERTY_NAME(_2), OBJECT_PROPERTY_NAME(_3), OBJECT_PROPERTY_NAME(_4),              \
    OBJECT_PROPERTY_NAME(_5), OBJECT_PROPERTY_NAME(_6), OBJECT_PROPERTY_NAME(_7), OBJECT_PROPERTY_NAME(_8),            \
    OBJECT_PROPERTY_NAME(_9), OBJECT_PROPERTY_NAME(_10), OBJECT_PROPERTY_NAME(_11), OBJECT_PROPERTY_NAME(_12),         \
    OBJECT_PROPERTY_NAME(_13), OBJECT_PROPERTY_NAME(_14), OBJECT_PROPERTY_NAME(_15), OBJECT_PROPERTY_NAME(_16),        \
    OBJECT_PROPERTY_NAME(_17), OBJECT_PROPERTY_NAME(_18), OBJECT_PROPERTY_NAME(_19), OBJECT_PROPERTY_NAME(_20),        \
    OBJECT_PROPERTY_NAME(_21),
#define OBJECT_PROPERTY_NAME_22(_1, _2, _3, _4, _5, _6, _7, _8, _9, _10, _11, _12, _13, _14, _15, _16, _17, _18, _19,  \
                                _20, _21, _22)                                                                         \
  OBJECT_PROPERTY_NAME(_1), OBJECT_PROPERTY_NAME(_2), OBJECT_PROPERTY_NAME(_3), OBJECT_PROPERTY_NAME(_4),              \
    OBJECT_PROPERTY_NAME(_5), OBJECT_PROPERTY_NAME(_6), OBJECT_PROPERTY_NAME(_7), OBJECT_PROPERTY_NAME(_8),            \
    OBJECT_PROPERTY_NAME(_9), OBJECT_PROPERTY_NAME(_10), OBJECT_PROPERTY_NAME(_11), OBJECT_PROPERTY_NAME(_12),         \
    OBJECT_PROPERTY_NAME(_13), OBJECT_PROPERTY_NAME(_14), OBJECT_PROPERTY_NAME(_15), OBJECT_PROPERTY_NAME(_16),        \
    OBJECT_PROPERTY_NAME(_17), OBJECT_PROPERTY_NAME(_18), OBJECT_PROPERTY_NAME(_19), OBJECT_PROPERTY_NAME(_20),        \
    OBJECT_PROPERTY_NAME(_21), OBJECT_PROPERTY_NAME(_22),
#define OBJECT_PROPERTY_NAME_23(_1, _2, _3, _4, _5, _6, _7, _8, _9, _10, _11, _12, _13, _14, _15, _16, _17, _18, _19,  \
                                _20, _21, _22, _23)                                                                    \
  OBJECT_PROPERTY_NAME(_1), OBJECT_PROPERTY_NAME(_2), OBJECT_PROPERTY_NAME(_3), OBJECT_PROPERTY_NAME(_4),              \
    OBJECT_PROPERTY_NAME(_5), OBJECT_PROPERTY_NAME(_6), OBJECT_PROPERTY_NAME(_7), OBJECT_PROPERTY_NAME(_8),            \
    OBJECT_PROPERTY_NAME(_9), OBJECT_PROPERTY_NAME(_10), OBJECT_PROPERTY_NAME(_11), OBJECT_PROPERTY_NAME(_12),         \
    OBJECT_PROPERTY_NAME(_13), OBJECT_PROPERTY_NAME(_14), OBJECT_PROPERTY_NAME(_15), OBJECT_PROPERTY_NAME(_16),        \
    OBJECT_PROPERTY_NAME(_17), OBJECT_PROPERTY_NAME(_18), OBJECT_PROPERTY_NAME(_19), OBJECT_PROPERTY_NAME(_20),        \
    OBJECT_PROPERTY_NAME(_21), OBJECT_PROPERTY_NAME(_22), OBJECT_PROPERTY_NAME(_23),
#define OBJECT_PROPERTY_NAME_24(_1, _2, _3, _4, _5, _6, _7, _8, _9, _10, _11, _12, _13, _14, _15, _16, _17, _18, _19,  \
                                _20, _21, _22, _23, _24)                                                               \
  OBJECT_PROPERTY_NAME(_1), OBJECT_PROPERTY_NAME(_2), OBJECT_PROPERTY_NAME(_3), OBJECT_PROPERTY_NAME(_4),              \
    OBJECT_PROPERTY_NAME(_5), OBJECT_PROPERTY_NAME(_6), OBJECT_PROPERTY_NAME(_7), OBJECT_PROPERTY_NAME(_8),            \
    OBJECT_PROPERTY_NAME(_9), OBJECT_PROPERTY_NAME(_10), OBJECT_PROPERTY_NAME(_11), OBJECT_PROPERTY_NAME(_12),         \
    OBJECT_PROPERTY_NAME(_13), OBJECT_PROPERTY_NAME(_14), OBJECT_PROPERTY_NAME(_15), OBJECT_PROPERTY_NAME(_16),        \
    OBJECT_PROPERTY_NAME(_17), OBJECT_PROPERTY_NAME(_18), OBJECT_PROPERTY_NAME(_19), OBJECT_PROPERTY_NAME(_20),        \
    OBJECT_PROPERTY_NAME(_21), OBJECT_PROPERTY_NAME(_22), OBJECT_PROPERTY_NAME(_23), OBJECT_PROPERTY_NAME(_24),
#define OBJECT_PROPERTY_NAME_25(_1, _2, _3, _4, _5, _6, _7, _8, _9, _10, _11, _12, _13, _14, _15, _16, _17, _18, _19,  \
                                _20, _21, _22, _23, _24, _25)                                                          \
  OBJECT_PROPERTY_NAME(_1), OBJECT_PROPERTY_NAME(_2), OBJECT_PROPERTY_NAME(_3), OBJECT_PROPERTY_NAME(_4),              \
    OBJECT_PROPERTY_NAME(_5), OBJECT_PROPERTY_NAME(_6), OBJECT_PROPERTY_NAME(_7), OBJECT_PROPERTY_NAME(_8),            \
    OBJECT_PROPERTY_NAME(_9), OBJECT_PROPERTY_NAME(_10), OBJECT_PROPERTY_NAME(_11), OBJECT_PROPERTY_NAME(_12),         \
    OBJECT_PROPERTY_NAME(_13), OBJECT_PROPERTY_NAME(_14), OBJECT_PROPERTY_NAME(_15), OBJECT_PROPERTY_NAME(_16),        \
    OBJECT_PROPERTY_NAME(_17), OBJECT_PROPERTY_NAME(_18), OBJECT_PROPERTY_NAME(_19), OBJECT_PROPERTY_NAME(_20),        \
    OBJECT_PROPERTY_NAME(_21), OBJECT_PROPERTY_NAME(_22), OBJECT_PROPERTY_NAME(_23), OBJECT_PROPERTY_NAME(_24),        \
    OBJECT_PROPERTY_NAME(_25),
#define OBJECT_PROPERTY_NAME_26(_1, _2, _3, _4, _5, _6, _7, _8, _9, _10, _11, _12, _13, _14, _15, _16, _17, _18, _19,  \
                                _20, _21, _22, _23, _24, _25, _26)                                                     \
  OBJECT_PROPERTY_NAME(_1), OBJECT_PROPERTY_NAME(_2), OBJECT_PROPERTY_NAME(_3), OBJECT_PROPERTY_NAME(_4),              \
    OBJECT_PROPERTY_NAME(_5), OBJECT_PROPERTY_NAME(_6), OBJECT_PROPERTY_NAME(_7), OBJECT_PROPERTY_NAME(_8),            \
    OBJECT_PROPERTY_NAME(_9), OBJECT_PROPERTY_NAME(_10), OBJECT_PROPERTY_NAME(_11), OBJECT_PROPERTY_NAME(_12),         \
    OBJECT_PROPERTY_NAME(_13), OBJECT_PROPERTY_NAME(_14), OBJECT_PROPERTY_NAME(_15), OBJECT_PROPERTY_NAME(_16),        \
    OBJECT_PROPERTY_NAME(_17), OBJECT_PROPERTY_NAME(_18), OBJECT_PROPERTY_NAME(_19), OBJECT_PROPERTY_NAME(_20),        \
    OBJECT_PROPERTY_NAME(_21), OBJECT_PROPERTY_NAME(_22), OBJECT_PROPERTY_NAME(_23), OBJECT_PROPERTY_NAME(_24),        \
    OBJECT_PROPERTY_NAME(_25), OBJECT_PROPERTY_NAME(_26),
#define OBJECT_PROPERTY_NAME_27(_1, _2, _3, _4, _5, _6, _7, _8, _9, _10, _11, _12, _13, _14, _15, _16, _17, _18, _19,  \
                                _20, _21, _22, _23, _24, _25, _26, _27)                                                \
  OBJECT_PROPERTY_NAME(_1), OBJECT_PROPERTY_NAME(_2), OBJECT_PROPERTY_NAME(_3), OBJECT_PROPERTY_NAME(_4),              \
    OBJECT_PROPERTY_NAME(_5), OBJECT_PROPERTY_NAME(_6), OBJECT_PROPERTY_NAME(_7), OBJECT_PROPERTY_NAME(_8),            \
    OBJECT_PROPERTY_NAME(_9), OBJECT_PROPERTY_NAME(_10), OBJECT_PROPERTY_NAME(_11), OBJECT_PROPERTY_NAME(_12),         \
    OBJECT_PROPERTY_NAME(_13), OBJECT_PROPERTY_NAME(_14), OBJECT_PROPERTY_NAME(_15), OBJECT_PROPERTY_NAME(_16),        \
    OBJECT_PROPERTY_NAME(_17), OBJECT_PROPERTY_NAME(_18), OBJECT_PROPERTY_NAME(_19), OBJECT_PROPERTY_NAME(_20),        \
    OBJECT_PROPERTY_NAME(_21), OBJECT_PROPERTY_NAME(_22), OBJECT_PROPERTY_NAME(_23), OBJECT_PROPERTY_NAME(_24),        \
    OBJECT_PROPERTY_NAME(_25), OBJECT_PROPERTY_NAME(_26), OBJECT_PROPERTY_NAME(_27),
#define OBJECT_PROPERTY_NAME_28(_1, _2, _3, _4, _5, _6, _7, _8, _9, _10, _11, _12, _13, _14, _15, _16, _17, _18, _19,  \
                                _20, _21, _22, _23, _24, _25, _26, _27, _28)                                           \
  OBJECT_PROPERTY_NAME(_1), OBJECT_PROPERTY_NAME(_2), OBJECT_PROPERTY_NAME(_3), OBJECT_PROPERTY_NAME(_4),              \
    OBJECT_PROPERTY_NAME(_5), OBJECT_PROPERTY_NAME(_6), OBJECT_PROPERTY_NAME(_7), OBJECT_PROPERTY_NAME(_8),            \
    OBJECT_PROPERTY_NAME(_9), OBJECT_PROPERTY_NAME(_10), OBJECT_PROPERTY_NAME(_11), OBJECT_PROPERTY_NAME(_12),         \
    OBJECT_PROPERTY_NAME(_13), OBJECT_PROPERTY_NAME(_14), OBJECT_PROPERTY_NAME(_15), OBJECT_PROPERTY_NAME(_16),        \
    OBJECT_PROPERTY_NAME(_17), OBJECT_PROPERTY_NAME(_18), OBJECT_PROPERTY_NAME(_19), OBJECT_PROPERTY_NAME(_20),        \
    OBJECT_PROPERTY_NAME(_21), OBJECT_PROPERTY_NAME(_22), OBJECT_PROPERTY_NAME(_23), OBJECT_PROPERTY_NAME(_24),        \
    OBJECT_PROPERTY_NAME(_25), OBJECT_PROPERTY_NAME(_26), OBJECT_PROPERTY_NAME(_27), OBJECT_PROPERTY_NAME(_28),
#define OBJECT_PROPERTY_NAME_29(_1, _2, _3, _4, _5, _6, _7, _8, _9, _10, _11, _12, _13, _14, _15, _16, _17, _18, _19,  \
                                _20, _21, _22, _23, _24, _25, _26, _27, _28, _29)                                      \
  OBJECT_PROPERTY_NAME(_1), OBJECT_PROPERTY_NAME(_2), OBJECT_PROPERTY_NAME(_3), OBJECT_PROPERTY_NAME(_4),              \
    OBJECT_PROPERTY_NAME(_5), OBJECT_PROPERTY_NAME(_6), OBJECT_PROPERTY_NAME(_7), OBJECT_PROPERTY_NAME(_8),            \
    OBJECT_PROPERTY_NAME(_9), OBJECT_PROPERTY_NAME(_10), OBJECT_PROPERTY_NAME(_11), OBJECT_PROPERTY_NAME(_12),         \
    OBJECT_PROPERTY_NAME(_13), OBJECT_PROPERTY_NAME(_14), OBJECT_PROPERTY_NAME(_15), OBJECT_PROPERTY_NAME(_16),        \
    OBJECT_PROPERTY_NAME(_17), OBJECT_PROPERTY_NAME(_18), OBJECT_PROPERTY_NAME(_19), OBJECT_PROPERTY_NAME(_20),        \
    OBJECT_PROPERTY_NAME(_21), OBJECT_PROPERTY_NAME(_22), OBJECT_PROPERTY_NAME(_23), OBJECT_PROPERTY_NAME(_24),        \
    OBJECT_PROPERTY_NAME(_25), OBJECT_PROPERTY_NAME(_26), OBJECT_PROPERTY_NAME(_27), OBJECT_PROPERTY_NAME(_28),        \
    OBJECT_PROPERTY_NAME(_29),
#define OBJECT_PROPERTY_NAME_30(_1, _2, _3, _4, _5, _6, _7, _8, _9, _10, _11, _12, _13, _14, _15, _16, _17, _18, _19,  \
                                _20, _21, _22, _23, _24, _25, _26, _27, _28, _29, _30)                                 \
  OBJECT_PROPERTY_NAME(_1), OBJECT_PROPERTY_NAME(_2), OBJECT_PROPERTY_NAME(_3), OBJECT_PROPERTY_NAME(_4),              \
    OBJECT_PROPERTY_NAME(_5), OBJECT_PROPERTY_NAME(_6), OBJECT_PROPERTY_NAME(_7), OBJECT_PROPERTY_NAME(_8),            \
    OBJECT_PROPERTY_NAME(_9), OBJECT_PROPERTY_NAME(_10), OBJECT_PROPERTY_NAME(_11), OBJECT_PROPERTY_NAME(_12),         \
    OBJECT_PROPERTY_NAME(_13), OBJECT_PROPERTY_NAME(_14), OBJECT_PROPERTY_NAME(_15), OBJECT_PROPERTY_NAME(_16),        \
    OBJECT_PROPERTY_NAME(_17), OBJECT_PROPERTY_NAME(_18), OBJECT_PROPERTY_NAME(_19), OBJECT_PROPERTY_NAME(_20),        \
    OBJECT_PROPERTY_NAME(_21), OBJECT_PROPERTY_NAME(_22), OBJECT_PROPERTY_NAME(_23), OBJECT_PROPERTY_NAME(_24),        \
    OBJECT_PROPERTY_NAME(_25), OBJECT_PROPERTY_NAME(_26), OBJECT_PROPERTY_NAME(_27), OBJECT_PROPERTY_NAME(_28),        \
    OBJECT_PROPERTY_NAME(_29), OBJECT_PROPERTY_NAME(_30),
#define OBJECT_PROPERTY_NAME_31(_1, _2, _3, _4, _5, _6, _7, _8, _9, _10, _11, _12, _13, _14, _15, _16, _17, _18, _19,  \
                                _20, _21, _22, _23, _24, _25, _26, _27, _28, _29, _30, _31)                            \
  OBJECT_PROPERTY_NAME(_1), OBJECT_PROPERTY_NAME(_2), OBJECT_PROPERTY_NAME(_3), OBJECT_PROPERTY_NAME(_4),              \
    OBJECT_PROPERTY_NAME(_5), OBJECT_PROPERTY_NAME(_6), OBJECT_PROPERTY_NAME(_7), OBJECT_PROPERTY_NAME(_8),            \
    OBJECT_PROPERTY_NAME(_9), OBJECT_PROPERTY_NAME(_10), OBJECT_PROPERTY_NAME(_11), OBJECT_PROPERTY_NAME(_12),         \
    OBJECT_PROPERTY_NAME(_13), OBJECT_PROPERTY_NAME(_14), OBJECT_PROPERTY_NAME(_15), OBJECT_PROPERTY_NAME(_16),        \
    OBJECT_PROPERTY_NAME(_17), OBJECT_PROPERTY_NAME(_18), OBJECT_PROPERTY_NAME(_19), OBJECT_PROPERTY_NAME(_20),        \
    OBJECT_PROPERTY_NAME(_21), OBJECT_PROPERTY_NAME(_22), OBJECT_PROPERTY_NAME(_23), OBJECT_PROPERTY_NAME(_24),        \
    OBJECT_PROPERTY_NAME(_25), OBJECT_PROPERTY_NAME(_26), OBJECT_PROPERTY_NAME(_27), OBJECT_PROPERTY_NAME(_28),        \
    OBJECT_PROPERTY_NAME(_29), OBJECT_PROPERTY_NAME(_30), OBJECT_PROPERTY_NAME(_31),
#define OBJECT_PROPERTY_NAME_32(_1, _2, _3, _4, _5, _6, _7, _8, _9, _10, _11, _12, _13, _14, _15, _16, _17, _18, _19,  \
                                _20, _21, _22, _23, _24, _25, _26, _27, _28, _29, _30, _31, _32)                       \
  OBJECT_PROPERTY_NAME(_1), OBJECT_PROPERTY_NAME(_2), OBJECT_PROPERTY_NAME(_3), OBJECT_PROPERTY_NAME(_4),              \
    OBJECT_PROPERTY_NAME(_5), OBJECT_PROPERTY_NAME(_6), OBJECT_PROPERTY_NAME(_7), OBJECT_PROPERTY_NAME(_8),            \
    OBJECT_PROPERTY_NAME(_9), OBJECT_PROPERTY_NAME(_10), OBJECT_PROPERTY_NAME(_11), OBJECT_PROPERTY_NAME(_12),         \
    OBJECT_PROPERTY_NAME(_13), OBJECT_PROPERTY_NAME(_14), OBJECT_PROPERTY_NAME(_15), OBJECT_PROPERTY_NAME(_16),        \
    OBJECT_PROPERTY_NAME(_17), OBJECT_PROPERTY_NAME(_18), OBJECT_PROPERTY_NAME(_19), OBJECT_PROPERTY_NAME(_20),        \
    OBJECT_PROPERTY_NAME(_21), OBJECT_PROPERTY_NAME(_22), OBJECT_PROPERTY_NAME(_23), OBJECT_PROPERTY_NAME(_24),        \
    OBJECT_PROPERTY_NAME(_25), OBJECT_PROPERTY_NAME(_26), OBJECT_PROPERTY_NAME(_27), OBJECT_PROPERTY_NAME(_28),        \
    OBJECT_PROPERTY_NAME(_29), OBJECT_PROPERTY_NAME(_30), OBJECT_PROPERTY_NAME(_31), OBJECT_PROPERTY_NAME(_32),
#define OBJECT_PROPERTY_NAME_33(_1, _2, _3, _4, _5, _6, _7, _8, _9, _10, _11, _12, _13, _14, _15, _16, _17, _18, _19,  \
                                _20, _21, _22, _23, _24, _25, _26, _27, _28, _29, _30, _31, _32, _33)                  \
  OBJECT_PROPERTY_NAME(_1), OBJECT_PROPERTY_NAME(_2), OBJECT_PROPERTY_NAME(_3), OBJECT_PROPERTY_NAME(_4),              \
    OBJECT_PROPERTY_NAME(_5), OBJECT_PROPERTY_NAME(_6), OBJECT_PROPERTY_NAME(_7), OBJECT_PROPERTY_NAME(_8),            \
    OBJECT_PROPERTY_NAME(_9), OBJECT_PROPERTY_NAME(_10), OBJECT_PROPERTY_NAME(_11), OBJECT_PROPERTY_NAME(_12),         \
    OBJECT_PROPERTY_NAME(_13), OBJECT_PROPERTY_NAME(_14), OBJECT_PROPERTY_NAME(_15), OBJECT_PROPERTY_NAME(_16),        \
    OBJECT_PROPERTY_NAME(_17), OBJECT_PROPERTY_NAME(_18), OBJECT_PROPERTY_NAME(_19), OBJECT_PROPERTY_NAME(_20),        \
    OBJECT_PROPERTY_NAME(_21), OBJECT_PROPERTY_NAME(_22), OBJECT_PROPERTY_NAME(_23), OBJECT_PROPERTY_NAME(_24),        \
    OBJECT_PROPERTY_NAME(_25), OBJECT_PROPERTY_NAME(_26), OBJECT_PROPERTY_NAME(_27), OBJECT_PROPERTY_NAME(_28),        \
    OBJECT_PROPERTY_NAME(_29), OBJECT_PROPERTY_NAME(_30), OBJECT_PROPERTY_NAME(_31), OBJECT_PROPERTY_NAME(_32),        \
    OBJECT_PROPERTY_NAME(_33),
#define OBJECT_PROPERTY_NAME_34(_1, _2, _3, _4, _5, _6, _7, _8, _9, _10, _11, _12, _13, _14, _15, _16, _17, _18, _19,  \
                                _20, _21, _22, _23, _24, _25, _26, _27, _28, _29, _30, _31, _32, _33, _34)             \
  OBJECT_PROPERTY_NAME(_1), OBJECT_PROPERTY_NAME(_2), OBJECT_PROPERTY_NAME(_3), OBJECT_PROPERTY_NAME(_4),              \
    OBJECT_PROPERTY_NAME(_5), OBJECT_PROPERTY_NAME(_6), OBJECT_PROPERTY_NAME(_7), OBJECT_PROPERTY_NAME(_8),            \
    OBJECT_PROPERTY_NAME(_9), OBJECT_PROPERTY_NAME(_10), OBJECT_PROPERTY_NAME(_11), OBJECT_PROPERTY_NAME(_12),         \
    OBJECT_PROPERTY_NAME(_13), OBJECT_PROPERTY_NAME(_14), OBJECT_PROPERTY_NAME(_15), OBJECT_PROPERTY_NAME(_16),        \
    OBJECT_PROPERTY_NAME(_17), OBJECT_PROPERTY_NAME(_18), OBJECT_PROPERTY_NAME(_19), OBJECT_PROPERTY_NAME(_20),        \
    OBJECT_PROPERTY_NAME(_21), OBJECT_PROPERTY_NAME(_22), OBJECT_PROPERTY_NAME(_23), OBJECT_PROPERTY_NAME(_24),        \
    OBJECT_PROPERTY_NAME(_25), OBJECT_PROPERTY_NAME(_26), OBJECT_PROPERTY_NAME(_27), OBJECT_PROPERTY_NAME(_28),        \
    OBJECT_PROPERTY_NAME(_29), OBJECT_PROPERTY_NAME(_30), OBJECT_PROPERTY_NAME(_31), OBJECT_PROPERTY_NAME(_32),        \
    OBJECT_PROPERTY_NAME(_33), OBJECT_PROPERTY_NAME(_34),
#define OBJECT_PROPERTY_NAME_35(_1, _2, _3, _4, _5, _6, _7, _8, _9, _10, _11, _12, _13, _14, _15, _16, _17, _18, _19,  \
                                _20, _21, _22, _23, _24, _25, _26, _27, _28, _29, _30, _31, _32, _33, _34, _35)        \
  OBJECT_PROPERTY_NAME(_1), OBJECT_PROPERTY_NAME(_2), OBJECT_PROPERTY_NAME(_3), OBJECT_PROPERTY_NAME(_4),              \
    OBJECT_PROPERTY_NAME(_5), OBJECT_PROPERTY_NAME(_6), OBJECT_PROPERTY_NAME(_7), OBJECT_PROPERTY_NAME(_8),            \
    OBJECT_PROPERTY_NAME(_9), OBJECT_PROPERTY_NAME(_10), OBJECT_PROPERTY_NAME(_11), OBJECT_PROPERTY_NAME(_12),         \
    OBJECT_PROPERTY_NAME(_13), OBJECT_PROPERTY_NAME(_14), OBJECT_PROPERTY_NAME(_15), OBJECT_PROPERTY_NAME(_16),        \
    OBJECT_PROPERTY_NAME(_17), OBJECT_PROPERTY_NAME(_18), OBJECT_PROPERTY_NAME(_19), OBJECT_PROPERTY_NAME(_20),        \
    OBJECT_PROPERTY_NAME(_21), OBJECT_PROPERTY_NAME(_22), OBJECT_PROPERTY_NAME(_23), OBJECT_PROPERTY_NAME(_24),        \
    OBJECT_PROPERTY_NAME(_25), OBJECT_PROPERTY_NAME(_26), OBJECT_PROPERTY_NAME(_27), OBJECT_PROPERTY_NAME(_28),        \
    OBJECT_PROPERTY_NAME(_29), OBJECT_PROPERTY_NAME(_30), OBJECT_PROPERTY_NAME(_31), OBJECT_PROPERTY_NAME(_32),        \
    OBJECT_PROPERTY_NAME(_33), OBJECT_PROPERTY_NAME(_34), OBJECT_PROPERTY_NAME(_35),
#define OBJECT_PROPERTY_NAME_36(_1, _2, _3, _4, _5, _6, _7, _8, _9, _10, _11, _12, _13, _14, _15, _16, _17, _18, _19,  \
                                _20, _21, _22, _23, _24, _25, _26, _27, _28, _29, _30, _31, _32, _33, _34, _35, _36)   \
  OBJECT_PROPERTY_NAME(_1), OBJECT_PROPERTY_NAME(_2), OBJECT_PROPERTY_NAME(_3), OBJECT_PROPERTY_NAME(_4),              \
    OBJECT_PROPERTY_NAME(_5), OBJECT_PROPERTY_NAME(_6), OBJECT_PROPERTY_NAME(_7), OBJECT_PROPERTY_NAME(_8),            \
    OBJECT_PROPERTY_NAME(_9), OBJECT_PROPERTY_NAME(_10), OBJECT_PROPERTY_NAME(_11), OBJECT_PROPERTY_NAME(_12),         \
    OBJECT_PROPERTY_NAME(_13), OBJECT_PROPERTY_NAME(_14), OBJECT_PROPERTY_NAME(_15), OBJECT_PROPERTY_NAME(_16),        \
    OBJECT_PROPERTY_NAME(_17), OBJECT_PROPERTY_NAME(_18), OBJECT_PROPERTY_NAME(_19), OBJECT_PROPERTY_NAME(_20),        \
    OBJECT_PROPERTY_NAME(_21), OBJECT_PROPERTY_NAME(_22), OBJECT_PROPERTY_NAME(_23), OBJECT_PROPERTY_NAME(_24),        \
    OBJECT_PROPERTY_NAME(_25), OBJECT_PROPERTY_NAME(_26), OBJECT_PROPERTY_NAME(_27), OBJECT_PROPERTY_NAME(_28),        \
    OBJECT_PROPERTY_NAME(_29), OBJECT_PROPERTY_NAME(_30), OBJECT_PROPERTY_NAME(_31), OBJECT_PROPERTY_NAME(_32),        \
    OBJECT_PROPERTY_NAME(_33), OBJECT_PROPERTY_NAME(_34), OBJECT_PROPERTY_NAME(_35), OBJECT_PROPERTY_NAME(_36),
#define OBJECT_PROPERTY_NAME_37(_1, _2, _3, _4, _5, _6, _7, _8, _9, _10, _11, _12, _13, _14, _15, _16, _17, _18, _19,  \
                                _20, _21, _22, _23, _24, _25, _26, _27, _28, _29, _30, _31, _32, _33, _34, _35, _36,   \
                                _37)                                                                                   \
  OBJECT_PROPERTY_NAME(_1), OBJECT_PROPERTY_NAME(_2), OBJECT_PROPERTY_NAME(_3), OBJECT_PROPERTY_NAME(_4),              \
    OBJECT_PROPERTY_NAME(_5), OBJECT_PROPERTY_NAME(_6), OBJECT_PROPERTY_NAME(_7), OBJECT_PROPERTY_NAME(_8),            \
    OBJECT_PROPERTY_NAME(_9), OBJECT_PROPERTY_NAME(_10), OBJECT_PROPERTY_NAME(_11), OBJECT_PROPERTY_NAME(_12),         \
    OBJECT_PROPERTY_NAME(_13), OBJECT_PROPERTY_NAME(_14), OBJECT_PROPERTY_NAME(_15), OBJECT_PROPERTY_NAME(_16),        \
    OBJECT_PROPERTY_NAME(_17), OBJECT_PROPERTY_NAME(_18), OBJECT_PROPERTY_NAME(_19), OBJECT_PROPERTY_NAME(_20),        \
    OBJECT_PROPERTY_NAME(_21), OBJECT_PROPERTY_NAME(_22), OBJECT_PROPERTY_NAME(_23), OBJECT_PROPERTY_NAME(_24),        \
    OBJECT_PROPERTY_NAME(_25), OBJECT_PROPERTY_NAME(_26), OBJECT_PROPERTY_NAME(_27), OBJECT_PROPERTY_NAME(_28),        \
    OBJECT_PROPERTY_NAME(_29), OBJECT_PROPERTY_NAME(_30), OBJECT_PROPERTY_NAME(_31), OBJECT_PROPERTY_NAME(_32),        \
    OBJECT_PROPERTY_NAME(_33), OBJECT_PROPERTY_NAME(_34), OBJECT_PROPERTY_NAME(_35), OBJECT_PROPERTY_NAME(_36),        \
    OBJECT_PROPERTY_NAME(_37),
#define OBJECT_PROPERTY_NAME_38(_1, _2, _3, _4, _5, _6, _7, _8, _9, _10, _11, _12, _13, _14, _15, _16, _17, _18, _19,  \
                                _20, _21, _22, _23, _24, _25, _26, _27, _28, _29, _30, _31, _32, _33, _34, _35, _36,   \
                                _37, _38)                                                                              \
  OBJECT_PROPERTY_NAME(_1), OBJECT_PROPERTY_NAME(_2), OBJECT_PROPERTY_NAME(_3), OBJECT_PROPERTY_NAME(_4),              \
    OBJECT_PROPERTY_NAME(_5), OBJECT_PROPERTY_NAME(_6), OBJECT_PROPERTY_NAME(_7), OBJECT_PROPERTY_NAME(_8),            \
    OBJECT_PROPERTY_NAME(_9), OBJECT_PROPERTY_NAME(_10), OBJECT_PROPERTY_NAME(_11), OBJECT_PROPERTY_NAME(_12),         \
    OBJECT_PROPERTY_NAME(_13), OBJECT_PROPERTY_NAME(_14), OBJECT_PROPERTY_NAME(_15), OBJECT_PROPERTY_NAME(_16),        \
    OBJECT_PROPERTY_NAME(_17), OBJECT_PROPERTY_NAME(_18), OBJECT_PROPERTY_NAME(_19), OBJECT_PROPERTY_NAME(_20),        \
    OBJECT_PROPERTY_NAME(_21), OBJECT_PROPERTY_NAME(_22), OBJECT_PROPERTY_NAME(_23), OBJECT_PROPERTY_NAME(_24),        \
    OBJECT_PROPERTY_NAME(_25), OBJECT_PROPERTY_NAME(_26), OBJECT_PROPERTY_NAME(_27), OBJECT_PROPERTY_NAME(_28),        \
    OBJECT_PROPERTY_NAME(_29), OBJECT_PROPERTY_NAME(_30), OBJECT_PROPERTY_NAME(_31), OBJECT_PROPERTY_NAME(_32),        \
    OBJECT_PROPERTY_NAME(_33), OBJECT_PROPERTY_NAME(_34), OBJECT_PROPERTY_NAME(_35), OBJECT_PROPERTY_NAME(_36),        \
    OBJECT_PROPERTY_NAME(_37), OBJECT_PROPERTY_NAME(_38),
#define OBJECT_PROPERTY_NAME_39(_1, _2, _3, _4, _5, _6, _7, _8, _9, _10, _11, _12, _13, _14, _15, _16, _17, _18, _19,  \
                                _20, _21, _22, _23, _24, _25, _26, _27, _28, _29, _30, _31, _32, _33, _34, _35, _36,   \
                                _37, _38, _39)                                                                         \
  OBJECT_PROPERTY_NAME(_1), OBJECT_PROPERTY_NAME(_2), OBJECT_PROPERTY_NAME(_3), OBJECT_PROPERTY_NAME(_4),              \
    OBJECT_PROPERTY_NAME(_5), OBJECT_PROPERTY_NAME(_6), OBJECT_PROPERTY_NAME(_7), OBJECT_PROPERTY_NAME(_8),            \
    OBJECT_PROPERTY_NAME(_9), OBJECT_PROPERTY_NAME(_10), OBJECT_PROPERTY_NAME(_11), OBJECT_PROPERTY_NAME(_12),         \
    OBJECT_PROPERTY_NAME(_13), OBJECT_PROPERTY_NAME(_14), OBJECT_PROPERTY_NAME(_15), OBJECT_PROPERTY_NAME(_16),        \
    OBJECT_PROPERTY_NAME(_17), OBJECT_PROPERTY_NAME(_18), OBJECT_PROPERTY_NAME(_19), OBJECT_PROPERTY_NAME(_20),        \
    OBJECT_PROPERTY_NAME(_21), OBJECT_PROPERTY_NAME(_22), OBJECT_PROPERTY_NAME(_23), OBJECT_PROPERTY_NAME(_24),        \
    OBJECT_PROPERTY_NAME(_25), OBJECT_PROPERTY_NAME(_26), OBJECT_PROPERTY_NAME(_27), OBJECT_PROPERTY_NAME(_28),        \
    OBJECT_PROPERTY_NAME(_29), OBJECT_PROPERTY_NAME(_30), OBJECT_PROPERTY_NAME(_31), OBJECT_PROPERTY_NAME(_32),        \
    OBJECT_PROPERTY_NAME(_33), OBJECT_PROPERTY_NAME(_34), OBJECT_PROPERTY_NAME(_35), OBJECT_PROPERTY_NAME(_36),        \
    OBJECT_PROPERTY_NAME(_37), OBJECT_PROPERTY_NAME(_38), OBJECT_PROPERTY_NAME(_39),
#define OBJECT_PROPERTY_NAME_40(_1, _2, _3, _4, _5, _6, _7, _8, _9, _10, _11, _12, _13, _14, _15, _16, _17, _18, _19,  \
                                _20, _21, _22, _23, _24, _25, _26, _27, _28, _29, _30, _31, _32, _33, _34, _35, _36,   \
                                _37, _38, _39, _40)                                                                    \
  OBJECT_PROPERTY_NAME(_1), OBJECT_PROPERTY_NAME(_2), OBJECT_PROPERTY_NAME(_3), OBJECT_PROPERTY_NAME(_4),              \
    OBJECT_PROPERTY_NAME(_5), OBJECT_PROPERTY_NAME(_6), OBJECT_PROPERTY_NAME(_7), OBJECT_PROPERTY_NAME(_8),            \
    OBJECT_PROPERTY_NAME(_9), OBJECT_PROPERTY_NAME(_10), OBJECT_PROPERTY_NAME(_11), OBJECT_PROPERTY_NAME(_12),         \
    OBJECT_PROPERTY_NAME(_13), OBJECT_PROPERTY_NAME(_14), OBJECT_PROPERTY_NAME(_15), OBJECT_PROPERTY_NAME(_16),        \
    OBJECT_PROPERTY_NAME(_17), OBJECT_PROPERTY_NAME(_18), OBJECT_PROPERTY_NAME(_19), OBJECT_PROPERTY_NAME(_20),        \
    OBJECT_PROPERTY_NAME(_21), OBJECT_PROPERTY_NAME(_22), OBJECT_PROPERTY_NAME(_23), OBJECT_PROPERTY_NAME(_24),        \
    OBJECT_PROPERTY_NAME(_25), OBJECT_PROPERTY_NAME(_26), OBJECT_PROPERTY_NAME(_27), OBJECT_PROPERTY_NAME(_28),        \
    OBJECT_PROPERTY_NAME(_29), OBJECT_PROPERTY_NAME(_30), OBJECT_PROPERTY_NAME(_31), OBJECT_PROPERTY_NAME(_32),        \
    OBJECT_PROPERTY_NAME(_33), OBJECT_PROPERTY_NAME(_34), OBJECT_PROPERTY_NAME(_35), OBJECT_PROPERTY_NAME(_36),        \
    OBJECT_PROPERTY_NAME(_37), OBJECT_PROPERTY_NAME(_38), OBJECT_PROPERTY_NAME(_39), OBJECT_PROPERTY_NAME(_40),
#define OBJECT_PROPERTY_NAME_41(_1, _2, _3, _4, _5, _6, _7, _8, _9, _10, _11, _12, _13, _14, _15, _16, _17, _18, _19,  \
                                _20, _21, _22, _23, _24, _25, _26, _27, _28, _29, _30, _31, _32, _33, _34, _35, _36,   \
                                _37, _38, _39, _40, _41)                                                               \
  OBJECT_PROPERTY_NAME(_1), OBJECT_PROPERTY_NAME(_2), OBJECT_PROPERTY_NAME(_3), OBJECT_PROPERTY_NAME(_4),              \
    OBJECT_PROPERTY_NAME(_5), OBJECT_PROPERTY_NAME(_6), OBJECT_PROPERTY_NAME(_7), OBJECT_PROPERTY_NAME(_8),            \
    OBJECT_PROPERTY_NAME(_9), OBJECT_PROPERTY_NAME(_10), OBJECT_PROPERTY_NAME(_11), OBJECT_PROPERTY_NAME(_12),         \
    OBJECT_PROPERTY_NAME(_13), OBJECT_PROPERTY_NAME(_14), OBJECT_PROPERTY_NAME(_15), OBJECT_PROPERTY_NAME(_16),        \
    OBJECT_PROPERTY_NAME(_17), OBJECT_PROPERTY_NAME(_18), OBJECT_PROPERTY_NAME(_19), OBJECT_PROPERTY_NAME(_20),        \
    OBJECT_PROPERTY_NAME(_21), OBJECT_PROPERTY_NAME(_22), OBJECT_PROPERTY_NAME(_23), OBJECT_PROPERTY_NAME(_24),        \
    OBJECT_PROPERTY_NAME(_25), OBJECT_PROPERTY_NAME(_26), OBJECT_PROPERTY_NAME(_27), OBJECT_PROPERTY_NAME(_28),        \
    OBJECT_PROPERTY_NAME(_29), OBJECT_PROPERTY_NAME(_30), OBJECT_PROPERTY_NAME(_31), OBJECT_PROPERTY_NAME(_32),        \
    OBJECT_PROPERTY_NAME(_33), OBJECT_PROPERTY_NAME(_34), OBJECT_PROPERTY_NAME(_35), OBJECT_PROPERTY_NAME(_36),        \
    OBJECT_PROPERTY_NAME(_37), OBJECT_PROPERTY_NAME(_38), OBJECT_PROPERTY_NAME(_39), OBJECT_PROPERTY_NAME(_40),        \
    OBJECT_PROPERTY_NAME(_41),
#define OBJECT_PROPERTY_NAME_42(_1, _2, _3, _4, _5, _6, _7, _8, _9, _10, _11, _12, _13, _14, _15, _16, _17, _18, _19,  \
                                _20, _21, _22, _23, _24, _25, _26, _27, _28, _29, _30, _31, _32, _33, _34, _35, _36,   \
                                _37, _38, _39, _40, _41, _42)                                                          \
  OBJECT_PROPERTY_NAME(_1), OBJECT_PROPERTY_NAME(_2), OBJECT_PROPERTY_NAME(_3), OBJECT_PROPERTY_NAME(_4),              \
    OBJECT_PROPERTY_NAME(_5), OBJECT_PROPERTY_NAME(_6), OBJECT_PROPERTY_NAME(_7), OBJECT_PROPERTY_NAME(_8),            \
    OBJECT_PROPERTY_NAME(_9), OBJECT_PROPERTY_NAME(_10), OBJECT_PROPERTY_NAME(_11), OBJECT_PROPERTY_NAME(_12),         \
    OBJECT_PROPERTY_NAME(_13), OBJECT_PROPERTY_NAME(_14), OBJECT_PROPERTY_NAME(_15), OBJECT_PROPERTY_NAME(_16),        \
    OBJECT_PROPERTY_NAME(_17), OBJECT_PROPERTY_NAME(_18), OBJECT_PROPERTY_NAME(_19), OBJECT_PROPERTY_NAME(_20),        \
    OBJECT_PROPERTY_NAME(_21), OBJECT_PROPERTY_NAME(_22), OBJECT_PROPERTY_NAME(_23), OBJECT_PROPERTY_NAME(_24),        \
    OBJECT_PROPERTY_NAME(_25), OBJECT_PROPERTY_NAME(_26), OBJECT_PROPERTY_NAME(_27), OBJECT_PROPERTY_NAME(_28),        \
    OBJECT_PROPERTY_NAME(_29), OBJECT_PROPERTY_NAME(_30), OBJECT_PROPERTY_NAME(_31), OBJECT_PROPERTY_NAME(_32),        \
    OBJECT_PROPERTY_NAME(_33), OBJECT_PROPERTY_NAME(_34), OBJECT_PROPERTY_NAME(_35), OBJECT_PROPERTY_NAME(_36),        \
    OBJECT_PROPERTY_NAME(_37), OBJECT_PROPERTY_NAME(_38), OBJECT_PROPERTY_NAME(_39), OBJECT_PROPERTY_NAME(_40),        \
    OBJECT_PROPERTY_NAME(_41), OBJECT_PROPERTY_NAME(_42),
#define OBJECT_PROPERTY_NAME_43(_1, _2, _3, _4, _5, _6, _7, _8, _9, _10, _11, _12, _13, _14, _15, _16, _17, _18, _19,  \
                                _20, _21, _22, _23, _24, _25, _26, _27, _28, _29, _30, _31, _32, _33, _34, _35, _36,   \
                                _37, _38, _39, _40, _41, _42, _43)                                                     \
  OBJECT_PROPERTY_NAME(_1), OBJECT_PROPERTY_NAME(_2), OBJECT_PROPERTY_NAME(_3), OBJECT_PROPERTY_NAME(_4),              \
    OBJECT_PROPERTY_NAME(_5), OBJECT_PROPERTY_NAME(_6), OBJECT_PROPERTY_NAME(_7), OBJECT_PROPERTY_NAME(_8),            \
    OBJECT_PROPERTY_NAME(_9), OBJECT_PROPERTY_NAME(_10), OBJECT_PROPERTY_NAME(_11), OBJECT_PROPERTY_NAME(_12),         \
    OBJECT_PROPERTY_NAME(_13), OBJECT_PROPERTY_NAME(_14), OBJECT_PROPERTY_NAME(_15), OBJECT_PROPERTY_NAME(_16),        \
    OBJECT_PROPERTY_NAME(_17), OBJECT_PROPERTY_NAME(_18), OBJECT_PROPERTY_NAME(_19), OBJECT_PROPERTY_NAME(_20),        \
    OBJECT_PROPERTY_NAME(_21), OBJECT_PROPERTY_NAME(_22), OBJECT_PROPERTY_NAME(_23), OBJECT_PROPERTY_NAME(_24),        \
    OBJECT_PROPERTY_NAME(_25), OBJECT_PROPERTY_NAME(_26), OBJECT_PROPERTY_NAME(_27), OBJECT_PROPERTY_NAME(_28),        \
    OBJECT_PROPERTY_NAME(_29), OBJECT_PROPERTY_NAME(_30), OBJECT_PROPERTY_NAME(_31), OBJECT_PROPERTY_NAME(_32),        \
    OBJECT_PROPERTY_NAME(_33), OBJECT_PROPERTY_NAME(_34), OBJECT_PROPERTY_NAME(_35), OBJECT_PROPERTY_NAME(_36),        \
    OBJECT_PROPERTY_NAME(_37), OBJECT_PROPERTY_NAME(_38), OBJECT_PROPERTY_NAME(_39), OBJECT_PROPERTY_NAME(_40),        \
    OBJECT_PROPERTY_NAME(_41), OBJECT_PROPERTY_NAME(_42), OBJECT_PROPERTY_NAME(_43),
#define OBJECT_PROPERTY_NAME_44(_1, _2, _3, _4, _5, _6, _7, _8, _9, _10, _11, _12, _13, _14, _15, _16, _17, _18, _19,  \
                                _20, _21, _22, _23, _24, _25, _26, _27, _28, _29, _30, _31, _32, _33, _34, _35, _36,   \
                                _37, _38, _39, _40, _41, _42, _43, _44)                                                \
  OBJECT_PROPERTY_NAME(_1), OBJECT_PROPERTY_NAME(_2), OBJECT_PROPERTY_NAME(_3), OBJECT_PROPERTY_NAME(_4),              \
    OBJECT_PROPERTY_NAME(_5), OBJECT_PROPERTY_NAME(_6), OBJECT_PROPERTY_NAME(_7), OBJECT_PROPERTY_NAME(_8),            \
    OBJECT_PROPERTY_NAME(_9), OBJECT_PROPERTY_NAME(_10), OBJECT_PROPERTY_NAME(_11), OBJECT_PROPERTY_NAME(_12),         \
    OBJECT_PROPERTY_NAME(_13), OBJECT_PROPERTY_NAME(_14), OBJECT_PROPERTY_NAME(_15), OBJECT_PROPERTY_NAME(_16),        \
    OBJECT_PROPERTY_NAME(_17), OBJECT_PROPERTY_NAME(_18), OBJECT_PROPERTY_NAME(_19), OBJECT_PROPERTY_NAME(_20),        \
    OBJECT_PROPERTY_NAME(_21), OBJECT_PROPERTY_NAME(_22), OBJECT_PROPERTY_NAME(_23), OBJECT_PROPERTY_NAME(_24),        \
    OBJECT_PROPERTY_NAME(_25), OBJECT_PROPERTY_NAME(_26), OBJECT_PROPERTY_NAME(_27), OBJECT_PROPERTY_NAME(_28),        \
    OBJECT_PROPERTY_NAME(_29), OBJECT_PROPERTY_NAME(_30), OBJECT_PROPERTY_NAME(_31), OBJECT_PROPERTY_NAME(_32),        \
    OBJECT_PROPERTY_NAME(_33), OBJECT_PROPERTY_NAME(_34), OBJECT_PROPERTY_NAME(_35), OBJECT_PROPERTY_NAME(_36),        \
    OBJECT_PROPERTY_NAME(_37), OBJECT_PROPERTY_NAME(_38), OBJECT_PROPERTY_NAME(_39), OBJECT_PROPERTY_NAME(_40),        \
    OBJECT_PROPERTY_NAME(_41), OBJECT_PROPERTY_NAME(_42), OBJECT_PROPERTY_NAME(_43), OBJECT_PROPERTY_NAME(_44),
#define OBJECT_PROPERTY_NAME_45(_1, _2, _3, _4, _5, _6, _7, _8, _9, _10, _11, _12, _13, _14, _15, _16, _17, _18, _19,  \
                                _20, _21, _22, _23, _24, _25, _26, _27, _28, _29, _30, _31, _32, _33, _34, _35, _36,   \
                                _37, _38, _39, _40, _41, _42, _43, _44, _45)                                           \
  OBJECT_PROPERTY_NAME(_1), OBJECT_PROPERTY_NAME(_2), OBJECT_PROPERTY_NAME(_3), OBJECT_PROPERTY_NAME(_4),              \
    OBJECT_PROPERTY_NAME(_5), OBJECT_PROPERTY_NAME(_6), OBJECT_PROPERTY_NAME(_7), OBJECT_PROPERTY_NAME(_8),            \
    OBJECT_PROPERTY_NAME(_9), OBJECT_PROPERTY_NAME(_10), OBJECT_PROPERTY_NAME(_11), OBJECT_PROPERTY_NAME(_12),         \
    OBJECT_PROPERTY_NAME(_13), OBJECT_PROPERTY_NAME(_14), OBJECT_PROPERTY_NAME(_15), OBJECT_PROPERTY_NAME(_16),        \
    OBJECT_PROPERTY_NAME(_17), OBJECT_PROPERTY_NAME(_18), OBJECT_PROPERTY_NAME(_19), OBJECT_PROPERTY_NAME(_20),        \
    OBJECT_PROPERTY_NAME(_21), OBJECT_PROPERTY_NAME(_22), OBJECT_PROPERTY_NAME(_23), OBJECT_PROPERTY_NAME(_24),        \
    OBJECT_PROPERTY_NAME(_25), OBJECT_PROPERTY_NAME(_26), OBJECT_PROPERTY_NAME(_27), OBJECT_PROPERTY_NAME(_28),        \
    OBJECT_PROPERTY_NAME(_29), OBJECT_PROPERTY_NAME(_30), OBJECT_PROPERTY_NAME(_31), OBJECT_PROPERTY_NAME(_32),        \
    OBJECT_PROPERTY_NAME(_33), OBJECT_PROPERTY_NAME(_34), OBJECT_PROPERTY_NAME(_35), OBJECT_PROPERTY_NAME(_36),        \
    OBJECT_PROPERTY_NAME(_37), OBJECT_PROPERTY_NAME(_38), OBJECT_PROPERTY_NAME(_39), OBJECT_PROPERTY_NAME(_40),        \
    OBJECT_PROPERTY_NAME(_41), OBJECT_PROPERTY_NAME(_42), OBJECT_PROPERTY_NAME(_43), OBJECT_PROPERTY_NAME(_44),        \
    OBJECT_PROPERTY_NAME(_45),
#define OBJECT_PROPERTY_NAME_46(_1, _2, _3, _4, _5, _6, _7, _8, _9, _10, _11, _12, _13, _14, _15, _16, _17, _18, _19,  \
                                _20, _21, _22, _23, _24, _25, _26, _27, _28, _29, _30, _31, _32, _33, _34, _35, _36,   \
                                _37, _38, _39, _40, _41, _42, _43, _44, _45, _46)                                      \
  OBJECT_PROPERTY_NAME(_1), OBJECT_PROPERTY_NAME(_2), OBJECT_PROPERTY_NAME(_3), OBJECT_PROPERTY_NAME(_4),              \
    OBJECT_PROPERTY_NAME(_5), OBJECT_PROPERTY_NAME(_6), OBJECT_PROPERTY_NAME(_7), OBJECT_PROPERTY_NAME(_8),            \
    OBJECT_PROPERTY_NAME(_9), OBJECT_PROPERTY_NAME(_10), OBJECT_PROPERTY_NAME(_11), OBJECT_PROPERTY_NAME(_12),         \
    OBJECT_PROPERTY_NAME(_13), OBJECT_PROPERTY_NAME(_14), OBJECT_PROPERTY_NAME(_15), OBJECT_PROPERTY_NAME(_16),        \
    OBJECT_PROPERTY_NAME(_17), OBJECT_PROPERTY_NAME(_18), OBJECT_PROPERTY_NAME(_19), OBJECT_PROPERTY_NAME(_20),        \
    OBJECT_PROPERTY_NAME(_21), OBJECT_PROPERTY_NAME(_22), OBJECT_PROPERTY_NAME(_23), OBJECT_PROPERTY_NAME(_24),        \
    OBJECT_PROPERTY_NAME(_25), OBJECT_PROPERTY_NAME(_26), OBJECT_PROPERTY_NAME(_27), OBJECT_PROPERTY_NAME(_28),        \
    OBJECT_PROPERTY_NAME(_29), OBJECT_PROPERTY_NAME(_30), OBJECT_PROPERTY_NAME(_31), OBJECT_PROPERTY_NAME(_32),        \
    OBJECT_PROPERTY_NAME(_33), OBJECT_PROPERTY_NAME(_34), OBJECT_PROPERTY_NAME(_35), OBJECT_PROPERTY_NAME(_36),        \
    OBJECT_PROPERTY_NAME(_37), OBJECT_PROPERTY_NAME(_38), OBJECT_PROPERTY_NAME(_39), OBJECT_PROPERTY_NAME(_40),        \
    OBJECT_PROPERTY_NAME(_41), OBJECT_PROPERTY_NAME(_42), OBJECT_PROPERTY_NAME(_43), OBJECT_PROPERTY_NAME(_44),        \
    OBJECT_PROPERTY_NAME(_45), OBJECT_PROPERTY_NAME(_46),
#define OBJECT_PROPERTY_NAME_47(_1, _2, _3, _4, _5, _6, _7, _8, _9, _10, _11, _12, _13, _14, _15, _16, _17, _18, _19,  \
                                _20, _21, _22, _23, _24, _25, _26, _27, _28, _29, _30, _31, _32, _33, _34, _35, _36,   \
                                _37, _38, _39, _40, _41, _42, _43, _44, _45, _46, _47)                                 \
  OBJECT_PROPERTY_NAME(_1), OBJECT_PROPERTY_NAME(_2), OBJECT_PROPERTY_NAME(_3), OBJECT_PROPERTY_NAME(_4),              \
    OBJECT_PROPERTY_NAME(_5), OBJECT_PROPERTY_NAME(_6), OBJECT_PROPERTY_NAME(_7), OBJECT_PROPERTY_NAME(_8),            \
    OBJECT_PROPERTY_NAME(_9), OBJECT_PROPERTY_NAME(_10), OBJECT_PROPERTY_NAME(_11), OBJECT_PROPERTY_NAME(_12),         \
    OBJECT_PROPERTY_NAME(_13), OBJECT_PROPERTY_NAME(_14), OBJECT_PROPERTY_NAME(_15), OBJECT_PROPERTY_NAME(_16),        \
    OBJECT_PROPERTY_NAME(_17), OBJECT_PROPERTY_NAME(_18), OBJECT_PROPERTY_NAME(_19), OBJECT_PROPERTY_NAME(_20),        \
    OBJECT_PROPERTY_NAME(_21), OBJECT_PROPERTY_NAME(_22), OBJECT_PROPERTY_NAME(_23), OBJECT_PROPERTY_NAME(_24),        \
    OBJECT_PROPERTY_NAME(_25), OBJECT_PROPERTY_NAME(_26), OBJECT_PROPERTY_NAME(_27), OBJECT_PROPERTY_NAME(_28),        \
    OBJECT_PROPERTY_NAME(_29), OBJECT_PROPERTY_NAME(_30), OBJECT_PROPERTY_NAME(_31), OBJECT_PROPERTY_NAME(_32),        \
    OBJECT_PROPERTY_NAME(_33), OBJECT_PROPERTY_NAME(_34), OBJECT_PROPERTY_NAME(_35), OBJECT_PROPERTY_NAME(_36),        \
    OBJECT_PROPERTY_NAME(_37), OBJECT_PROPERTY_NAME(_38), OBJECT_PROPERTY_NAME(_39), OBJECT_PROPERTY_NAME(_40),        \
    OBJECT_PROPERTY_NAME(_41), OBJECT_PROPERTY_NAME(_42), OBJECT_PROPERTY_NAME(_43), OBJECT_PROPERTY_NAME(_44),        \
    OBJECT_PROPERTY_NAME(_45), OBJECT_PROPERTY_NAME(_46), OBJECT_PROPERTY_NAME(_47),
#define OBJECT_PROPERTY_NAME_48(_1, _2, _3, _4, _5, _6, _7, _8, _9, _10, _11, _12, _13, _14, _15, _16, _17, _18, _19,  \
                                _20, _21, _22, _23, _24, _25, _26, _27, _28, _29, _30, _31, _32, _33, _34, _35, _36,   \
                                _37, _38, _39, _40, _41, _42, _43, _44, _45, _46, _47, _48)                            \
  OBJECT_PROPERTY_NAME(_1), OBJECT_PROPERTY_NAME(_2), OBJECT_PROPERTY_NAME(_3), OBJECT_PROPERTY_NAME(_4),              \
    OBJECT_PROPERTY_NAME(_5), OBJECT_PROPERTY_NAME(_6), OBJECT_PROPERTY_NAME(_7), OBJECT_PROPERTY_NAME(_8),            \
    OBJECT_PROPERTY_NAME(_9), OBJECT_PROPERTY_NAME(_10), OBJECT_PROPERTY_NAME(_11), OBJECT_PROPERTY_NAME(_12),         \
    OBJECT_PROPERTY_NAME(_13), OBJECT_PROPERTY_NAME(_14), OBJECT_PROPERTY_NAME(_15), OBJECT_PROPERTY_NAME(_16),        \
    OBJECT_PROPERTY_NAME(_17), OBJECT_PROPERTY_NAME(_18), OBJECT_PROPERTY_NAME(_19), OBJECT_PROPERTY_NAME(_20),        \
    OBJECT_PROPERTY_NAME(_21), OBJECT_PROPERTY_NAME(_22), OBJECT_PROPERTY_NAME(_23), OBJECT_PROPERTY_NAME(_24),        \
    OBJECT_PROPERTY_NAME(_25), OBJECT_PROPERTY_NAME(_26), OBJECT_PROPERTY_NAME(_27), OBJECT_PROPERTY_NAME(_28),        \
    OBJECT_PROPERTY_NAME(_29), OBJECT_PROPERTY_NAME(_30), OBJECT_PROPERTY_NAME(_31), OBJECT_PROPERTY_NAME(_32),        \
    OBJECT_PROPERTY_NAME(_33), OBJECT_PROPERTY_NAME(_34), OBJECT_PROPERTY_NAME(_35), OBJECT_PROPERTY_NAME(_36),        \
    OBJECT_PROPERTY_NAME(_37), OBJECT_PROPERTY_NAME(_38), OBJECT_PROPERTY_NAME(_39), OBJECT_PROPERTY_NAME(_40),        \
    OBJECT_PROPERTY_NAME(_41), OBJECT_PROPERTY_NAME(_42), OBJECT_PROPERTY_NAME(_43), OBJECT_PROPERTY_NAME(_44),        \
    OBJECT_PROPERTY_NAME(_45), OBJECT_PROPERTY_NAME(_46), OBJECT_PROPERTY_NAME(_47), OBJECT_PROPERTY_NAME(_48),
#define OBJECT_PROPERTY_NAME_49(_1, _2, _3, _4, _5, _6, _7, _8, _9, _10, _11, _12, _13, _14, _15, _16, _17, _18, _19,  \
                                _20, _21, _22, _23, _24, _25, _26, _27, _28, _29, _30, _31, _32, _33, _34, _35, _36,   \
                                _37, _38, _39, _40, _41, _42, _43, _44, _45, _46, _47, _48, _49)                       \
  OBJECT_PROPERTY_NAME(_1), OBJECT_PROPERTY_NAME(_2), OBJECT_PROPERTY_NAME(_3), OBJECT_PROPERTY_NAME(_4),              \
    OBJECT_PROPERTY_NAME(_5), OBJECT_PROPERTY_NAME(_6), OBJECT_PROPERTY_NAME(_7), OBJECT_PROPERTY_NAME(_8),            \
    OBJECT_PROPERTY_NAME(_9), OBJECT_PROPERTY_NAME(_10), OBJECT_PROPERTY_NAME(_11), OBJECT_PROPERTY_NAME(_12),         \
    OBJECT_PROPERTY_NAME(_13), OBJECT_PROPERTY_NAME(_14), OBJECT_PROPERTY_NAME(_15), OBJECT_PROPERTY_NAME(_16),        \
    OBJECT_PROPERTY_NAME(_17), OBJECT_PROPERTY_NAME(_18), OBJECT_PROPERTY_NAME(_19), OBJECT_PROPERTY_NAME(_20),        \
    OBJECT_PROPERTY_NAME(_21), OBJECT_PROPERTY_NAME(_22), OBJECT_PROPERTY_NAME(_23), OBJECT_PROPERTY_NAME(_24),        \
    OBJECT_PROPERTY_NAME(_25), OBJECT_PROPERTY_NAME(_26), OBJECT_PROPERTY_NAME(_27), OBJECT_PROPERTY_NAME(_28),        \
    OBJECT_PROPERTY_NAME(_29), OBJECT_PROPERTY_NAME(_30), OBJECT_PROPERTY_NAME(_31), OBJECT_PROPERTY_NAME(_32),        \
    OBJECT_PROPERTY_NAME(_33), OBJECT_PROPERTY_NAME(_34), OBJECT_PROPERTY_NAME(_35), OBJECT_PROPERTY_NAME(_36),        \
    OBJECT_PROPERTY_NAME(_37), OBJECT_PROPERTY_NAME(_38), OBJECT_PROPERTY_NAME(_39), OBJECT_PROPERTY_NAME(_40),        \
    OBJECT_PROPERTY_NAME(_41), OBJECT_PROPERTY_NAME(_42), OBJECT_PROPERTY_NAME(_43), OBJECT_PROPERTY_NAME(_44),        \
    OBJECT_PROPERTY_NAME(_45), OBJECT_PROPERTY_NAME(_46), OBJECT_PROPERTY_NAME(_47), OBJECT_PROPERTY_NAME(_48),        \
    OBJECT_PROPERTY_NAME(_49),
#define OBJECT_PROPERTY_NAME_50(_1, _2, _3, _4, _5, _6, _7, _8, _9, _10, _11, _12, _13, _14, _15, _16, _17, _18, _19,  \
                                _20, _21, _22, _23, _24, _25, _26, _27, _28, _29, _30, _31, _32, _33, _34, _35, _36,   \
                                _37, _38, _39, _40, _41, _42, _43, _44, _45, _46, _47, _48, _49, _50)                  \
  OBJECT_PROPERTY_NAME(_1), OBJECT_PROPERTY_NAME(_2), OBJECT_PROPERTY_NAME(_3), OBJECT_PROPERTY_NAME(_4),              \
    OBJECT_PROPERTY_NAME(_5), OBJECT_PROPERTY_NAME(_6), OBJECT_PROPERTY_NAME(_7), OBJECT_PROPERTY_NAME(_8),            \
    OBJECT_PROPERTY_NAME(_9), OBJECT_PROPERTY_NAME(_10), OBJECT_PROPERTY_NAME(_11), OBJECT_PROPERTY_NAME(_12),         \
    OBJECT_PROPERTY_NAME(_13), OBJECT_PROPERTY_NAME(_14), OBJECT_PROPERTY_NAME(_15), OBJECT_PROPERTY_NAME(_16),        \
    OBJECT_PROPERTY_NAME(_17), OBJECT_PROPERTY_NAME(_18), OBJECT_PROPERTY_NAME(_19), OBJECT_PROPERTY_NAME(_20),        \
    OBJECT_PROPERTY_NAME(_21), OBJECT_PROPERTY_NAME(_22), OBJECT_PROPERTY_NAME(_23), OBJECT_PROPERTY_NAME(_24),        \
    OBJECT_PROPERTY_NAME(_25), OBJECT_PROPERTY_NAME(_26), OBJECT_PROPERTY_NAME(_27), OBJECT_PROPERTY_NAME(_28),        \
    OBJECT_PROPERTY_NAME(_29), OBJECT_PROPERTY_NAME(_30), OBJECT_PROPERTY_NAME(_31), OBJECT_PROPERTY_NAME(_32),        \
    OBJECT_PROPERTY_NAME(_33), OBJECT_PROPERTY_NAME(_34), OBJECT_PROPERTY_NAME(_35), OBJECT_PROPERTY_NAME(_36),        \
    OBJECT_PROPERTY_NAME(_37), OBJECT_PROPERTY_NAME(_38), OBJECT_PROPERTY_NAME(_39), OBJECT_PROPERTY_NAME(_40),        \
    OBJECT_PROPERTY_NAME(_41), OBJECT_PROPERTY_NAME(_42), OBJECT_PROPERTY_NAME(_43), OBJECT_PROPERTY_NAME(_44),        \
    OBJECT_PROPERTY_NAME(_45), OBJECT_PROPERTY_NAME(_46), OBJECT_PROPERTY_NAME(_47), OBJECT_PROPERTY_NAME(_48),        \
    OBJECT_PROPERTY_NAME(_49), OBJECT_PROPERTY_NAME(_50),

#define OBJECT_PROPERTY_NAME_FUNCTION(NAME, ARGS_COUNT, ...)                                                           \
  static std::vector<JSStringRef> &get##NAME##PropertyNames() {                                                        \
    static std::vector<JSStringRef> propertyNames{OBJECT_PROPERTY_NAME_##ARGS_COUNT(__VA_ARGS__)};                     \
    return propertyNames;                                                                                              \
  }

#define OBJECT_PROTOTYPE_PROPERTY_NAME_FUNCTION(NAME, ARGS_COUNT, ...)                                                 \
  static std::vector<JSStringRef> &get##NAME##PrototypePropertyNames() {                                               \
    static std::vector<JSStringRef> propertyNames{OBJECT_PROPERTY_NAME_##ARGS_COUNT(__VA_ARGS__)};                     \
    return propertyNames;                                                                                              \
  }

#define DEFINE_OBJECT_PROPERTY(NAME, ARGS_COUNT, ...)                                                                  \
  enum class OBJECT_PROPERTY(NAME##Property, __VA_ARGS__);                                                             \
  OBJECT_PROPERTY_MAP_FUNCTION(NAME, ARGS_COUNT, __VA_ARGS__);                                                         \
  OBJECT_PROPERTY_NAME_FUNCTION(NAME, ARGS_COUNT, __VA_ARGS__)

#define DEFINE_PROTOTYPE_OBJECT_PROPERTY(NAME, ARGS_COUNT, ...)                                                        \
  enum class OBJECT_PROPERTY(NAME##PrototypeProperty, __VA_ARGS__);                                                    \
  OBJECT_PROTOTYPE_PROPERTY_MAP_FUNCTION(NAME, ARGS_COUNT, __VA_ARGS__)                                                \
  OBJECT_PROTOTYPE_PROPERTY_NAME_FUNCTION(NAME, ARGS_COUNT, __VA_ARGS__)<|MERGE_RESOLUTION|>--- conflicted
+++ resolved
@@ -1,32 +1,6 @@
 #define KRAKEN_EXPORT __attribute__((__visibility__("default")))
 
-<<<<<<< HEAD
-#define KRAKEN_DISALLOW_COPY(TypeName) TypeName(const TypeName &) = delete
-
-#define KRAKEN_DISALLOW_ASSIGN(TypeName) TypeName &operator=(const TypeName &) = delete
-
-#define KRAKEN_DISALLOW_MOVE(TypeName)                                                                                 \
-  TypeName(TypeName &&) = delete;                                                                                      \
-  TypeName &operator=(TypeName &&) = delete
-
-#define FML_DISALLOW_COPY_AND_ASSIGN(TypeName)                                                                         \
-  TypeName(const TypeName &) = delete;                                                                                 \
-  TypeName &operator=(const TypeName &) = delete
-
-#define FML_DISALLOW_COPY_ASSIGN_AND_MOVE(TypeName)                                                                    \
-  TypeName(const TypeName &) = delete;                                                                                 \
-  TypeName(TypeName &&) = delete;                                                                                      \
-  TypeName &operator=(const TypeName &) = delete;                                                                      \
-  TypeName &operator=(TypeName &&) = delete
-
-#define FML_DISALLOW_IMPLICIT_CONSTRUCTORS(TypeName)                                                                   \
-  TypeName() = delete;                                                                                                 \
-  FML_DISALLOW_COPY_ASSIGN_AND_MOVE(TypeName)
-
 #define HTML_TARGET_ID -1
-=======
-#define BODY_TARGET_ID -1
->>>>>>> 7e508258
 #define WINDOW_TARGET_ID -2
 #define DOCUMENT_TARGET_ID -3
 
