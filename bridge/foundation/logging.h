--- conflicted
+++ resolved
@@ -9,8 +9,7 @@
 #include <sstream>
 #include <string>
 
-<<<<<<< HEAD
-#define KRAKEN_LOG_STREAM(severity) ::kraken::LogMessage(::kraken::LOG_##severity, __FILE__, __LINE__, nullptr).stream()
+#define KRAKEN_LOG_STREAM(severity) ::kraken::LogMessage(::kraken::severity, __FILE__, __LINE__, nullptr).stream()
 
 #define KRAKEN_LAZY_STREAM(stream, condition) !(condition) ? (void)0 : ::kraken::LogMessageVoidify() & (stream)
 
@@ -18,32 +17,20 @@
 
 #define KRAKEN_LOG(severity) KRAKEN_LAZY_STREAM(KRAKEN_LOG_STREAM(severity), true)
 
-#define KRAKEN_CHECK(condition) KRAKEN_LAZY_STREAM(::kraken::LogMessage(::kraken::LOG_FATAL, __FILE__, __LINE__, #condition).stream(), !(condition))
+#define KRAKEN_CHECK(condition) KRAKEN_LAZY_STREAM(::kraken::LogMessage(::kraken::FATAL, __FILE__, __LINE__, #condition).stream(), !(condition))
 
 namespace kraken {
-=======
-namespace foundation {
->>>>>>> 6f48f570
 
 typedef int LogSeverity;
 
 // Default log levels. Negative values can be used for verbose log levels.
-<<<<<<< HEAD
-constexpr LogSeverity LOG_VERBOSE = 0;
-constexpr LogSeverity LOG_INFO = 1;
-constexpr LogSeverity LOG_WARN = 2;
-constexpr LogSeverity LOG_DEBUG_ = 3;
-constexpr LogSeverity LOG_ERROR = 4;
-constexpr LogSeverity LOG_NUM_SEVERITIES = 5;
-constexpr LogSeverity LOG_FATAL = 6;
-=======
 constexpr LogSeverity VERBOSE = 0;
 constexpr LogSeverity INFO = 1;
 constexpr LogSeverity WARN = 2;
 constexpr LogSeverity DEBUG = 3;
 constexpr LogSeverity ERROR = 4;
-constexpr LogSeverity FATAL = 5;
->>>>>>> 6f48f570
+constexpr LogSeverity NUM_SEVERITIES = 5;
+constexpr LogSeverity FATAL = 6;
 
 class LogMessageVoidify {
  public:
@@ -62,27 +49,10 @@
   const LogSeverity severity_;
   const char* file_;
   const int line_;
-<<<<<<< HEAD
-=======
-
-  KRAKEN_DISALLOW_COPY_AND_ASSIGN(LogMessage);
->>>>>>> 6f48f570
 };
 
 void printLog(int32_t contextId, std::stringstream& stream, std::string level, void* ctx);
 
-<<<<<<< HEAD
 }  // namespace kraken
-=======
-#define KRAKEN_LOG_STREAM(severity) ::foundation::LogMessage(::foundation::severity, __FILE__, __LINE__, nullptr).stream()
-
-#define KRAKEN_LAZY_STREAM(stream, condition) !(condition) ? (void)0 : foundation::LogMessageVoidify() & (stream)
-
-#define KRAKEN_LOG(severity) KRAKEN_LAZY_STREAM(KRAKEN_LOG_STREAM(severity), true)
-
-#define KRAKEN_CHECK(condition) KRAKEN_LAZY_STREAM(::foundation::LogMessage(::foundation::FATAL, __FILE__, __LINE__, #condition).stream(), !(condition))
-
-}  // namespace foundation
->>>>>>> 6f48f570
 
 #endif  // KRAKEN_FOUNDATION_LOGGING_H_