--- conflicted
+++ resolved
@@ -5,7 +5,6 @@
 document.documentElement.appendChild(body);
 
 // @ts-ignore
-<<<<<<< HEAD
 // class SVGElement extends Element {
 //   constructor() {
 //     super();
@@ -15,16 +14,6 @@
 // Object.defineProperty(window, 'SVGElement', {
 //   value: SVGElement
 // });
-=======
-class SVGElement extends Element {
-  constructor() {
-    super();
-  }
-}
-
-Object.defineProperty(window, 'SVGElement', {
-  value: SVGElement
-});
 
 // Polyfill for document.getElementsByName
 // https://html.spec.whatwg.org/multipage/dom.html#dom-document-getelementsbyname
@@ -33,5 +22,4 @@
   enumerable: true,
   writable: true,
   value: (elementName: string) => document.querySelectorAll(`[name="${elementName}"]`),
-});
->>>>>>> 193b7459
+});