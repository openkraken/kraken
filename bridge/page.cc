--- conflicted
+++ resolved
@@ -134,15 +134,9 @@
   JSValue eventObject = JS_NULL;
   if (ptr != nullptr) {
     std::string type = std::string(eventType);
-<<<<<<< HEAD
     auto* rawEvent = static_cast<RawEvent*>(ptr)->bytes;
     Event* event = Event::create(m_context->ctx(), reinterpret_cast<NativeEvent*>(rawEvent));
     eventObject = event->toQuickJS();
-=======
-    auto* event = static_cast<RawEvent*>(rawEvent)->bytes;
-    EventInstance* eventInstance = Event::buildEventInstance(type, m_context, event, false);
-    eventObject = eventInstance->jsObject;
->>>>>>> 6994b8e5
   }
 
   JSValue moduleNameValue = JS_NewUnicodeString(m_context->runtime(), m_context->ctx(), moduleName->string, moduleName->length);
