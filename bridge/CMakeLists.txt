--- conflicted
+++ resolved
@@ -240,7 +240,6 @@
     bindings/qjs/exception_message.cc
     bindings/qjs/exception_message.h
     bindings/qjs/rejected_promises.h
-<<<<<<< HEAD
     bindings/qjs/rejected_promises.cc
     bindings/qjs/pending_promises.cc
     bindings/qjs/pending_promises.h
@@ -478,93 +477,6 @@
     out/html_element_factory.h
     out/html_names.cc
     out/html_names.h
-=======
-    bindings/qjs/module_manager.cc
-    bindings/qjs/module_manager.h
-    bindings/qjs/html_parser.cc
-    bindings/qjs/html_parser.h
-    bindings/qjs/bom/console.cc
-    bindings/qjs/bom/console.h
-    bindings/qjs/bom/screen.cc
-    bindings/qjs/bom/screen.h
-    bindings/qjs/bom/timer.cc
-    bindings/qjs/bom/timer.h
-    bindings/qjs/bom/dom_timer_coordinator.cc
-    bindings/qjs/bom/dom_timer_coordinator.h
-    bindings/qjs/dom/frame_request_callback_collection.cc
-    bindings/qjs/dom/frame_request_callback_collection.h
-    bindings/qjs/dom/event_listener_map.cc
-    bindings/qjs/dom/event_listener_map.h
-    bindings/qjs/dom/script_animation_controller.cc
-    bindings/qjs/dom/script_animation_controller.h
-    bindings/qjs/dom/event_target.cc
-    bindings/qjs/dom/event_target.h
-    bindings/qjs/dom/event.cc
-    bindings/qjs/dom/event.h
-    bindings/qjs/dom/node.h
-    bindings/qjs/dom/node.cc
-    bindings/qjs/dom/element.cc
-    bindings/qjs/dom/element.h
-    bindings/qjs/dom/document.cc
-    bindings/qjs/dom/document.h
-    bindings/qjs/dom/text_node.cc
-    bindings/qjs/dom/text_node.h
-    bindings/qjs/dom/event_type_names.h
-    bindings/qjs/dom/event_type_names.cc
-    bindings/qjs/dom/comment_node.cc
-    bindings/qjs/dom/comment_node.h
-    bindings/qjs/dom/document_fragment.cc
-    bindings/qjs/dom/document_fragment.h
-    bindings/qjs/dom/style_declaration.cc
-    bindings/qjs/dom/style_declaration.h
-    bindings/qjs/dom/css_property_list.h
-    bindings/qjs/dom/elements/.gen/canvas_element.cc
-    bindings/qjs/dom/elements/.gen/canvas_element.h
-    bindings/qjs/dom/elements/image_element.cc
-    bindings/qjs/dom/elements/image_element.h
-    bindings/qjs/dom/elements/.gen/input_element.cc
-    bindings/qjs/dom/elements/.gen/input_element.h
-    bindings/qjs/dom/elements/.gen/textarea_element.cc
-    bindings/qjs/dom/elements/.gen/textarea_element.h
-    bindings/qjs/dom/elements/.gen/anchor_element.cc
-    bindings/qjs/dom/elements/.gen/anchor_element.h
-    bindings/qjs/dom/elements/.gen/object_element.cc
-    bindings/qjs/dom/elements/.gen/object_element.h
-    bindings/qjs/dom/elements/.gen/script_element.cc
-    bindings/qjs/dom/elements/.gen/script_element.h
-    bindings/qjs/dom/elements/template_element.cc
-    bindings/qjs/dom/elements/template_element.h
-    bindings/qjs/dom/events/.gen/close_event.h
-    bindings/qjs/dom/events/.gen/close_event.cc
-    bindings/qjs/dom/events/.gen/gesture_event.cc
-    bindings/qjs/dom/events/.gen/gesture_event.h
-    bindings/qjs/dom/events/.gen/input_event.cc
-    bindings/qjs/dom/events/.gen/input_event.h
-    bindings/qjs/dom/events/.gen/popstate_event.cc
-    bindings/qjs/dom/events/.gen/popstate_event.h
-    bindings/qjs/dom/events/.gen/intersection_change.cc
-    bindings/qjs/dom/events/.gen/intersection_change.h
-    bindings/qjs/dom/events/.gen/media_error_event.cc
-    bindings/qjs/dom/events/.gen/media_error_event.h
-    bindings/qjs/dom/events/.gen/mouse_event.cc
-    bindings/qjs/dom/events/.gen/mouse_event.h
-    bindings/qjs/dom/events/.gen/message_event.h
-    bindings/qjs/dom/events/.gen/message_event.cc
-    bindings/qjs/dom/events/touch_event.cc
-    bindings/qjs/dom/events/touch_event.h
-    bindings/qjs/bom/blob.cc
-    bindings/qjs/bom/blob.h
-    bindings/qjs/bom/location.h
-    bindings/qjs/bom/location.cc
-    bindings/qjs/bom/window.cc
-    bindings/qjs/bom/window.h
-    bindings/qjs/bom/performance.cc
-    bindings/qjs/bom/performance.h
-    bindings/qjs/dom/custom_event.cc
-    bindings/qjs/dom/custom_event.h
-    bindings/qjs/dom/all_collection.cc
-    bindings/qjs/dom/all_collection.h
->>>>>>> 2605aa6a
     )
 
   # Quickjs use __builtin_frame_address() to get stack pointer, we should add follow options to get it work with -O2
