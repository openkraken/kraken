--- conflicted
+++ resolved
@@ -157,19 +157,7 @@
     return Value::undefined();
   }
 
-<<<<<<< HEAD
   auto id = static_cast<int32_t>(timerId.asNumber());
-=======
-  int32_t id = static_cast<int32_t>(timerId.asNumber());
-  int32_t callbackId = 0;
-  timerIdToCallbackIdMap.get(id, callbackId);
-
-  if (callbackId == 0) {
-    KRAKEN_LOG(WARN) << "[clearTimeout] can not stop timer of timerId: "
-                     << id;
-    return Value::undefined();
-  }
->>>>>>> 8b195471
 
   if (getDartMethod()->clearTimeout == nullptr) {
     KRAKEN_LOG(ERROR) << "[clearTimeout]: dart callback not register";
@@ -177,21 +165,6 @@
   }
 
   getDartMethod()->clearTimeout(id);
-<<<<<<< HEAD
-=======
-
-  std::shared_ptr<Value> callbackValue;
-  timerCallbackMap.get(callbackId, callbackValue);
-
-  if (callbackValue == nullptr ||
-      !callbackValue->getObject(context).isFunction(context)) {
-    KRAKEN_LOG(WARN) << "[clearTimeout] can not stop timer of callbackId: "
-                     << callbackId;
-    return Value::undefined();
-  }
-
-  timerCallbackMap.erase(callbackId);
->>>>>>> 8b195471
   return Value::undefined();
 }
 
