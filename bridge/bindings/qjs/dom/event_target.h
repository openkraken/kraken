--- conflicted
+++ resolved
@@ -25,49 +25,16 @@
 
 void bindEventTarget(ExecutionContext* context);
 
-<<<<<<< HEAD
 using NativeDispatchEvent = void (*)(NativeEventTarget* nativeEventTarget, NativeString* eventType, void* nativeEvent, int32_t isCustomEvent);
-=======
-class EventTarget : public HostClass {
- public:
-  static JSClassID kEventTargetClassId;
-  JSValue instanceConstructor(JSContext* ctx, JSValue func_obj, JSValue this_val, int argc, JSValue* argv) override;
-  EventTarget() = delete;
-  explicit EventTarget(ExecutionContext* context, const char* name);
-  explicit EventTarget(ExecutionContext* context);
-
-  static JSClassID classId();
-  static JSClassID classId(JSValue& value);
-
-  OBJECT_INSTANCE(EventTarget);
-
- private:
-  static JSValue addEventListener(JSContext* ctx, JSValueConst this_val, int argc, JSValueConst* argv);
-  static JSValue removeEventListener(JSContext* ctx, JSValueConst this_val, int argc, JSValueConst* argv);
-  static JSValue dispatchEvent(JSContext* ctx, JSValueConst this_val, int argc, JSValueConst* argv);
-
-  DEFINE_PROTOTYPE_FUNCTION(addEventListener, 3);
-  DEFINE_PROTOTYPE_FUNCTION(removeEventListener, 2);
-  DEFINE_PROTOTYPE_FUNCTION(dispatchEvent, 1);
-  friend EventTargetInstance;
-};
-
-using NativeDispatchEvent = void (*)(int32_t contextId, NativeEventTarget* nativeEventTarget, NativeString* eventType, void* nativeEvent, int32_t isCustomEvent);
->>>>>>> 6994b8e5
 using CallNativeMethods = void (*)(void* nativePtr, NativeValue* returnValue, NativeString* method, int32_t argc, NativeValue* argv);
 
 struct NativeEventTarget {
   NativeEventTarget() = delete;
   explicit NativeEventTarget(EventTarget* _instance) : instance(_instance), dispatchEvent(NativeEventTarget::dispatchEventImpl){};
 
-<<<<<<< HEAD
-  static void dispatchEventImpl(NativeEventTarget* nativeEventTarget, NativeString* eventType, void* nativeEvent, int32_t isCustomEvent);
-  EventTarget* instance{nullptr};
-=======
   // Add more memory valid check with contextId.
   static void dispatchEventImpl(int32_t contextId, NativeEventTarget* nativeEventTarget, NativeString* eventType, void* nativeEvent, int32_t isCustomEvent);
-  EventTargetInstance* instance{nullptr};
->>>>>>> 6994b8e5
+  EventTarget* instance{nullptr};
   NativeDispatchEvent dispatchEvent{nullptr};
 #if UNIT_TEST
   CallNativeMethods callNativeMethods{reinterpret_cast<CallNativeMethods>(TEST_callNativeMethod)};
