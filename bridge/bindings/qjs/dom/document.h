/*
 * Copyright (C) 2021 Alibaba Inc. All rights reserved.
 * Author: Kraken Team.
 */

#ifndef KRAKENBRIDGE_DOCUMENT_H
#define KRAKENBRIDGE_DOCUMENT_H

#include "element.h"
#include "node.h"

namespace kraken::binding::qjs {

void bindDocument(std::unique_ptr<JSContext>& context);

using TraverseHandler = std::function<bool(NodeInstance*)>;

void traverseNode(NodeInstance* node, TraverseHandler handler);

class Document : public Node {
 public:
  static JSClassID kDocumentClassID;

  Document() = delete;
  Document(JSContext* context);

  static JSClassID classId();

  JSValue instanceConstructor(QjsContext* ctx, JSValue func_obj, JSValue this_val, int argc, JSValue* argv) override;

  OBJECT_INSTANCE(Document);

  static JSValue createEvent(QjsContext* ctx, JSValueConst this_val, int argc, JSValueConst* argv);
  static JSValue createElement(QjsContext* ctx, JSValueConst this_val, int argc, JSValueConst* argv);
  static JSValue createTextNode(QjsContext* ctx, JSValueConst this_val, int argc, JSValueConst* argv);
  static JSValue createDocumentFragment(QjsContext* ctx, JSValueConst this_val, int argc, JSValueConst* argv);
  static JSValue createComment(QjsContext* ctx, JSValueConst this_val, int argc, JSValueConst* argv);
  static JSValue getElementById(QjsContext* ctx, JSValueConst this_val, int argc, JSValueConst* argv);
  static JSValue getElementsByTagName(QjsContext* ctx, JSValueConst this_val, int argc, JSValueConst* argv);
  static JSValue getElementsByClassName(QjsContext* ctx, JSValueConst this_val, int argc, JSValueConst* argv);

  JSValue getElementConstructor(JSContext* context, const std::string& tagName);
  bool isCustomElement(const std::string& tagName);

 private:
  DEFINE_PROTOTYPE_READONLY_PROPERTY(2, nodeName, all)
  DEFINE_PROTOTYPE_PROPERTY(1, cookie);

  void defineElement(const std::string& tagName, Element* constructor);

  ObjectFunction m_createEvent{m_context, m_prototypeObject, "createEvent", createEvent, 1};
  ObjectFunction m_createElement{m_context, m_prototypeObject, "createElement", createElement, 1};
  ObjectFunction m_createDocumentFragment{m_context, m_prototypeObject, "createDocumentFragment", createDocumentFragment, 0};
  ObjectFunction m_createTextNode{m_context, m_prototypeObject, "createTextNode", createTextNode, 1};
  ObjectFunction m_createComment{m_context, m_prototypeObject, "createComment", createComment, 1};
  ObjectFunction m_getElementById{m_context, m_prototypeObject, "getElementById", getElementById, 1};
  ObjectFunction m_getElementsByTagName{m_context, m_prototypeObject, "getElementsByTagName", getElementsByTagName, 1};
  ObjectFunction m_getElementsByClassName{m_context, m_prototypeObject, "getElementsByClassName", getElementsByClassName, 1};
  friend DocumentInstance;

  bool event_registered{false};
  bool document_registered{false};
  std::unordered_map<std::string, Element*> elementConstructorMap;
};

class DocumentCookie {
 public:
  DocumentCookie() = default;

  std::string getCookie();
  void setCookie(std::string& str);

 private:
  std::unordered_map<std::string, std::string> cookiePairs;
};

class DocumentInstance : public NodeInstance {
 public:
  DocumentInstance() = delete;
  explicit DocumentInstance(Document* document);
  ~DocumentInstance();
  static std::unordered_map<Document*, DocumentInstance*> m_instanceMap;
  static DocumentInstance* instance(Document* document) {
    if (m_instanceMap.count(document) == 0) {
      m_instanceMap[document] = new DocumentInstance(document);
    }
    return m_instanceMap[document];
  }

 private:
<<<<<<< HEAD
=======
  DEFINE_HOST_CLASS_PROPERTY(7, nodeName, documentElement, body, head, children, all, cookie);

>>>>>>> fdc1f628
  void removeElementById(JSAtom id, ElementInstance* element);
  void addElementById(JSAtom id, ElementInstance* element);
  ElementInstance* getDocumentElement();
  std::unordered_map<JSAtom, std::vector<ElementInstance*>> m_elementMapById;
  ElementInstance* m_documentElement{nullptr};
  std::unique_ptr<DocumentCookie> m_cookie;

  friend Document;
  friend ElementInstance;
  friend JSContext;
};

}  // namespace kraken::binding::qjs

#endif  // KRAKENBRIDGE_DOCUMENT_H<|MERGE_RESOLUTION|>--- conflicted
+++ resolved
@@ -43,8 +43,8 @@
   bool isCustomElement(const std::string& tagName);
 
  private:
-  DEFINE_PROTOTYPE_READONLY_PROPERTY(2, nodeName, all)
-  DEFINE_PROTOTYPE_PROPERTY(1, cookie);
+  DEFINE_PROTOTYPE_READONLY_PROPERTY(3, nodeName, all, documentElement)
+  DEFINE_PROTOTYPE_PROPERTY(6, cookie, body, head, children, all, cookie);
 
   void defineElement(const std::string& tagName, Element* constructor);
 
@@ -88,11 +88,8 @@
   }
 
  private:
-<<<<<<< HEAD
-=======
-  DEFINE_HOST_CLASS_PROPERTY(7, nodeName, documentElement, body, head, children, all, cookie);
+  DEFINE_HOST_CLASS_PROPERTY(3, nodeName, all, cookie);
 
->>>>>>> fdc1f628
   void removeElementById(JSAtom id, ElementInstance* element);
   void addElementById(JSAtom id, ElementInstance* element);
   ElementInstance* getDocumentElement();
