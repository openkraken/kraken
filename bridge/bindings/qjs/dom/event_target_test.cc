/*
 * Copyright (C) 2021 Alibaba Inc. All rights reserved.
 * Author: Kraken Team.
 */

#include "event_target.h"
#include "gtest/gtest.h"
#include "kraken_test_env.h"
#include "page.h"

TEST(EventTarget, addEventListener) {
  bool static errorCalled = false;
  bool static logCalled = false;
  kraken::KrakenPage::consoleMessageHandler = [](void* ctx, const std::string& message, int logLevel) {
    EXPECT_STREQ(message.c_str(), "1234");
    logCalled = true;
  };
  auto bridge = TEST_init([](int32_t contextId, const char* errmsg) {
    KRAKEN_LOG(VERBOSE) << errmsg;
    errorCalled = true;
  });
  auto& context = bridge->getContext();
  const char* code = "let div = document.createElement('div'); function f(){ console.log(1234); }; div.addEventListener('click', f); div.dispatchEvent(new Event('click'));";
  bridge->evaluateScript(code, strlen(code), "vm://", 0);

  EXPECT_EQ(errorCalled, false);
}

TEST(EventTarget, setNoEventTargetProperties) {
  bool static errorCalled = false;
  bool static logCalled = false;
  kraken::KrakenPage::consoleMessageHandler = [](void* ctx, const std::string& message, int logLevel) {
    logCalled = true;
    EXPECT_STREQ(message.c_str(), "{name: 1}");
  };
  auto bridge = TEST_init([](int32_t contextId, const char* errmsg) {
    KRAKEN_LOG(VERBOSE) << errmsg;
    errorCalled = true;
  });

  auto& context = bridge->getContext();
  const char* code = "let div = document.createElement('div'); div._a = { name: 1}; console.log(div._a); document.body.appendChild(div);";
  bridge->evaluateScript(code, strlen(code), "vm://", 0);
  EXPECT_EQ(errorCalled, false);
}

TEST(EventTarget, propertyEventHandler) {
  bool static errorCalled = false;
  bool static logCalled = false;
  kraken::KrakenPage::consoleMessageHandler = [](void* ctx, const std::string& message, int logLevel) {
    logCalled = true;
    EXPECT_STREQ(message.c_str(), "ƒ () 1234");
  };
  auto bridge = TEST_init([](int32_t contextId, const char* errmsg) {
    KRAKEN_LOG(VERBOSE) << errmsg;
    errorCalled = true;
  });
  auto& context = bridge->getContext();
  const char* code =
      "let div = document.createElement('div'); "
      "div.onclick = function() { return 1234; };"
      "document.body.appendChild(div);"
      "let f = div.onclick;"
      "console.log(f, div.onclick());";
  bridge->evaluateScript(code, strlen(code), "vm://", 0);
  EXPECT_EQ(errorCalled, false);
  EXPECT_EQ(logCalled, true);
}

TEST(EventTarget, setUnExpectedAttributeEventHandler) {
  bool static errorCalled = false;
  bool static logCalled = false;
  kraken::KrakenPage::consoleMessageHandler = [](void* ctx, const std::string& message, int logLevel) { logCalled = false; };
  auto bridge = TEST_init([](int32_t contextId, const char* errmsg) {
    KRAKEN_LOG(VERBOSE) << errmsg;
    errorCalled = true;
  });
  auto& context = bridge->getContext();
  const char* code =
      "let div = document.createElement('div'); "
      "div.onclick = function() { return 1234; };"
      "document.body.appendChild(div);"
      "div.onclick = undefined;"
      "div.click()";
  bridge->evaluateScript(code, strlen(code), "vm://", 0);
  EXPECT_EQ(errorCalled, false);
  EXPECT_EQ(logCalled, false);
}

TEST(EventTarget, propertyEventOnWindow) {
  bool static errorCalled = false;
  bool static logCalled = false;
  kraken::KrakenPage::consoleMessageHandler = [](void* ctx, const std::string& message, int logLevel) {
    logCalled = true;
    EXPECT_STREQ(message.c_str(), "1234");
  };
  auto bridge = TEST_init([](int32_t contextId, const char* errmsg) {
    KRAKEN_LOG(VERBOSE) << errmsg;
    errorCalled = true;
  });
  auto& context = bridge->getContext();
  const char* code =
      "window.onclick = function() { console.log(1234); };"
      "window.dispatchEvent(new Event('click'));";
  bridge->evaluateScript(code, strlen(code), "vm://", 0);
  EXPECT_EQ(errorCalled, false);
  EXPECT_EQ(logCalled, true);
}

TEST(EventTarget, asyncFunctionCallback) {
  bool static errorCalled = false;
  bool static logCalled = false;
  kraken::KrakenPage::consoleMessageHandler = [](void* ctx, const std::string& message, int logLevel) {
    logCalled = true;
    EXPECT_STREQ(message.c_str(), "done");
  };
  auto bridge = TEST_init([](int32_t contextId, const char* errmsg) {
    KRAKEN_LOG(VERBOSE) << errmsg;
    errorCalled = true;
  });
  auto& context = bridge->getContext();
  std::string code = R"(
    const img = document.createElement('img');
    img.style.width = '100px';
    img.style.height = '100px';
    img.src = "assets/kraken.png";
    document.body.appendChild(img);
    const img2 = img.cloneNode(false);
    document.body.appendChild(img2);

    let anotherImgHasLoad = false;
    async function loadImg() {
      if (anotherImgHasLoad) {
        console.log('done');
      } else {
        anotherImgHasLoad = true;
      }
    }

    img.addEventListener('load', loadImg);
    img2.addEventListener('load', loadImg);

    img.dispatchEvent(new Event('load'));
    img2.dispatchEvent(new Event('load'));
)";
  bridge->evaluateScript(code.c_str(), code.size(), "vm://", 0);

  EXPECT_EQ(errorCalled, false);
  EXPECT_EQ(logCalled, true);
}

TEST(EventTarget, ClassInheritEventTarget) {
  bool static errorCalled = false;
  bool static logCalled = false;
  kraken::KrakenPage::consoleMessageHandler = [](void* ctx, const std::string& message, int logLevel) {
    logCalled = true;
    EXPECT_STREQ(message.c_str(), "ƒ () ƒ ()");
  };
  auto bridge = TEST_init([](int32_t contextId, const char* errmsg) {
    KRAKEN_LOG(VERBOSE) << errmsg;
    errorCalled = true;
  });
  auto& context = bridge->getContext();
  std::string code = std::string(R"(
class Sample extends EventTarget {
  constructor() {
    super();
  }
}

let s = new Sample();
console.log(s.addEventListener, s.removeEventListener)
)");
  bridge->evaluateScript(code.c_str(), code.size(), "vm://", 0);

  EXPECT_EQ(errorCalled, false);
  EXPECT_EQ(logCalled, true);
}

TEST(EventTarget, wontLeakWithStringProperty) {
  auto bridge = TEST_init();
  std::string code =
      "var img = new Image();\n"
      "img.any = '1234'";
  bridge->evaluateScript(code.c_str(), code.size(), "internal://", 0);
}

<<<<<<< HEAD
TEST(EventTarget, dispatchEventOnGC) {
  using namespace kraken::binding::qjs;

  bool static errorCalled = false;
  bool static logCalled = false;
  kraken::KrakenPage::consoleMessageHandler = [](void* ctx, const std::string& message, int logLevel) {
    logCalled = true;
    EXPECT_STREQ(message.c_str(), "1234");
  };
  auto bridge = TEST_init([](int32_t contextId, const char* errmsg) { errorCalled = true; });
  auto& context = bridge->getContext();
  std::string code = std::string(R"(
{
// Wrap div in a block scope will be freed by GC
let div = document.createElement('div');
}
window.onclick = () => {console.log(1234);}

setTimeout(() => {});
)");

  bridge->evaluateScript(code.c_str(), code.size(), "vm://", 0);

  static auto* window = static_cast<EventTargetInstance*>(JS_GetOpaque(context->global(), 1));
  static int32_t contextId = context->getContextId();

  TEST_registerEventTargetDisposedCallback(context->uniqueId, [](EventTargetInstance* eventTargetInstance) {
    // Check to not crash when trigger click on disposed eventTarget
    TEST_dispatchEvent(contextId, eventTargetInstance, "click");

    // Check to not crash when trigger event on any eventTarget.
    TEST_dispatchEvent(contextId, window, "click");
  });

  // Run gc to trigger eventTarget been disposed by GC.
  JS_RunGC(context->runtime());

  TEST_runLoop(context.get());

  EXPECT_EQ(errorCalled, false);
=======
TEST(EventTarget, globalBindListener) {
  bool static logCalled = false;
  kraken::KrakenPage::consoleMessageHandler = [](void* ctx, const std::string& message, int logLevel) {
    logCalled = true;
    EXPECT_STREQ(message.c_str(), "clicked");
  };
  auto bridge = TEST_init();
  std::string code = "addEventListener('click', () => {console.log('clicked'); }); dispatchEvent(new Event('click'))";
  bridge->evaluateScript(code.c_str(), code.size(), "internal://", 0);
>>>>>>> 5732bc44
  EXPECT_EQ(logCalled, true);
}<|MERGE_RESOLUTION|>--- conflicted
+++ resolved
@@ -185,7 +185,7 @@
   bridge->evaluateScript(code.c_str(), code.size(), "internal://", 0);
 }
 
-<<<<<<< HEAD
+
 TEST(EventTarget, dispatchEventOnGC) {
   using namespace kraken::binding::qjs;
 
@@ -226,7 +226,9 @@
   TEST_runLoop(context.get());
 
   EXPECT_EQ(errorCalled, false);
-=======
+  EXPECT_EQ(logCalled, true);
+}
+
 TEST(EventTarget, globalBindListener) {
   bool static logCalled = false;
   kraken::KrakenPage::consoleMessageHandler = [](void* ctx, const std::string& message, int logLevel) {
@@ -236,6 +238,5 @@
   auto bridge = TEST_init();
   std::string code = "addEventListener('click', () => {console.log('clicked'); }); dispatchEvent(new Event('click'))";
   bridge->evaluateScript(code.c_str(), code.size(), "internal://", 0);
->>>>>>> 5732bc44
   EXPECT_EQ(logCalled, true);
 }