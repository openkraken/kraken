/*
 * Copyright (C) 2021 Alibaba Inc. All rights reserved.
 * Author: Kraken Team.
 */

#include "template_element.h"
#include "bindings/qjs/dom/text_node.h"
#include "bindings/qjs/qjs_patch.h"
#include "bridge_qjs.h"

namespace kraken::binding::qjs {

TemplateElement::TemplateElement(JSContext* context) : Element(context) {
  JS_SetPrototype(m_ctx, m_prototypeObject, Element::instance(m_context)->prototype());
}

void bindTemplateElement(std::unique_ptr<JSContext>& context) {
  auto* constructor = TemplateElement::instance(context.get());
  context->defineGlobalProperty("HTMLTemplateElement", constructor->jsObject);
}

JSValue TemplateElement::instanceConstructor(QjsContext* ctx, JSValue func_obj, JSValue this_val, int argc, JSValue* argv) {
  auto instance = new TemplateElementInstance(this);
  return instance->jsObject;
}

DocumentFragmentInstance* TemplateElementInstance::content() const {
  return static_cast<DocumentFragmentInstance*>(JS_GetOpaque(m_content.value(), DocumentFragment::classId()));
}

TemplateElementInstance::TemplateElementInstance(TemplateElement* element) : ElementInstance(element, "template", true) {
  setNodeFlag(NodeFlag::IsTemplateElement);
}

TemplateElementInstance::~TemplateElementInstance() {}

<<<<<<< HEAD
void TemplateElementInstance::trace(JSRuntime* rt, JSValue val, JS_MarkFunc* mark_func) {
  NodeInstance::trace(rt, val, mark_func);
  // Should check object is already inited before gc mark.
  if (JS_IsObject(m_content->instanceObject))
    JS_MarkValue(rt, m_content->instanceObject, mark_func);
=======
void TemplateElementInstance::gcMark(JSRuntime* rt, JSValue val, JS_MarkFunc* mark_func) {
  NodeInstance::gcMark(rt, val, mark_func);
>>>>>>> 519c7d47
}

}  // namespace kraken::binding::qjs<|MERGE_RESOLUTION|>--- conflicted
+++ resolved
@@ -34,16 +34,8 @@
 
 TemplateElementInstance::~TemplateElementInstance() {}
 
-<<<<<<< HEAD
 void TemplateElementInstance::trace(JSRuntime* rt, JSValue val, JS_MarkFunc* mark_func) {
   NodeInstance::trace(rt, val, mark_func);
-  // Should check object is already inited before gc mark.
-  if (JS_IsObject(m_content->instanceObject))
-    JS_MarkValue(rt, m_content->instanceObject, mark_func);
-=======
-void TemplateElementInstance::gcMark(JSRuntime* rt, JSValue val, JS_MarkFunc* mark_func) {
-  NodeInstance::gcMark(rt, val, mark_func);
->>>>>>> 519c7d47
 }
 
 }  // namespace kraken::binding::qjs