--- conflicted
+++ resolved
@@ -95,12 +95,6 @@
   if (window == nullptr)
     return JS_UNDEFINED;
   return JS_DupValue(ctx, window->m_location.value());
-<<<<<<< HEAD
-}
-PROP_SETTER(Window, __location__)(QjsContext* ctx, JSValue this_val, int argc, JSValue* argv) {
-  return JS_NULL;
-=======
->>>>>>> 53df9fb4
 }
 
 IMPL_PROPERTY_GETTER(Window, location)(QjsContext* ctx, JSValue this_val, int argc, JSValue* argv) {
