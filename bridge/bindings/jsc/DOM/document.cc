/*
 * Copyright (C) 2019 Alibaba Inc. All rights reserved.
 * Author: Kraken Team.
 */

#include "document.h"
#include "comment_node.h"
#include "element.h"
#include "foundation/ui_command_callback_queue.h"
#include "text_node.h"
#include <mutex>
#include <regex>

namespace kraken::binding::jsc {

void bindDocument(std::unique_ptr<JSContext> &context) {
  auto document = JSDocument::instance(context.get());
  JSC_GLOBAL_SET_PROPERTY(context, "Document", document->classObject);
  auto documentObjectRef =
    document->instanceConstructor(context->context(), document->classObject, 0, nullptr, nullptr);
  JSC_GLOBAL_SET_PROPERTY(context, "document", documentObjectRef);
}

std::unordered_map<JSContext *, JSDocument *> JSDocument::instanceMap{};

JSDocument *JSDocument::instance(JSContext *context) {
  if (instanceMap.count(context) == 0) {
    instanceMap[context] = new JSDocument(context);
  }
  return instanceMap[context];
}

JSDocument::~JSDocument() {
  instanceMap.erase(context);
}

JSValueRef JSDocument::createElement(JSContextRef ctx, JSObjectRef function, JSObjectRef thisObject,
                                     size_t argumentCount, const JSValueRef arguments[], JSValueRef *exception) {
  if (argumentCount < 1) {
    throwJSError(ctx, "Failed to createElement: 1 argument required, but only 0 present.", exception);
    return nullptr;
  }

  const JSValueRef tagNameValue = arguments[0];
  if (!JSValueIsString(ctx, tagNameValue)) {
    throwJSError(ctx, "Failed to createElement: tagName should be a string.", exception);
    return nullptr;
  }

  JSStringRef tagNameStringRef = JSValueToStringCopy(ctx, tagNameValue, exception);
  std::string tagName = JSStringToStdString(tagNameStringRef);

  auto document = static_cast<DocumentInstance *>(JSObjectGetPrivate(thisObject));
  auto element = JSElement::buildElementInstance(document->context, tagName);
  element->document = document;
  return element->object;
}

JSValueRef JSDocument::createTextNode(JSContextRef ctx, JSObjectRef function, JSObjectRef thisObject,
                                      size_t argumentCount, const JSValueRef *arguments, JSValueRef *exception) {
  if (argumentCount != 1) {
    throwJSError(ctx, "Failed to execute 'createTextNode' on 'Document': 1 argument required, but only 0 present.",
                 exception);
    return nullptr;
  }

  auto document = static_cast<DocumentInstance *>(JSObjectGetPrivate(thisObject));
  auto TextNode = JSTextNode::instance(document->context);
  auto textNodeInstance = JSObjectCallAsConstructor(ctx, TextNode->classObject, 1, arguments, exception);
  auto textNode = reinterpret_cast<JSTextNode::TextNodeInstance *>(JSObjectGetPrivate(textNodeInstance));
  textNode->document = document;
  return textNodeInstance;
}

JSValueRef JSDocument::createComment(JSContextRef ctx, JSObjectRef function, JSObjectRef thisObject,
                                     size_t argumentCount, const JSValueRef *arguments, JSValueRef *exception) {
  auto document = static_cast<DocumentInstance *>(JSObjectGetPrivate(thisObject));
  auto CommentNode = JSCommentNode::instance(document->context);
  auto commentNodeInstance =
    JSObjectCallAsConstructor(ctx, CommentNode->classObject, argumentCount, arguments, exception);
  auto commentNode = reinterpret_cast<JSCommentNode::CommentNodeInstance *>(JSObjectGetPrivate(commentNodeInstance));
  commentNode->document = document;
  return commentNodeInstance;
}

static std::atomic<bool> event_registered = false;
static std::atomic<bool> document_registered = false;

JSDocument::JSDocument(JSContext *context) : JSNode(context, "Document") {

  if (!event_registered) {
    event_registered = true;
    JSEvent::defineEvent(EVENT_INPUT, [](JSContext *context, void *nativeEvent) -> EventInstance * {
      return new InputEventInstance(JSInputEvent::instance(context), reinterpret_cast<NativeInputEvent *>(nativeEvent));
    });
    JSEvent::defineEvent(EVENT_MEDIA_ERROR, [](JSContext *context, void *nativeEvent) -> EventInstance * {
      return new MediaErrorEventInstance(JSMediaErrorEvent::instance(context),
                                         reinterpret_cast<NativeMediaErrorEvent *>(nativeEvent));
    });
    JSEvent::defineEvent(EVENT_MESSAGE, [](JSContext *context, void *nativeEvent) -> EventInstance * {
      return new MessageEventInstance(JSMessageEvent::instance(context),
                                      reinterpret_cast<NativeMessageEvent *>(nativeEvent));
    });
    JSEvent::defineEvent(EVENT_CLOSE, [](JSContext *context, void *nativeEvent) -> EventInstance * {
      return new CloseEventInstance(JSCloseEvent::instance(context), reinterpret_cast<NativeCloseEvent *>(nativeEvent));
      ;
    });
    JSEvent::defineEvent(EVENT_INTERSECTION_CHANGE, [](JSContext *context, void *nativeEvent) -> EventInstance * {
      return new IntersectionChangeEventInstance(JSIntersectionChangeEvent::instance(context),
                                                 reinterpret_cast<NativeIntersectionChangeEvent *>(nativeEvent));
    });
    JSEvent::defineEvent(EVENT_TOUCH_START, [](JSContext *context, void *nativeEvent) -> EventInstance * {
      return new TouchEventInstance(JSTouchEvent::instance(context), reinterpret_cast<NativeTouchEvent *>(nativeEvent));
    });
    JSEvent::defineEvent(EVENT_TOUCH_END, [](JSContext *context, void *nativeEvent) -> EventInstance * {
      return new TouchEventInstance(JSTouchEvent::instance(context), reinterpret_cast<NativeTouchEvent *>(nativeEvent));
    });
    JSEvent::defineEvent(EVENT_TOUCH_MOVE, [](JSContext *context, void *nativeEvent) -> EventInstance * {
      return new TouchEventInstance(JSTouchEvent::instance(context), reinterpret_cast<NativeTouchEvent *>(nativeEvent));
    });
    JSEvent::defineEvent(EVENT_TOUCH_CANCEL, [](JSContext *context, void *nativeEvent) -> EventInstance * {
      return new TouchEventInstance(JSTouchEvent::instance(context), reinterpret_cast<NativeTouchEvent *>(nativeEvent));
    });
    JSEvent::defineEvent(EVENT_SWIPE, [](JSContext *context, void *nativeEvent) -> EventInstance * {
      return new GestureEventInstance(JSGestureEvent::instance(context),
                                      reinterpret_cast<NativeGestureEvent *>(nativeEvent));
    });
    JSEvent::defineEvent(EVENT_PAN, [](JSContext *context, void *nativeEvent) -> EventInstance * {
      return new GestureEventInstance(JSGestureEvent::instance(context),
                                      reinterpret_cast<NativeGestureEvent *>(nativeEvent));
    });
    JSEvent::defineEvent(EVENT_LONG_PRESS, [](JSContext *context, void *nativeEvent) -> EventInstance * {
      return new GestureEventInstance(JSGestureEvent::instance(context),
                                      reinterpret_cast<NativeGestureEvent *>(nativeEvent));
    });
    JSEvent::defineEvent(EVENT_SCALE, [](JSContext *context, void *nativeEvent) -> EventInstance * {
      return new GestureEventInstance(JSGestureEvent::instance(context),
                                      reinterpret_cast<NativeGestureEvent *>(nativeEvent));
    });
  }
  if (!document_registered) {
    document_registered = true;

    JSElement::defineElement("img", [](JSContext *context) -> ElementInstance * {
      return new JSImageElement::ImageElementInstance(JSImageElement::instance(context));
    });
    JSElement::defineElement("a", [](JSContext *context) -> ElementInstance * {
      return new JSAnchorElement::AnchorElementInstance(JSAnchorElement::instance(context));
    });
    JSElement::defineElement("canvas", [](JSContext *context) -> ElementInstance * {
      return new JSCanvasElement::CanvasElementInstance(JSCanvasElement::instance(context));
    });
    JSElement::defineElement("input", [](JSContext *context) -> ElementInstance * {
      return new JSInputElement::InputElementInstance(JSInputElement::instance(context));
    });
<<<<<<< HEAD
    JSElement::defineElement("object", [](JSContext *context) -> ElementInstance* {
      return new JSObjectElement::ObjectElementInstance(JSObjectElement::instance(context));
    });
    JSElement::defineElement("span", [](JSContext *context) -> ElementInstance* {
=======
    JSElement::defineElement("audio", [](JSContext *context) -> ElementInstance * {
      return new JSAudioElement::AudioElementInstance(JSAudioElement::instance(context));
    });
    JSElement::defineElement("video", [](JSContext *context) -> ElementInstance * {
      return new JSVideoElement::VideoElementInstance(JSVideoElement::instance(context));
    });
    JSElement::defineElement("iframe", [](JSContext *context) -> ElementInstance * {
      return new JSIframeElement::IframeElementInstance(JSIframeElement::instance(context));
    });
    JSElement::defineElement("object", [](JSContext *context) -> ElementInstance * {
      return new JSObjectElement::ObjectElementInstance(JSObjectElement::instance(context));
    });
    JSElement::defineElement("animation-player", [](JSContext *context) -> ElementInstance * {
      return new JSAnimationPlayerElement::AnimationPlayerElementInstance(JSAnimationPlayerElement::instance(context));
    });
    JSElement::defineElement("span", [](JSContext *context) -> ElementInstance * {
>>>>>>> 6c5aa9c6
      return new ElementInstance(JSElement::instance(context), "span", true);
    });
    JSElement::defineElement("div", [](JSContext *context) -> ElementInstance * {
      return new ElementInstance(JSElement::instance(context), "div", true);
    });
    JSElement::defineElement("strong", [](JSContext *context) -> ElementInstance * {
      return new ElementInstance(JSElement::instance(context), "strong", true);
    });
    JSElement::defineElement("pre", [](JSContext *context) -> ElementInstance * {
      return new ElementInstance(JSElement::instance(context), "pre", true);
    });
    JSElement::defineElement("p", [](JSContext *context) -> ElementInstance * {
      return new ElementInstance(JSElement::instance(context), "p", true);
    });
  }
}

JSObjectRef JSDocument::instanceConstructor(JSContextRef ctx, JSObjectRef constructor, size_t argumentCount,
                                            const JSValueRef *arguments, JSValueRef *exception) {
  auto instance = new DocumentInstance(this);
  return instance->object;
}

static std::unordered_map<JSContext *, DocumentInstance *> instanceMap{};

std::string DocumentCookie::getCookie() {
  std::string result;
  size_t i = 0;
  for (auto &pair : cookiePairs) {
    result += pair.first + "=" + pair.second;
    i++;
    if (i < cookiePairs.size()) {
      result += "; ";
    }
  }

  return std::move(result);
}

void DocumentCookie::setCookie(std::string &cookieStr) {
  trim(cookieStr);

  std::string key;
  std::string value;

  const std::regex cookie_regex("^[^=]*=([^;]*)");

  if (!cookieStr.find('=', 0)) {
    key = "";
    value = cookieStr;
  } else {
    size_t idx = cookieStr.find('=', 0);
    key = cookieStr.substr(0, idx);

    std::match_results<std::string::const_iterator> match_results;
    // Only allow to set a single cookie at a time
    // Find first cookie value if multiple cookie set
    if (std::regex_match(cookieStr, match_results, cookie_regex)) {
      if (match_results.size() == 2) {
        value = match_results[1];

        if (key.empty() && value.empty()) {
          return;
        }
      }
    }
  }

  cookiePairs[key] = value;
}

DocumentInstance *DocumentInstance::instance(JSContext *context) {
  return instanceMap[context];
}

DocumentInstance::DocumentInstance(JSDocument *document)
  : NodeInstance(document, NodeType::DOCUMENT_NODE, DOCUMENT_TARGET_ID),
    nativeDocument(new NativeDocument(nativeNode)) {
  JSStringRef bodyTagName = JSStringCreateWithUTF8CString("BODY");
  auto Element = JSElement::instance(document->context);
  body = new ElementInstance(Element, bodyTagName, BODY_TARGET_ID);
  body->document = this;
  JSStringHolder bodyStringHolder = JSStringHolder(context, "body");
  JSStringHolder documentElementStringHolder = JSStringHolder(context, "documentElement");
  JSObjectSetProperty(ctx, object, bodyStringHolder.getString(), body->object, kJSPropertyAttributeReadOnly, nullptr);
  JSObjectSetProperty(ctx, object, documentElementStringHolder.getString(), body->object, kJSPropertyAttributeReadOnly,
                      nullptr);
  instanceMap[document->context] = this;
  getDartMethod()->initDocument(contextId, nativeDocument);
}

JSValueRef DocumentInstance::getProperty(std::string &name, JSValueRef *exception) {
  auto propertyMap = getDocumentPropertyMap();
  auto prototypePropertyMap = getDocumentPrototypePropertyMap();
  JSStringHolder nameStringHolder = JSStringHolder(context, name);

  if (prototypePropertyMap.count(name) > 0) {
    return JSObjectGetProperty(ctx, prototype<JSDocument>()->prototypeObject, nameStringHolder.getString(), exception);
  }

  if (propertyMap.count(name) == 0) {
    return NodeInstance::getProperty(name, exception);
  }

  DocumentProperty property = propertyMap[name];

  switch (property) {
  case DocumentProperty::documentElement:
  case DocumentProperty::body: {
    return nullptr;
  }
  case DocumentProperty::all: {
    auto all = new JSAllCollection(context);

    traverseNode(body, [&all](NodeInstance *node) {
      all->internalAdd(node, nullptr);
      return false;
    });

    return all->jsObject;
  }
  case DocumentProperty::cookie: {
    std::string cookie = m_cookie.getCookie();
    return JSValueMakeString(ctx, JSStringCreateWithUTF8CString(cookie.c_str()));
  }
  case DocumentProperty::nodeName: {
    JSStringRef nodeName = JSStringCreateWithUTF8CString("#document");
    return JSValueMakeString(_hostClass->ctx, nodeName);
  }
  }

  return nullptr;
}

DocumentInstance::~DocumentInstance() {
  ::foundation::UICommandCallbackQueue::instance()->registerCallback(
    [](void *ptr) { delete reinterpret_cast<NativeDocument *>(ptr); }, nativeDocument);
  instanceMap.erase(context);
}

void DocumentInstance::getPropertyNames(JSPropertyNameAccumulatorRef accumulator) {
  NodeInstance::getPropertyNames(accumulator);

  for (auto &property : getDocumentPropertyNames()) {
    JSPropertyNameAccumulatorAddName(accumulator, property);
  }
}

void DocumentInstance::removeElementById(std::string &id, ElementInstance *element) {
  if (elementMapById.count(id) > 0) {
    auto &list = elementMapById[id];
    list.erase(std::find(list.begin(), list.end(), element));
  }
}

void DocumentInstance::addElementById(std::string &id, ElementInstance *element) {
  if (elementMapById.count(id) == 0) {
    elementMapById[id] = std::vector<ElementInstance *>();
  }

  auto &list = elementMapById[id];
  auto it = std::find(list.begin(), list.end(), element);

  if (it == list.end()) {
    elementMapById[id].emplace_back(element);
  }
}

JSValueRef JSDocument::getElementById(JSContextRef ctx, JSObjectRef function, JSObjectRef thisObject,
                                      size_t argumentCount, const JSValueRef *arguments, JSValueRef *exception) {
  if (argumentCount < 1) {
    throwJSError(
      ctx,
      "Uncaught TypeError: Failed to execute 'getElementById' on 'Document': 1 argument required, but only 0 present.",
      exception);
    return nullptr;
  }

  JSStringRef idStringRef = JSValueToStringCopy(ctx, arguments[0], exception);
  std::string id = JSStringToStdString(idStringRef);
  if (id.empty()) return nullptr;

  auto document = reinterpret_cast<DocumentInstance *>(JSObjectGetPrivate(thisObject));
  if (document->elementMapById.count(id) == 0) {
    return nullptr;
  }

  auto targetElementList = document->elementMapById[id];
  if (targetElementList.empty()) return nullptr;

  for (auto &element : targetElementList) {
    if (element->isConnected()) return element->object;
  }

  return nullptr;
}

JSValueRef JSDocument::getElementsByTagName(JSContextRef ctx, JSObjectRef function, JSObjectRef thisObject,
                                            size_t argumentCount, const JSValueRef *arguments, JSValueRef *exception) {
  if (argumentCount < 1) {
    throwJSError(ctx,
                 "Uncaught TypeError: Failed to execute 'getElementsByTagName' on 'Document': 1 argument required, "
                 "but only 0 present.",
                 exception);
    return nullptr;
  }

  auto document = reinterpret_cast<DocumentInstance *>(JSObjectGetPrivate(thisObject));
  JSStringRef tagNameStringRef = JSValueToStringCopy(ctx, arguments[0], exception);
  std::string tagName = JSStringToStdString(tagNameStringRef);
  std::transform(tagName.begin(), tagName.end(), tagName.begin(), ::toupper);

  std::vector<ElementInstance *> elements;

  traverseNode(document->body, [tagName, &elements](NodeInstance *node) {
    if (node->nodeType == NodeType::ELEMENT_NODE) {
      auto element = reinterpret_cast<ElementInstance *>(node);
      if (element->tagName() == tagName) {
        elements.emplace_back(element);
      }
    }

    return false;
  });

  JSValueRef elementArguments[elements.size()];

  for (int i = 0; i < elements.size(); i++) {
    elementArguments[i] = elements[i]->object;
  }

  return JSObjectMakeArray(ctx, elements.size(), elementArguments, exception);
}

bool DocumentInstance::setProperty(std::string &name, JSValueRef value, JSValueRef *exception) {
  auto propertyMap = getDocumentPropertyMap();
  auto prototypePropertyMap = getDocumentPrototypePropertyMap();

  if (prototypePropertyMap.count(name) > 0) return false;

  if (propertyMap.count(name) > 0) {
    auto property = propertyMap[name];

    if (property == DocumentProperty::cookie) {
      JSStringRef str = JSValueToStringCopy(ctx, value, exception);
      std::string cookie = JSStringToStdString(str);
      m_cookie.setCookie(cookie);
    }
    return true;
  } else {
    return NodeInstance::setProperty(name, value, exception);
  }
}

} // namespace kraken::binding::jsc<|MERGE_RESOLUTION|>--- conflicted
+++ resolved
@@ -153,29 +153,10 @@
     JSElement::defineElement("input", [](JSContext *context) -> ElementInstance * {
       return new JSInputElement::InputElementInstance(JSInputElement::instance(context));
     });
-<<<<<<< HEAD
     JSElement::defineElement("object", [](JSContext *context) -> ElementInstance* {
       return new JSObjectElement::ObjectElementInstance(JSObjectElement::instance(context));
     });
     JSElement::defineElement("span", [](JSContext *context) -> ElementInstance* {
-=======
-    JSElement::defineElement("audio", [](JSContext *context) -> ElementInstance * {
-      return new JSAudioElement::AudioElementInstance(JSAudioElement::instance(context));
-    });
-    JSElement::defineElement("video", [](JSContext *context) -> ElementInstance * {
-      return new JSVideoElement::VideoElementInstance(JSVideoElement::instance(context));
-    });
-    JSElement::defineElement("iframe", [](JSContext *context) -> ElementInstance * {
-      return new JSIframeElement::IframeElementInstance(JSIframeElement::instance(context));
-    });
-    JSElement::defineElement("object", [](JSContext *context) -> ElementInstance * {
-      return new JSObjectElement::ObjectElementInstance(JSObjectElement::instance(context));
-    });
-    JSElement::defineElement("animation-player", [](JSContext *context) -> ElementInstance * {
-      return new JSAnimationPlayerElement::AnimationPlayerElementInstance(JSAnimationPlayerElement::instance(context));
-    });
-    JSElement::defineElement("span", [](JSContext *context) -> ElementInstance * {
->>>>>>> 6c5aa9c6
       return new ElementInstance(JSElement::instance(context), "span", true);
     });
     JSElement::defineElement("div", [](JSContext *context) -> ElementInstance * {
