/*
 * Copyright (C) 2020 Alibaba Inc. All rights reserved.
 * Author: Kraken Team.
 */

#include "text_node.h"
#include "foundation/ui_command_queue.h"
#include "foundation/ui_command_callback_queue.h"

namespace kraken::binding::jsc {

void bindTextNode(std::unique_ptr<JSContext> &context) {
  auto textNode = JSTextNode::instance(context.get());
  JSC_GLOBAL_SET_PROPERTY(context, "TextNode", textNode->classObject);
}

std::unordered_map<JSContext *, JSTextNode *> JSTextNode::instanceMap{};

JSTextNode *JSTextNode::instance(JSContext *context) {
  if (instanceMap.count(context) == 0) {
    instanceMap[context] = new JSTextNode(context);
  }
  return instanceMap[context];
}
JSTextNode::~JSTextNode() {
  instanceMap.erase(context);
}

JSTextNode::JSTextNode(JSContext *context) : JSNode(context, "TextNode") {}

JSObjectRef JSTextNode::instanceConstructor(JSContextRef ctx, JSObjectRef constructor, size_t argumentCount,
                                            const JSValueRef *arguments, JSValueRef *exception) {
  const JSValueRef dataValueRef = arguments[0];
  auto textNode = new TextNodeInstance(this, JSValueToStringCopy(ctx, dataValueRef, exception));
  return textNode->object;
}

JSTextNode::TextNodeInstance::TextNodeInstance(JSTextNode *jsTextNode, JSStringRef data)
  : NodeInstance(jsTextNode, NodeType::TEXT_NODE), nativeTextNode(new NativeTextNode(nativeNode)) {

  m_data.setString(data);

  std::string dataString = JSStringToStdString(data);
  NativeString args_01{};
  buildUICommandArgs(dataString, args_01);
  foundation::UICommandTaskMessageQueue::instance(_hostClass->contextId)
    ->registerCommand(eventTargetId, UICommand::createTextNode, args_01, nativeTextNode);
}

JSValueRef JSTextNode::TextNodeInstance::getProperty(std::string &name, JSValueRef *exception) {
  auto propertyMap = getTextNodePropertyMap();

  if (propertyMap.count(name) == 0) {
    return NodeInstance::getProperty(name, exception);
  }

  auto property = propertyMap[name];
  switch (property) {
  case TextNodeProperty::textContent:
  case TextNodeProperty::data: {
    return m_data.makeString();
  }
  case TextNodeProperty::nodeName: {
    JSStringRef nodeName = JSStringCreateWithUTF8CString("#text");
    return JSValueMakeString(_hostClass->ctx, nodeName);
  }
  }
}

bool JSTextNode::TextNodeInstance::setProperty(std::string &name, JSValueRef value, JSValueRef *exception) {
  if (name == "data") {
    JSStringRef data = JSValueToStringCopy(_hostClass->ctx, value, exception);
    m_data.setString(data);

    std::string dataString = JSStringToStdString(data);
    NativeString args_01{};
    NativeString args_02{};
    buildUICommandArgs(name, dataString, args_01, args_02);
    foundation::UICommandTaskMessageQueue::instance(_hostClass->contextId)
      ->registerCommand(eventTargetId, UICommand::setProperty, args_01, args_02, nullptr);
    return true;
  } else {
<<<<<<< HEAD
    return JSNode::NodeInstance::setProperty(name, value, exception);
=======
    NodeInstance::setProperty(name, value, exception);
>>>>>>> 23876cb4
  }
}

void JSTextNode::TextNodeInstance::getPropertyNames(JSPropertyNameAccumulatorRef accumulator) {
  NodeInstance::getPropertyNames(accumulator);

  for (auto &property : getTextNodePropertyNames()) {
    JSPropertyNameAccumulatorAddName(accumulator, property);
  }
}

std::string JSTextNode::TextNodeInstance::internalGetTextContent() {
  return m_data.string();
}

JSTextNode::TextNodeInstance::~TextNodeInstance() {
  foundation::UICommandCallbackQueue::instance(contextId)->registerCallback([](void *ptr) {
    delete reinterpret_cast<NativeTextNode *>(ptr);
  }, nativeTextNode);
}

void JSTextNode::TextNodeInstance::internalSetTextContent(JSStringRef content, JSValueRef *exception) {
  m_data.setString(content);

  std::string key = "data";
  NativeString args_01{};
  NativeString args_02{};
  buildUICommandArgs(key, content, args_01, args_02);
  foundation::UICommandTaskMessageQueue::instance(context->getContextId())
    ->registerCommand(eventTargetId, UICommand::setProperty, args_01, args_02, nullptr);
}

} // namespace kraken::binding::jsc<|MERGE_RESOLUTION|>--- conflicted
+++ resolved
@@ -80,11 +80,7 @@
       ->registerCommand(eventTargetId, UICommand::setProperty, args_01, args_02, nullptr);
     return true;
   } else {
-<<<<<<< HEAD
-    return JSNode::NodeInstance::setProperty(name, value, exception);
-=======
-    NodeInstance::setProperty(name, value, exception);
->>>>>>> 23876cb4
+    return NodeInstance::setProperty(name, value, exception);
   }
 }
 
