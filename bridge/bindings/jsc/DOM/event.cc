/*
 * Copyright (C) 2020 Alibaba Inc. All rights reserved.
 * Author: Kraken Team.
 */

#include "event.h"
#include "event_target.h"
#include "bindings/jsc/DOM/custom_event.h"
#include "bindings/jsc/DOM/gesture_event.h"
#include "bindings/jsc/DOM/events/input_event.h"
#include "bindings/jsc/DOM/events/media_error_event.h"
#include "bindings/jsc/DOM/events/message_event.h"
#include "bindings/jsc/DOM/events/close_event.h"
#include "bindings/jsc/DOM/events/intersection_change_event.h"
#include "bindings/jsc/DOM/events/touch_event.h"
#include <chrono>

namespace kraken::binding::jsc {

void bindEvent(std::unique_ptr<JSContext> &context) {
  auto event = JSEvent::instance(context.get());
  JSC_GLOBAL_SET_PROPERTY(context, "Event", event->classObject);
};

std::unordered_map<JSContext *, JSEvent *> JSEvent::instanceMap{};
std::unordered_map<std::string, EventCreator> JSEvent::eventCreatorMap{};

JSEvent::~JSEvent() {
  instanceMap.erase(context);
}

JSEvent::JSEvent(JSContext *context) : HostClass(context, "Event") {}
JSEvent::JSEvent(JSContext *context, const char *name) : HostClass(context, name) {}

JSObjectRef JSEvent::instanceConstructor(JSContextRef ctx, JSObjectRef constructor, size_t argumentCount,
                                         const JSValueRef *arguments, JSValueRef *exception) {
  if (argumentCount < 1) {
    throwJSError(ctx, "Failed to construct 'Event': 1 argument required, but only 0 present.", exception);
    return nullptr;
  }

  const JSValueRef eventTypeValueRef = arguments[0];
  JSStringRef eventTypeStringRef = JSValueToStringCopy(ctx, eventTypeValueRef, exception);
  std::string &&eventType = JSStringToStdString(eventTypeStringRef);
  auto nativeEvent = new NativeEvent(stringToNativeString(eventType));
  auto event = JSEvent::buildEventInstance(eventType, context, nativeEvent, false);

  return event->object;
}

JSValueRef JSEvent::initWithNativeEvent(JSContextRef ctx, JSObjectRef function, JSObjectRef thisObject,
                                        size_t argumentCount, const JSValueRef *arguments, JSValueRef *exception) {
  if (argumentCount != 2) {
    throwJSError(ctx, "Failed to execute Event.initWithNativeEvent(): invalid arguments.", exception);
    return nullptr;
  }

  auto Event = reinterpret_cast<JSEvent*>(JSObjectGetPrivate(function));
  JSStringRef eventTypeStringRef = JSValueToStringCopy(ctx, arguments[0], exception);
  double address = JSValueToNumber(ctx, arguments[1], exception);
  auto nativeEvent = reinterpret_cast<NativeEvent*>(static_cast<int64_t>(address));
  std::string eventType = JSStringToStdString(eventTypeStringRef);
  auto event = JSEvent::buildEventInstance(eventType, Event->context, nativeEvent, false);
  return event->object;
}

void JSEvent::defineEvent(std::string eventType, EventCreator creator) {
  if (eventCreatorMap.count(eventType) > 0) {
    return;
  }

  eventCreatorMap[eventType] = creator;
}
JSValueRef JSEvent::getProperty(std::string &name, JSValueRef *exception) {
  if (name == "__initWithNativeEvent__") {
    return m_initWithNativeEvent.function();
  }
  return nullptr;
}

EventInstance::EventInstance(JSEvent *jsEvent, NativeEvent *nativeEvent)
  : Instance(jsEvent), nativeEvent(nativeEvent) {}

EventInstance::EventInstance(JSEvent *jsEvent, std::string eventType, JSValueRef eventInitValueRef, JSValueRef *exception) : Instance(jsEvent) {
  nativeEvent = new NativeEvent(stringToNativeString(eventType));
  auto ms = std::chrono::duration_cast<std::chrono::milliseconds>(std::chrono::system_clock::now().time_since_epoch());
  nativeEvent->timeStamp = ms.count();

  if (eventInitValueRef != nullptr) {;
    JSObjectRef eventInit = JSValueToObject(ctx, eventInitValueRef, exception);

    if (objectHasProperty(ctx, "bubbles", eventInit)) {
      nativeEvent->bubbles = JSValueToBoolean(ctx, getObjectPropertyValue(ctx, "bubbles", eventInit, exception)) ? 1 : 0;
    }
    if (objectHasProperty(ctx, "cancelable", eventInit)) {
      nativeEvent->cancelable = JSValueToBoolean(ctx, getObjectPropertyValue(ctx, "cancelable", eventInit, exception)) ? 1 : 0;
    }
  }
}

JSValueRef EventInstance::getProperty(std::string &name, JSValueRef *exception) {
  auto propertyMap = JSEvent::getEventPropertyMap();

  if (propertyMap.count(name) == 0) return Instance::getProperty(name, exception);

  auto property = propertyMap[name];
  switch (property) {
  case JSEvent::EventProperty::type: {
    JSStringRef eventStringRef = JSStringCreateWithCharacters(nativeEvent->type->string, nativeEvent->type->length);
    return JSValueMakeString(_hostClass->ctx, eventStringRef);
  }
  case JSEvent::EventProperty::bubbles: {
    return JSValueMakeBoolean(_hostClass->ctx, nativeEvent->bubbles);
  }
  case JSEvent::EventProperty::cancelable: {
    return JSValueMakeBoolean(_hostClass->ctx, nativeEvent->cancelable);
  }
  case JSEvent::EventProperty::timestamp:
    return JSValueMakeNumber(_hostClass->ctx, nativeEvent->timeStamp);
  case JSEvent::EventProperty::defaultPrevented:
    return JSValueMakeBoolean(_hostClass->ctx, _canceledFlag);
  case JSEvent::EventProperty::target:
  case JSEvent::EventProperty::srcElement:
    if (nativeEvent->target != nullptr) {
      auto instance = reinterpret_cast<EventTargetInstance *>(nativeEvent->target);
      return instance->object;
    }
    return JSValueMakeNull(_hostClass->ctx);
  case JSEvent::EventProperty::currentTarget:
    if (nativeEvent->currentTarget != nullptr) {
      auto instance = reinterpret_cast<EventTargetInstance *>(nativeEvent->currentTarget);
      return instance->object;
    }
    return JSValueMakeNull(_hostClass->ctx);
  case JSEvent::EventProperty::returnValue:
    return JSValueMakeBoolean(_hostClass->ctx, !_canceledFlag);
  case JSEvent::EventProperty::stopPropagation:
    return prototype<JSEvent>()->m_stopPropagation.function();
  case JSEvent::EventProperty::cancelBubble:
    return JSValueMakeBoolean(_hostClass->ctx, _stopPropagationFlag);
  case JSEvent::EventProperty::stopImmediatePropagation:
    return prototype<JSEvent>()->m_stopImmediatePropagation.function();
  case JSEvent::EventProperty::preventDefault:
    return prototype<JSEvent>()->m_preventDefault.function();
  }

  return nullptr;
}

JSValueRef JSEvent::stopPropagation(JSContextRef ctx, JSObjectRef function, JSObjectRef thisObject,
                                                   size_t argumentCount, const JSValueRef *arguments,
                                                   JSValueRef *exception) {
  auto eventInstance = static_cast<EventInstance *>(JSObjectGetPrivate(thisObject));
  eventInstance->_stopPropagationFlag = true;
  return nullptr;
}

JSValueRef JSEvent::stopImmediatePropagation(JSContextRef ctx, JSObjectRef function,
                                                            JSObjectRef thisObject, size_t argumentCount,
                                                            const JSValueRef *arguments, JSValueRef *exception) {
  auto eventInstance = static_cast<EventInstance *>(JSObjectGetPrivate(thisObject));
  eventInstance->_stopPropagationFlag = true;
  eventInstance->_stopImmediatePropagationFlag = true;
  return nullptr;
}

JSValueRef JSEvent::preventDefault(JSContextRef ctx, JSObjectRef function, JSObjectRef thisObject,
                                                  size_t argumentCount, const JSValueRef *arguments,
                                                  JSValueRef *exception) {
  auto eventInstance = static_cast<EventInstance *>(JSObjectGetPrivate(thisObject));
  if (eventInstance->nativeEvent->cancelable && !eventInstance->_inPassiveListenerFlag) {
    eventInstance->_canceledFlag = true;
  }
  return nullptr;
}

void EventInstance::setProperty(std::string &name, JSValueRef value, JSValueRef *exception) {
  auto propertyMap = JSEvent::getEventPropertyMap();
  if (propertyMap.count(name) > 0) {
    auto property = propertyMap[name];

    if (property == JSEvent::EventProperty::cancelBubble) {
      bool v = JSValueToBoolean(_hostClass->ctx, value);
      if (v) {
        _stopPropagationFlag = true;
      }
    }
  } else {
    Instance::setProperty(name, value, exception);
  }
}

EventInstance::~EventInstance() {
  delete nativeEvent;
}
void EventInstance::getPropertyNames(JSPropertyNameAccumulatorRef accumulator) {
  for (auto &property : JSEvent::getEventPropertyNames()) {
    JSPropertyNameAccumulatorAddName(accumulator, property);
  }
}

EventInstance *JSEvent::buildEventInstance(std::string &eventType, JSContext *context, void *nativeEvent, bool isCustomEvent) {
  EventInstance *eventInstance;
  if (isCustomEvent) {
    eventInstance = new CustomEventInstance(JSCustomEvent::instance(context), reinterpret_cast<NativeCustomEvent*>(nativeEvent));
<<<<<<< HEAD
  } else if (eventType == EVENT_INPUT) {
    eventInstance = new InputEventInstance(JSInputEvent::instance(context), reinterpret_cast<NativeInputEvent*>(nativeEvent));
  } else if (eventType == EVENT_MEDIA_ERROR) {
    eventInstance = new MediaErrorEventInstance(JSMediaErrorEvent::instance(context), reinterpret_cast<NativeMediaErrorEvent*>(nativeEvent));
  } else if (eventType == EVENT_MESSAGE) {
    eventInstance = new MessageEventInstance(JSMessageEvent::instance(context), reinterpret_cast<NativeMessageEvent*>(nativeEvent));
  } else if (eventType == EVENT_CLOSE) {
    eventInstance = new CloseEventInstance(JSCloseEvent::instance(context), reinterpret_cast<NativeCloseEvent*>(nativeEvent));
  } else if (eventType == EVENT_INTERSECTION_CHANGE) {
    eventInstance = new IntersectionChangeEventInstance(JSIntersectionChangeEvent::instance(context), reinterpret_cast<NativeIntersectionChangeEvent*>(nativeEvent));
  } else if (eventType == EVENT_TOUCH_START || eventType == EVENT_TOUCH_END || eventType == EVENT_TOUCH_MOVE || eventType == EVENT_TOUCH_CANCEL) {
    eventInstance = new TouchEventInstance(JSTouchEvent::instance(context), reinterpret_cast<NativeTouchEvent *>(nativeEvent));
  } else if (eventType == EVENT_SWIPE || eventType == EVENT_PAN || eventType == EVENT_LONG_PRESS || eventType == EVENT_SCALE) {
    eventInstance = new GestureEventInstance(JSGestureEvent::instance(context), reinterpret_cast<NativeGestureEvent*>(nativeEvent));
=======
  } else if (eventCreatorMap.count(eventType) > 0){
    eventInstance = eventCreatorMap[eventType](context, nativeEvent);
>>>>>>> 23876cb4
  } else {
    eventInstance = new EventInstance(JSEvent::instance(context), reinterpret_cast<NativeEvent*>(nativeEvent));
  }

  return eventInstance;
}

} // namespace kraken::binding::jsc<|MERGE_RESOLUTION|>--- conflicted
+++ resolved
@@ -203,7 +203,6 @@
   EventInstance *eventInstance;
   if (isCustomEvent) {
     eventInstance = new CustomEventInstance(JSCustomEvent::instance(context), reinterpret_cast<NativeCustomEvent*>(nativeEvent));
-<<<<<<< HEAD
   } else if (eventType == EVENT_INPUT) {
     eventInstance = new InputEventInstance(JSInputEvent::instance(context), reinterpret_cast<NativeInputEvent*>(nativeEvent));
   } else if (eventType == EVENT_MEDIA_ERROR) {
@@ -218,10 +217,8 @@
     eventInstance = new TouchEventInstance(JSTouchEvent::instance(context), reinterpret_cast<NativeTouchEvent *>(nativeEvent));
   } else if (eventType == EVENT_SWIPE || eventType == EVENT_PAN || eventType == EVENT_LONG_PRESS || eventType == EVENT_SCALE) {
     eventInstance = new GestureEventInstance(JSGestureEvent::instance(context), reinterpret_cast<NativeGestureEvent*>(nativeEvent));
-=======
-  } else if (eventCreatorMap.count(eventType) > 0){
+  } else if (eventCreatorMap.count(eventType) > 0) {
     eventInstance = eventCreatorMap[eventType](context, nativeEvent);
->>>>>>> 23876cb4
   } else {
     eventInstance = new EventInstance(JSEvent::instance(context), reinterpret_cast<NativeEvent*>(nativeEvent));
   }
