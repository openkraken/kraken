/*
 * Copyright (C) 2020 Alibaba Inc. All rights reserved.
 * Author: Kraken Team.
 */

#include "media_error_event.h"

namespace kraken::binding::jsc {

void bindMediaErrorEvent(std::unique_ptr<JSContext> &context) {
  auto event = JSMediaErrorEvent::instance(context.get());
  JSC_GLOBAL_SET_PROPERTY(context, "MediaErrorEvent", event->classObject);
};

std::unordered_map<JSContext *, JSMediaErrorEvent *> JSMediaErrorEvent::instanceMap{};

JSMediaErrorEvent *JSMediaErrorEvent::instance(JSContext *context) {
<<<<<<< HEAD
  if (!instanceMap.contains(context)) {
=======
  auto instanceMap = getInstanceMap();
  if (instanceMap.count(context) == 0) {
>>>>>>> 72f09721
    instanceMap[context] = new JSMediaErrorEvent(context);
  }
  return instanceMap[context];
}

JSMediaErrorEvent::~JSMediaErrorEvent() {
  instanceMap.erase(context);
}

JSMediaErrorEvent::JSMediaErrorEvent(JSContext *context) : JSEvent(context, "MediaErrorEvent") {}

JSObjectRef JSMediaErrorEvent::instanceConstructor(JSContextRef ctx, JSObjectRef constructor, size_t argumentCount,
                                              const JSValueRef *arguments, JSValueRef *exception) {
  if (argumentCount != 1) {
    JSC_THROW_ERROR(ctx, "Failed to construct 'JSMediaErrorEvent': 1 argument required, but only 0 present.", exception);
    return nullptr;
  }

  JSStringRef dataStringRef = JSValueToStringCopy(ctx, arguments[0], exception);
  auto event = new MediaErrorEventInstance(this, dataStringRef);
  return event->object;
}

JSValueRef JSMediaErrorEvent::getProperty(std::string &name, JSValueRef *exception) {
  return nullptr;
}

MediaErrorEventInstance::MediaErrorEventInstance(JSMediaErrorEvent *jsMediaErrorEvent, NativeMediaErrorEvent *nativeMediaErrorEvent)
  : EventInstance(jsMediaErrorEvent, nativeMediaErrorEvent->nativeEvent), nativeMediaErrorEvent(nativeMediaErrorEvent) {
  if (nativeMediaErrorEvent->code != 0) code = nativeMediaErrorEvent->code;
  if (nativeMediaErrorEvent->message != nullptr) m_message.setString(nativeMediaErrorEvent->message);
}

MediaErrorEventInstance::MediaErrorEventInstance(JSMediaErrorEvent *jsMediaErrorEvent, JSStringRef data)
  : EventInstance(jsMediaErrorEvent, "error", nullptr, nullptr) {
  nativeMediaErrorEvent = new NativeMediaErrorEvent(nativeEvent);
}

JSValueRef MediaErrorEventInstance::getProperty(std::string &name, JSValueRef *exception) {
  auto propertyMap = JSMediaErrorEvent::getMediaErrorEventPropertyMap();

  if (propertyMap.count(name) == 0) return EventInstance::getProperty(name, exception);

  auto property = propertyMap[name];

  if (property == JSMediaErrorEvent::MediaErrorEventProperty::kCode) {
    return JSValueMakeNumber(ctx, code);
  } else if (property == JSMediaErrorEvent::MediaErrorEventProperty::kMessage) {
    return m_message.makeString();
  }

  return nullptr;
}

void MediaErrorEventInstance::setProperty(std::string &name, JSValueRef value, JSValueRef *exception) {
  auto propertyMap = JSMediaErrorEvent::getMediaErrorEventPropertyMap();
  if (propertyMap.count(name) > 0) {
    auto property = propertyMap[name];

    switch (property) {
    case JSMediaErrorEvent::MediaErrorEventProperty::kMessage: {
      JSStringRef str = JSValueToStringCopy(ctx, value, exception);
      m_message.setString(str);
      break;
    }
    case JSMediaErrorEvent::MediaErrorEventProperty::kCode: {
      code = JSValueToNumber(ctx, value, exception);
      break;
    }
    }
  } else {
    EventInstance::setProperty(name, value, exception);
  }
}

MediaErrorEventInstance::~MediaErrorEventInstance() {
  nativeMediaErrorEvent->message->free();
  delete nativeMediaErrorEvent;
}

void MediaErrorEventInstance::getPropertyNames(JSPropertyNameAccumulatorRef accumulator) {
  EventInstance::getPropertyNames(accumulator);

  for (auto &property : JSMediaErrorEvent::getMediaErrorEventPropertyNames()) {
    JSPropertyNameAccumulatorAddName(accumulator, property);
  }
}

std::vector<JSStringRef> &JSMediaErrorEvent::getMediaErrorEventPropertyNames() {
  static std::vector<JSStringRef> propertyNames{JSStringCreateWithUTF8CString("code"),
                                                JSStringCreateWithUTF8CString("message")};
  return propertyNames;
}

const std::unordered_map<std::string, JSMediaErrorEvent::MediaErrorEventProperty> &JSMediaErrorEvent::getMediaErrorEventPropertyMap() {
  static std::unordered_map<std::string, MediaErrorEventProperty> propertyMap{{"code", MediaErrorEventProperty::kCode},
                                                                         {"message", MediaErrorEventProperty::kMessage}};
  return propertyMap;
}

} // namespace kraken::binding::jsc<|MERGE_RESOLUTION|>--- conflicted
+++ resolved
@@ -15,12 +15,7 @@
 std::unordered_map<JSContext *, JSMediaErrorEvent *> JSMediaErrorEvent::instanceMap{};
 
 JSMediaErrorEvent *JSMediaErrorEvent::instance(JSContext *context) {
-<<<<<<< HEAD
-  if (!instanceMap.contains(context)) {
-=======
-  auto instanceMap = getInstanceMap();
   if (instanceMap.count(context) == 0) {
->>>>>>> 72f09721
     instanceMap[context] = new JSMediaErrorEvent(context);
   }
   return instanceMap[context];
