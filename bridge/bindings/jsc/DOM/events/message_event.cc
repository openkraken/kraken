--- conflicted
+++ resolved
@@ -17,12 +17,7 @@
 std::unordered_map<JSContext *, JSMessageEvent *> JSMessageEvent::instanceMap{};
 
 JSMessageEvent *JSMessageEvent::instance(JSContext *context) {
-<<<<<<< HEAD
-  if (!instanceMap.contains(context)) {
-=======
-  auto instanceMap = getInstanceMap();
   if (instanceMap.count(context) == 0) {
->>>>>>> 72f09721
     instanceMap[context] = new JSMessageEvent(context);
   }
   return instanceMap[context];
