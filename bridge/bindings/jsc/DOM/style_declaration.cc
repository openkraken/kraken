/*
 * Copyright (C) 2020 Alibaba Inc. All rights reserved.
 * Author: Kraken Team.
 */

#include "style_declaration.h"
#include "foundation/ui_command_queue.h"
#include <map>
#include <vector>

namespace kraken::binding::jsc {

void bindCSSStyleDeclaration(std::unique_ptr<JSContext> &context) {
  auto style = CSSStyleDeclaration::instance(context.get());
  JSC_GLOBAL_SET_PROPERTY(context, "CSSStyleDeclaration", style->classObject);
}

namespace {

static std::string parseJavaScriptCSSPropertyName(std::string &propertyName) {
  static std::unordered_map<std::string, std::string> propertyCache{};

  if (propertyCache.count(propertyName) > 0) {
    return propertyCache[propertyName];
  }

  std::vector<char> buffer(propertyName.size() + 1);

  size_t hyphen = 0;
  for (size_t i = 0; i < propertyName.size(); ++i) {
    char c = propertyName[i + hyphen];
    if (!c) break;
    if (c == '-') {
      hyphen++;
      buffer[i] = toASCIIUpper(propertyName[i + hyphen]);
    } else {
      buffer[i] = c;
    }
  }

  buffer.emplace_back('\0');

  std::string result = std::string(buffer.data());

  propertyCache[propertyName] = result;
  return result;
}

} // namespace

CSSStyleDeclaration::CSSStyleDeclaration(JSContext *context) : HostClass(context, "CSSStyleDeclaration") {}

std::unordered_map<JSContext *, CSSStyleDeclaration *> CSSStyleDeclaration::instanceMap{};

CSSStyleDeclaration *CSSStyleDeclaration::instance(JSContext *context) {
  if (instanceMap.count(context) == 0) {
    instanceMap[context] = new CSSStyleDeclaration(context);
  }
  return instanceMap[context];
}

CSSStyleDeclaration::~CSSStyleDeclaration() {
  instanceMap.erase(context);
}

JSObjectRef CSSStyleDeclaration::instanceConstructor(JSContextRef ctx, JSObjectRef constructor, size_t argumentCount,
                                                     const JSValueRef *arguments, JSValueRef *exception) {
  if (argumentCount != 1) {
    throwJSError(ctx, "Illegal constructor", exception);
  }

  const JSValueRef eventTargetValueRef = arguments[0];
  JSObjectRef eventTargetObjectRef = JSValueToObject(ctx, eventTargetValueRef, exception);

  auto eventTargetInstance =
    static_cast<EventTargetInstance *>(JSObjectGetPrivate(eventTargetObjectRef));
  auto style = new StyleDeclarationInstance(this, eventTargetInstance);
  return style->object;
}

StyleDeclarationInstance::StyleDeclarationInstance(
  CSSStyleDeclaration *cssStyleDeclaration, EventTargetInstance *ownerEventTarget)
  : Instance(cssStyleDeclaration), ownerEventTarget(ownerEventTarget) {}

StyleDeclarationInstance::~StyleDeclarationInstance() {
  for (auto &string : properties) {
    JSStringRelease(string.second);
  }
}

<<<<<<< HEAD
JSValueRef CSSStyleDeclaration::StyleDeclarationInstance::getProperty(std::string &name, JSValueRef *exception) {
  auto staticPropertyMap = getCSSStyleDeclarationStaticPropertyMap();
=======
JSValueRef StyleDeclarationInstance::getProperty(std::string &name, JSValueRef *exception) {
  auto propertyMap = getCSSStyleDeclarationPropertyMap();
>>>>>>> 23876cb4

  if (staticPropertyMap.count(name) > 0) return nullptr;

  if (properties.count(name) > 0) {
    return JSValueMakeString(_hostClass->ctx, properties[name]);
  }

  return JSValueMakeString(_hostClass->ctx, JSStringCreateWithUTF8CString(""));
}

<<<<<<< HEAD
bool CSSStyleDeclaration::StyleDeclarationInstance::setProperty(std::string &name, JSValueRef value,
=======
void StyleDeclarationInstance::setProperty(std::string &name, JSValueRef value,
>>>>>>> 23876cb4
                                                                JSValueRef *exception) {
  return internalSetProperty(name, value, exception);
}

<<<<<<< HEAD
bool CSSStyleDeclaration::StyleDeclarationInstance::internalSetProperty(std::string &name, JSValueRef value,
=======
void StyleDeclarationInstance::internalSetProperty(std::string &name, JSValueRef value,
>>>>>>> 23876cb4
                                                                        JSValueRef *exception) {
  auto staticPropertyMap = getCSSStyleDeclarationStaticPropertyMap();
  if (staticPropertyMap.count(name) > 0) return false;

  JSStringRef valueStr;
  if (JSValueIsNull(_hostClass->ctx, value)) {
    valueStr = JSStringCreateWithUTF8CString("");
  } else {
    valueStr = JSValueToStringCopy(_hostClass->ctx, value, exception);
  }

  JSStringRetain(valueStr);

  name = parseJavaScriptCSSPropertyName(name);

  properties[name] = valueStr;

  NativeString args_01{};
  NativeString args_02{};
  buildUICommandArgs(name, valueStr, args_01, args_02);
  foundation::UICommandTaskMessageQueue::instance(_hostClass->contextId)
    ->registerCommand(ownerEventTarget->eventTargetId, UICommand::setStyle, args_01, args_02, nullptr);

  return true;
}

void StyleDeclarationInstance::internalRemoveProperty(JSStringRef nameRef, JSValueRef *exception) {
  std::string &&name = JSStringToStdString(nameRef);
  name = parseJavaScriptCSSPropertyName(name);

  if (properties.count(name) == 0) {
    return;
  }

  JSStringRef emptyStringRef = JSStringCreateWithUTF8CString("");
  JSStringRetain(emptyStringRef);
  properties[name] = emptyStringRef;


  NativeString args_01{};
  NativeString args_02{};

  buildUICommandArgs(name, emptyStringRef, args_01, args_02);

  foundation::UICommandTaskMessageQueue::instance(_hostClass->contextId)
    ->registerCommand(ownerEventTarget->eventTargetId, UICommand::setStyle, args_01, args_02, nullptr);
}

JSValueRef StyleDeclarationInstance::internalGetPropertyValue(JSStringRef nameRef,
                                                                                   JSValueRef *exception) {
  std::string &&name = JSStringToStdString(nameRef);
  name = parseJavaScriptCSSPropertyName(name);

  return JSValueMakeString(_hostClass->ctx, properties[name]);
}

JSValueRef StyleDeclarationInstance::setProperty(JSContextRef ctx, JSObjectRef function,
                                                                      JSObjectRef thisObject, size_t argumentCount,
                                                                      const JSValueRef *arguments,
                                                                      JSValueRef *exception) {
  if (argumentCount != 2) {
    throwJSError(ctx, "Failed to execute setProperty: 2 arguments is required.", exception);
    return nullptr;
  }

  const JSValueRef propertyValueRef = arguments[0];
  const JSValueRef valueValueRef = arguments[1];

  if (!JSValueIsString(ctx, propertyValueRef)) {
    throwJSError(ctx, "Failed to execute setProperty: property value type is not a string.", exception);
    return nullptr;
  }

  JSStringRef propertyStringRef = JSValueToStringCopy(ctx, propertyValueRef, exception);

  if (!JSValueIsString(ctx, valueValueRef)) {
    throwJSError(ctx, "Failed to execute setProperty: value type is not a string.", exception);
    return nullptr;
  }

  auto styleInstance = static_cast<StyleDeclarationInstance *>(JSObjectGetPrivate(function));
  std::string name = JSStringToStdString(propertyStringRef);
  styleInstance->internalSetProperty(name, valueValueRef, exception);

  return nullptr;
}

JSValueRef StyleDeclarationInstance::removeProperty(JSContextRef ctx, JSObjectRef function,
                                                                         JSObjectRef thisObject, size_t argumentCount,
                                                                         const JSValueRef *arguments,
                                                                         JSValueRef *exception) {
  if (argumentCount != 1) {
    throwJSError(ctx, "Failed to execute removeProperty: 1 arguments is required.", exception);
    return nullptr;
  }

  const JSValueRef propertyValueRef = arguments[0];

  if (!JSValueIsString(ctx, propertyValueRef)) {
    throwJSError(ctx, "Failed to execute removeProperty: property value type is not a string.", exception);
    return nullptr;
  }

  JSStringRef propertyStringRef = JSValueToStringCopy(ctx, propertyValueRef, exception);
  auto styleInstance = static_cast<StyleDeclarationInstance *>(JSObjectGetPrivate(function));
  styleInstance->internalRemoveProperty(propertyStringRef, exception);
  return nullptr;
}

JSValueRef StyleDeclarationInstance::getPropertyValue(JSContextRef ctx, JSObjectRef function,
                                                                           JSObjectRef thisObject, size_t argumentCount,
                                                                           const JSValueRef *arguments,
                                                                           JSValueRef *exception) {
  if (argumentCount != 1) {
    throwJSError(ctx, "Failed to execute getPropertyValue: 1 arguments is required.", exception);
    return nullptr;
  }

  const JSValueRef propertyValueRef = arguments[0];

  if (!JSValueIsString(ctx, propertyValueRef)) {
    throwJSError(ctx, "Failed to execute getPropertyValue: property value type is not a string.", exception);
    return nullptr;
  }

  JSStringRef propertyStringRef = JSValueToStringCopy(ctx, propertyValueRef, exception);
  auto styleInstance = static_cast<StyleDeclarationInstance *>(JSObjectGetPrivate(function));
  return styleInstance->internalGetPropertyValue(propertyStringRef, exception);
}

void StyleDeclarationInstance::getPropertyNames(JSPropertyNameAccumulatorRef accumulator) {
  for (auto &prop : properties) {
    JSPropertyNameAccumulatorAddName(accumulator, JSStringCreateWithUTF8CString(prop.first.c_str()));
  }

  for (auto &prop : getCSSStyleDeclarationStaticPropertyNames()) {
    JSPropertyNameAccumulatorAddName(accumulator, prop);
  }
}

} // namespace kraken::binding::jsc<|MERGE_RESOLUTION|>--- conflicted
+++ resolved
@@ -88,13 +88,8 @@
   }
 }
 
-<<<<<<< HEAD
-JSValueRef CSSStyleDeclaration::StyleDeclarationInstance::getProperty(std::string &name, JSValueRef *exception) {
+JSValueRef StyleDeclarationInstance::getProperty(std::string &name, JSValueRef *exception) {
   auto staticPropertyMap = getCSSStyleDeclarationStaticPropertyMap();
-=======
-JSValueRef StyleDeclarationInstance::getProperty(std::string &name, JSValueRef *exception) {
-  auto propertyMap = getCSSStyleDeclarationPropertyMap();
->>>>>>> 23876cb4
 
   if (staticPropertyMap.count(name) > 0) return nullptr;
 
@@ -105,20 +100,12 @@
   return JSValueMakeString(_hostClass->ctx, JSStringCreateWithUTF8CString(""));
 }
 
-<<<<<<< HEAD
-bool CSSStyleDeclaration::StyleDeclarationInstance::setProperty(std::string &name, JSValueRef value,
-=======
-void StyleDeclarationInstance::setProperty(std::string &name, JSValueRef value,
->>>>>>> 23876cb4
+bool StyleDeclarationInstance::setProperty(std::string &name, JSValueRef value,
                                                                 JSValueRef *exception) {
   return internalSetProperty(name, value, exception);
 }
 
-<<<<<<< HEAD
-bool CSSStyleDeclaration::StyleDeclarationInstance::internalSetProperty(std::string &name, JSValueRef value,
-=======
-void StyleDeclarationInstance::internalSetProperty(std::string &name, JSValueRef value,
->>>>>>> 23876cb4
+bool StyleDeclarationInstance::internalSetProperty(std::string &name, JSValueRef value,
                                                                         JSValueRef *exception) {
   auto staticPropertyMap = getCSSStyleDeclarationStaticPropertyMap();
   if (staticPropertyMap.count(name) > 0) return false;
