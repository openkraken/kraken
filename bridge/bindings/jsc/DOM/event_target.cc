/*
 * Copyright (C) 2020 Alibaba Inc. All rights reserved.
 * Author: Kraken Team.
 */
#include "event_target.h"
#include "dart_methods.h"
#include "document.h"
#include "event.h"
#include <codecvt>

namespace kraken::binding::jsc {

static std::atomic<int64_t> globalEventTargetId{0};

void bindEventTarget(std::unique_ptr<JSContext> &context) {
  auto eventTarget = JSEventTarget::instance(context.get());
  JSC_GLOBAL_SET_PROPERTY(context, "EventTarget", eventTarget->classObject);
}

std::unordered_map<JSContext *, JSEventTarget *> JSEventTarget::instanceMap{};

JSEventTarget *JSEventTarget::instance(JSContext *context) {
  if (instanceMap.count(context) == 0) {
    instanceMap[context] = new JSEventTarget(context, nullptr, nullptr);
  }
  return instanceMap[context];
}

JSEventTarget::~JSEventTarget() {
  instanceMap.erase(context);
}

JSEventTarget::JSEventTarget(JSContext *context, const char *name) : HostClass(context, name) {}
JSEventTarget::JSEventTarget(JSContext *context, const JSStaticFunction *staticFunction,
                             const JSStaticValue *staticValue)
  : HostClass(context, nullptr, "EventTarget", staticFunction, staticValue) {}

JSObjectRef JSEventTarget::instanceConstructor(JSContextRef ctx, JSObjectRef constructor, size_t argumentCount,
                                               const JSValueRef *arguments, JSValueRef *exception) {
  if (argumentCount == 1) {
    const JSValueRef jsOnlyEventsValueRef = arguments[0];

    if (!JSValueIsArray(ctx, jsOnlyEventsValueRef)) {
      throwJSError(ctx, "Failed to new Event: jsOnlyEvents is not an array.", exception);
      return nullptr;
    }

    JSObjectRef jsOnlyEvents = JSValueToObject(ctx, jsOnlyEventsValueRef, exception);
    JSStringRef lengthStr = JSStringCreateWithUTF8CString("length");
    JSValueRef lengthValue = JSObjectGetProperty(ctx, jsOnlyEvents, lengthStr, exception);
    size_t length = JSValueToNumber(ctx, lengthValue, exception);

    for (size_t i = 0; i < length; i++) {
      JSValueRef jsOnlyEvent = JSObjectGetPropertyAtIndex(ctx, jsOnlyEvents, i, exception);
      JSStringRef e = JSValueToStringCopy(ctx, jsOnlyEvent, exception);
      std::string event = JSStringToStdString(e);
      m_jsOnlyEvents.emplace_back(event);
    }
  }

  auto eventTarget = new EventTargetInstance(this);
  setProto(ctx, eventTarget->object, constructor, exception);
  return constructor;
}

EventTargetInstance::EventTargetInstance(JSEventTarget *eventTarget) : Instance(eventTarget) {
  eventTargetId = globalEventTargetId;
  globalEventTargetId++;
  nativeEventTarget = new NativeEventTarget(this);
}

EventTargetInstance::EventTargetInstance(JSEventTarget *eventTarget, int64_t id)
  : Instance(eventTarget), eventTargetId(id) {
  nativeEventTarget = new NativeEventTarget(this);
}

EventTargetInstance::~EventTargetInstance() {
  // Recycle eventTarget object could be triggered by hosting JSContext been released or reference count set to 0.
  foundation::UICommandTaskMessageQueue::instance(_hostClass->contextId)
      ->registerCommand(eventTargetId, UICommand::disposeEventTarget, nullptr, false);

  // Release handler callbacks.
  if (context->isValid()) {
    for (auto &it : _eventHandlers) {
      for (auto &handler : it.second) {
        JSValueUnprotect(_hostClass->ctx, handler);
      }
    }
  }

  foundation::UICommandCallbackQueue::instance()->registerCallback([](void *ptr) {
    delete reinterpret_cast<NativeEventTarget *>(ptr);
  }, nativeEventTarget);
}

// target.addEventListener(type, listener [, options]);
// target.addEventListener(type, listener [, useCapture]);
JSValueRef JSEventTarget::addEventListener(JSContextRef ctx, JSObjectRef function, JSObjectRef thisObject,
                                           size_t argumentCount, const JSValueRef arguments[], JSValueRef *exception) {
  if (argumentCount < 2) {
    throwJSError(ctx, "Failed to addEventListener: type and listener are required.", exception);
    return nullptr;
  }

  auto *eventTargetInstance = static_cast<EventTargetInstance *>(JSObjectGetPrivate(thisObject));
  if (eventTargetInstance == nullptr) {
    JSObjectRef prototypeObject = getProto(ctx, thisObject, exception);
    eventTargetInstance = static_cast<EventTargetInstance *>(JSObjectGetPrivate(prototypeObject));
  }

  assert_m(eventTargetInstance != nullptr, "this object is not a instance of eventTarget.");

  const JSValueRef eventNameValueRef = arguments[0];
  const JSValueRef callback = arguments[1];

  if (!JSValueIsString(ctx, eventNameValueRef)) {
    throwJSError(ctx, "Failed to addEventListener: eventName should be an string.", exception);
    return nullptr;
  }

  if (!JSValueIsObject(ctx, callback)) {
    throwJSError(ctx, "Failed to addEventListener: callback should be an function.", exception);
    return nullptr;
  }

  JSObjectRef callbackObjectRef = JSValueToObject(ctx, callback, exception);
  if (!JSObjectIsFunction(ctx, callbackObjectRef)) {
    throwJSError(ctx, "Failed to addEventListener: callback should be an function.", exception);
    return nullptr;
  }

  JSStringRef eventTypeStringRef = JSValueToStringCopy(ctx, eventNameValueRef, exception);
<<<<<<< HEAD
  std::string &&eventType = JSStringToStdString(eventTypeStringRef);

  // This is an bargain optimize for addEventListener which send `addEvent` message to kraken Dart side only once and
  // no one can stop element to trigger event from dart side. this can led to significant performance improvement when
  // using Front-End frameworks such as Rax, or cause some overhead performance issue when some event trigger more
  // frequently.
  if (eventTargetInstance->_eventHandlers.count(eventType) == 0 ||
      eventTargetInstance->eventTargetId == HTML_TARGET_ID) {
=======
    std::string &&eventType = JSStringToStdString(eventTypeStringRef);

  if (eventTargetInstance->_eventHandlers.count(eventType) == 0) {
>>>>>>> c33ced45
    eventTargetInstance->_eventHandlers[eventType] = std::deque<JSObjectRef>();
    int32_t contextId = eventTargetInstance->_hostClass->contextId;

    NativeString args_01{};
    buildUICommandArgs(eventType, args_01);

    auto EventTarget = reinterpret_cast<JSEventTarget *>(eventTargetInstance->_hostClass);
    auto isJsOnlyEvent =
      std::find(EventTarget->m_jsOnlyEvents.begin(), EventTarget->m_jsOnlyEvents.end(), eventType) != EventTarget->m_jsOnlyEvents.end();

    if (!isJsOnlyEvent) {
      foundation::UICommandTaskMessageQueue::instance(contextId)->registerCommand(
        eventTargetInstance->eventTargetId, UICommand::addEvent, args_01, nullptr);
    };
  }
  std::deque<JSObjectRef> &handlers = eventTargetInstance->_eventHandlers[eventType];
  JSValueProtect(ctx, callbackObjectRef);
  handlers.emplace_back(callbackObjectRef);

  return nullptr;
}

JSValueRef JSEventTarget::prototypeGetProperty(std::string &name, JSValueRef *exception) {
  auto propertyMap = getEventTargetPropertyMap();

  if (propertyMap.count(name) > 0) {
    auto property = propertyMap[name];

    switch (property) {
    default:
      break;
    }
  }

  return HostClass::prototypeGetProperty(name, exception);
}

// removeEventListener(type, listener[, options]);
// removeEventListener(type, listener[, useCapture]);
JSValueRef JSEventTarget::removeEventListener(JSContextRef ctx, JSObjectRef function, JSObjectRef thisObject,
                                              size_t argumentCount, const JSValueRef *arguments,
                                              JSValueRef *exception) {
  if (argumentCount < 2) {
    throwJSError(ctx, "Failed to removeEventListener: at least type and listener are required.", exception);
    return nullptr;
  }

  auto *eventTargetInstance = static_cast<EventTargetInstance *>(JSObjectGetPrivate(thisObject));
  if (eventTargetInstance == nullptr) {
    JSObjectRef prototypeObject = getProto(ctx, thisObject, exception);
    eventTargetInstance = static_cast<EventTargetInstance *>(JSObjectGetPrivate(prototypeObject));
  }
  assert_m(eventTargetInstance != nullptr, "this object is not a instance of eventTarget.");

  const JSValueRef eventNameValueRef = arguments[0];
  const JSValueRef callback = arguments[1];

  if (!JSValueIsString(ctx, eventNameValueRef)) {
    throwJSError(ctx, "Failed to removeEventListener: eventName should be an string.", exception);
    return nullptr;
  }

  if (!JSValueIsObject(ctx, callback)) {
    throwJSError(ctx, "Failed to removeEventListener: callback should be an function.", exception);
    return nullptr;
  }

  JSObjectRef callbackObjectRef = JSValueToObject(ctx, callback, exception);
  if (!JSObjectIsFunction(ctx, callbackObjectRef)) {
    throwJSError(ctx, "Failed to removeEventListener: callback should be an function.", exception);
    return nullptr;
  }

  JSStringRef eventNameStringRef = JSValueToStringCopy(ctx, eventNameValueRef, exception);
  std::string &&eventType = JSStringToStdString(eventNameStringRef);

  if (eventTargetInstance->_eventHandlers.count(eventType) == 0) {
    return nullptr;
  }

  std::deque<JSObjectRef> &handlers = eventTargetInstance->_eventHandlers[eventType];

  for (auto it = handlers.begin(); it != handlers.end();) {
    if (*it == callbackObjectRef) {
      JSValueUnprotect(ctx, callbackObjectRef);
      it = handlers.erase(it);
    } else {
      ++it;
    }
  }

  return nullptr;
}

JSValueRef JSEventTarget::dispatchEvent(JSContextRef ctx, JSObjectRef function, JSObjectRef thisObject,
                                        size_t argumentCount, const JSValueRef *arguments, JSValueRef *exception) {
  if (argumentCount != 1) {
    throwJSError(ctx, "Failed to dispatchEvent: first arguments should be an event object", exception);
    return nullptr;
  }

  auto *eventTargetInstance = static_cast<EventTargetInstance *>(JSObjectGetPrivate(thisObject));
  if (eventTargetInstance == nullptr) {
    JSObjectRef prototypeObject = getProto(ctx, thisObject, exception);
    eventTargetInstance = static_cast<EventTargetInstance *>(JSObjectGetPrivate(prototypeObject));
  }
  assert_m(eventTargetInstance != nullptr, "this object is not a instance of eventTarget.");

  const JSValueRef eventObjectValueRef = arguments[0];
  JSObjectRef eventObjectRef = JSValueToObject(ctx, eventObjectValueRef, exception);
  auto eventInstance = reinterpret_cast<EventInstance *>(JSObjectGetPrivate(eventObjectRef));

  return JSValueMakeBoolean(ctx, eventTargetInstance->dispatchEvent(eventInstance));
}

bool EventTargetInstance::dispatchEvent(EventInstance *event) {
  std::u16string u16EventType = std::u16string(reinterpret_cast<const char16_t *>(event->nativeEvent->type->string),
                                            event->nativeEvent->type->length);
  std::string eventType = toUTF8(u16EventType);

  // Modify the currentTarget to this.
  event->nativeEvent->currentTarget = this;
  
  internalDispatchEvent(event);

  // Bubble event to root event target.
  if (event->nativeEvent->bubbles == 1 && !event->_propagationStopped) {
    auto node = reinterpret_cast<NodeInstance *>(event->nativeEvent->currentTarget);
    NodeInstance* parent = node->parentNode;

    if (parent != nullptr) {
      parent->dispatchEvent(event);
    }
  }

  return event->_cancelled;
}

JSValueRef JSEventTarget::clearListeners(JSContextRef ctx, JSObjectRef function, JSObjectRef thisObject,
                                         size_t argumentCount, const JSValueRef *arguments, JSValueRef *exception) {
  auto eventTargetInstance = static_cast<EventTargetInstance *>(JSObjectGetPrivate(thisObject));
  assert_m(eventTargetInstance != nullptr, "this object is not a instance of eventTarget.");

  for (auto &it : eventTargetInstance->_eventHandlers) {
    for (auto &handler : it.second) {
      JSValueUnprotect(eventTargetInstance->_hostClass->ctx, handler);
    }
  }

  eventTargetInstance->_eventHandlers.clear();
  return nullptr;
}

JSValueRef EventTargetInstance::getProperty(std::string &name, JSValueRef *exception) {
  auto propertyMap = JSEventTarget::getEventTargetPropertyMap();
  auto prototypePropertyMap = JSEventTarget::getEventTargetPrototypePropertyMap();

  if (prototypePropertyMap.count(name) > 0) {
    JSStringHolder nameStringHolder = JSStringHolder(context, name);
    return JSObjectGetProperty(ctx, prototype<JSEventTarget>()->prototypeObject, nameStringHolder.getString(), exception);
  }

  if (propertyMap.count(name) > 0) {
    auto property = propertyMap[name];

    switch (property) {
    case JSEventTarget::EventTargetProperty::eventTargetId: {
      return JSValueMakeNumber(_hostClass->ctx, eventTargetId);
    }
    }
  } else if (name.substr(0, 2) == "on") {
    return getPropertyHandler(name, exception);
  }

  return Instance::getProperty(name, exception);
}

bool EventTargetInstance::setProperty(std::string &name, JSValueRef value, JSValueRef *exception) {
  auto staticPropertyMap = JSEventTarget::getEventTargetPrototypePropertyMap();

  if (staticPropertyMap.count(name) > 0) return false;

  if (name.substr(0, 2) == "on") {
    setPropertyHandler(name, value, exception);
    return true;
  } else {
    return Instance::setProperty(name, value, exception);
  }
}

JSValueRef EventTargetInstance::getPropertyHandler(std::string &name, JSValueRef *exception) {
  std::string eventType = name.substr(2);

  if (_eventHandlers.count(eventType) == 0) {
    return JSValueMakeNull(ctx);
  }
  return _eventHandlers[eventType].front();
}

void EventTargetInstance::setPropertyHandler(std::string &name, JSValueRef value,
                                                            JSValueRef *exception) {
  std::string eventType = name.substr(2);

  if (_eventHandlers.count(eventType) == 0) {
    _eventHandlers[eventType] = std::deque<JSObjectRef>();
  }

  JSObjectRef handlerObjectRef = JSValueToObject(_hostClass->ctx, value, exception);
  JSValueProtect(_hostClass->ctx, handlerObjectRef);
  _eventHandlers[eventType].emplace_back(handlerObjectRef);

  auto Event = reinterpret_cast<JSEventTarget *>(_hostClass);
  auto isJsOnlyEvent = std::find(Event->m_jsOnlyEvents.begin(), Event->m_jsOnlyEvents.end(), name.substr(2)) !=
                       Event->m_jsOnlyEvents.end();

  if (isJsOnlyEvent) return;

  int32_t contextId = _hostClass->contextId;
  NativeString args_01{};
  buildUICommandArgs(eventType, args_01);
  foundation::UICommandTaskMessageQueue::instance(contextId)->registerCommand(eventTargetId, UICommand::addEvent, args_01, nullptr);
}

void EventTargetInstance::getPropertyNames(JSPropertyNameAccumulatorRef accumulator) {
  for (auto &propertyName : JSEventTarget::getEventTargetPropertyNames()) {
    JSPropertyNameAccumulatorAddName(accumulator, propertyName);
  }

  for (auto &propertyName : JSEventTarget::getEventTargetPrototypePropertyNames()) {
    JSPropertyNameAccumulatorAddName(accumulator, propertyName);
  }
}

bool EventTargetInstance::internalDispatchEvent(EventInstance *eventInstance) {
  std::u16string u16EventType = std::u16string(reinterpret_cast<const char16_t *>(eventInstance->nativeEvent->type->string),
                                               eventInstance->nativeEvent->type->length);
  std::string eventType = toUTF8(u16EventType);
  auto stack = _eventHandlers[eventType];

  for (auto &handler : stack) {
    if (eventInstance->_propagationImmediatelyStopped) break;

    JSValueRef exception = nullptr;
    const JSValueRef arguments[] = {eventInstance->object};
    // The third params `thisObject` to null equals global object.
    JSObjectCallAsFunction(_hostClass->ctx, handler, nullptr, 1, arguments, &exception);
    context->handleException(exception);
  }

  // do not dispatch event when event has been canceled
  // true is prevented.
  return eventInstance->_cancelled;
}

// This function will be called back by dart side when trigger events.
void NativeEventTarget::dispatchEventImpl(NativeEventTarget *nativeEventTarget, NativeString *nativeEventType, void *nativeEvent, int32_t isCustomEvent) {
        
  assert_m(nativeEventTarget->instance != nullptr, "NativeEventTarget should have owner");
  EventTargetInstance *eventTargetInstance = nativeEventTarget->instance;
  JSContext *context = eventTargetInstance->context;
  std::u16string u16EventType = std::u16string(reinterpret_cast<const char16_t *>(nativeEventType->string),
                                               nativeEventType->length);
  std::string eventType = toUTF8(u16EventType);
  EventInstance *eventInstance = JSEvent::buildEventInstance(eventType, context, nativeEvent, isCustomEvent == 1);
  eventInstance->nativeEvent->target = eventTargetInstance;
  eventTargetInstance->dispatchEvent(eventInstance);
}

} // namespace kraken::binding::jsc<|MERGE_RESOLUTION|>--- conflicted
+++ resolved
@@ -130,20 +130,9 @@
   }
 
   JSStringRef eventTypeStringRef = JSValueToStringCopy(ctx, eventNameValueRef, exception);
-<<<<<<< HEAD
-  std::string &&eventType = JSStringToStdString(eventTypeStringRef);
-
-  // This is an bargain optimize for addEventListener which send `addEvent` message to kraken Dart side only once and
-  // no one can stop element to trigger event from dart side. this can led to significant performance improvement when
-  // using Front-End frameworks such as Rax, or cause some overhead performance issue when some event trigger more
-  // frequently.
-  if (eventTargetInstance->_eventHandlers.count(eventType) == 0 ||
-      eventTargetInstance->eventTargetId == HTML_TARGET_ID) {
-=======
     std::string &&eventType = JSStringToStdString(eventTypeStringRef);
 
   if (eventTargetInstance->_eventHandlers.count(eventType) == 0) {
->>>>>>> c33ced45
     eventTargetInstance->_eventHandlers[eventType] = std::deque<JSObjectRef>();
     int32_t contextId = eventTargetInstance->_hostClass->contextId;
 
