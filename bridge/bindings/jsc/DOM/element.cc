/*
 * Copyright (C) 2020 Alibaba Inc. All rights reserved.
 * Author: Kraken Team.
 */

#include "element.h"
#include "bindings/jsc/DOM/elements/anchor_element.h"
#include "bindings/jsc/DOM/elements/animation_player_element.h"
#include "bindings/jsc/DOM/elements/audio_element.h"
#include "bindings/jsc/DOM/elements/canvas_element.h"
#include "bindings/jsc/DOM/elements/iframe_element.h"
#include "bindings/jsc/DOM/elements/image_element.h"
#include "bindings/jsc/DOM/elements/input_element.h"
#include "bindings/jsc/DOM/elements/object_element.h"
#include "bindings/jsc/DOM/elements/video_element.h"
#include "bridge_jsc.h"
#include "dart_methods.h"
#include "event_target.h"
#include "foundation/ui_command_queue.h"
#include "foundation/ui_command_callback_queue.h"
#include "text_node.h"

namespace kraken::binding::jsc {
using namespace foundation;

void bindElement(std::unique_ptr<JSContext> &context) {
  auto element = JSElement::instance(context.get());
  JSC_GLOBAL_SET_PROPERTY(context, "Element", element->classObject);
}

std::vector<JSStringRef> &JSElementAttributes::getAttributePropertyNames() {
  static std::vector<JSStringRef> propertyMaps{JSStringCreateWithUTF8CString("length")};
  return propertyMaps;
}
const std::unordered_map<std::string, JSElementAttributes::AttributeProperty> &
JSElementAttributes::getAttributePropertyMap() {
  static std::unordered_map<std::string, AttributeProperty> propertyMap{{"length", AttributeProperty::kLength}};
  return propertyMap;
}

JSValueRef JSElementAttributes::getProperty(std::string &name, JSValueRef *exception) {
  auto propertyMap = getAttributePropertyMap();
  if (propertyMap.count(name) > 0) {
    auto property = propertyMap[name];
    switch (property) {
    case AttributeProperty::kLength:
      return JSValueMakeNumber(ctx, m_attributes.size());
    }
  } else if (hasAttribute(name)) {
    return JSValueMakeString(ctx, getAttribute(name));
  }
  return nullptr;
}
void JSElementAttributes::setProperty(std::string &name, JSValueRef value, JSValueRef *exception) {}
void JSElementAttributes::getPropertyNames(JSPropertyNameAccumulatorRef accumulator) {
  for (auto &property : getAttributePropertyNames()) {
    JSPropertyNameAccumulatorAddName(accumulator, property);
  }

  for (auto &property : m_attributes) {
    JSPropertyNameAccumulatorAddName(accumulator, property.second);
  }
}
JSElementAttributes::~JSElementAttributes() {}

JSStringRef JSElementAttributes::getAttribute(std::string &name) {
  bool numberIndex = isNumberIndex(name);

  if (numberIndex) {
    int64_t index = std::stoi(name);
    return v_attributes[index];
  }

  return m_attributes[name];
}

void JSElementAttributes::setAttribute(std::string &name, JSStringRef value) {
  bool numberIndex = isNumberIndex(name);

  if (numberIndex) {
    int64_t index = std::stoi(name);

    if (v_attributes[index] != nullptr) {
      JSStringRelease(v_attributes[index]);
    }

    v_attributes[index] = value;
  } else {
    v_attributes.emplace_back(value);
  }

  if (m_attributes.count(name) > 0) {
    JSStringRelease(m_attributes[name]);
  }

  m_attributes[name] = value;
}

bool JSElementAttributes::hasAttribute(std::string &name) {
  bool numberIndex = isNumberIndex(name);

  if (numberIndex) {
    size_t index = std::stoi(name);
    return v_attributes[index] != nullptr;
  }

  return m_attributes.count(name) > 0;
}

void JSElementAttributes::removeAttribute(std::string &name) {
  JSStringRef value = m_attributes[name];

  auto index = std::find(v_attributes.begin(), v_attributes.end(), value);
  v_attributes.erase(index);

  m_attributes.erase(name);
}

std::unordered_map<JSContext *, JSElement *> JSElement::instanceMap{};

JSElement::JSElement(JSContext *context) : JSNode(context, "Element") {}

JSElement::~JSElement() {
  instanceMap.erase(context);
}

JSObjectRef JSElement::instanceConstructor(JSContextRef ctx, JSObjectRef constructor, size_t argumentCount,
                                           const JSValueRef *arguments, JSValueRef *exception) {
  if (argumentCount < 0) {
    JSC_THROW_ERROR(ctx, "Failed to new Element(): at least 1 parameter required.", exception);
    return nullptr;
  }

  JSStringRef tagNameStrRef = JSValueToStringCopy(ctx, arguments[0], exception);
  std::string tagName = JSStringToStdString(tagNameStrRef);
  auto instance = new ElementInstance(this, tagName.c_str(), true);
  return instance->object;
}

ElementInstance::ElementInstance(JSElement *element, const char *tagName, bool sendUICommand)
  : NodeInstance(element, NodeType::ELEMENT_NODE), nativeElement(new NativeElement(nativeNode)) {

  m_tagName.setString(JSStringCreateWithUTF8CString(tagName));

  if (sendUICommand) {
    std::string t = std::string(tagName);
    NativeString args_01{};
    buildUICommandArgs(t, args_01);
    ::foundation::UICommandTaskMessageQueue::instance(element->context->getContextId())
      ->registerCommand(eventTargetId, UICommand::createElement, args_01, nativeElement);
  }
}

ElementInstance::ElementInstance(JSElement *element, JSStringRef tagNameStringRef, double targetId)
  : NodeInstance(element, NodeType::ELEMENT_NODE, targetId), nativeElement(new NativeElement(nativeNode)) {
  m_tagName.setString(tagNameStringRef);

  NativeString args_01{};
  buildUICommandArgs(tagNameStringRef, args_01);

  // No needs to send create element for BODY element.
  if (targetId == BODY_TARGET_ID) {
    assert_m(getDartMethod()->initBody != nullptr, "Failed to execute initBody(): dart method is nullptr.");
    getDartMethod()->initBody(element->contextId, nativeElement);
  } else {
    ::foundation::UICommandTaskMessageQueue::instance(element->context->getContextId())
      ->registerCommand(targetId, UICommand::createElement, args_01, nativeElement);
  }
}

ElementInstance::~ElementInstance() {
  if (style != nullptr && context->isValid()) JSValueUnprotect(_hostClass->ctx, style->object);

  ::foundation::UICommandCallbackQueue::instance(contextId)
    ->registerCallback([](void *ptr) { delete reinterpret_cast<NativeElement *>(ptr); }, nativeElement);
}

JSValueRef JSElement::getBoundingClientRect(JSContextRef ctx, JSObjectRef function, JSObjectRef thisObject,
                                            size_t argumentCount, const JSValueRef *arguments, JSValueRef *exception) {
  auto elementInstance = reinterpret_cast<ElementInstance *>(JSObjectGetPrivate(thisObject));
  getDartMethod()->flushUICommand();
  assert_m(elementInstance->nativeElement->getBoundingClientRect != nullptr,
           "Failed to execute getBoundingClientRect(): dart method is nullptr.");
  NativeBoundingClientRect *nativeBoundingClientRect =
    elementInstance->nativeElement->getBoundingClientRect(elementInstance->nativeElement);
  auto boundingClientRect = new BoundingClientRect(elementInstance->context, nativeBoundingClientRect);
  return boundingClientRect->jsObject;
}

<<<<<<< HEAD
const std::unordered_map<std::string, JSElement::ElementProperty> &JSElement::getElementPropertyMap() {
  static const std::unordered_map<std::string, ElementProperty> propertyHandler = {
    {"style", ElementProperty::kStyle},
    {"nodeName", ElementProperty::kNodeName},
    {"tagName", ElementProperty::kTagName},
    {"offsetLeft", ElementProperty::kOffsetLeft},
    {"offsetTop", ElementProperty::kOffsetTop},
    {"offsetWidth", ElementProperty::kOffsetWidth},
    {"offsetHeight", ElementProperty::kOffsetHeight},
    {"clientWidth", ElementProperty::kClientWidth},
    {"clientHeight", ElementProperty::kClientHeight},
    {"clientTop", ElementProperty::kClientTop},
    {"clientLeft", ElementProperty::kClientLeft},
    {"scrollTop", ElementProperty::kScrollTop},
    {"scrollLeft", ElementProperty::kScrollLeft},
    {"scrollHeight", ElementProperty::kScrollHeight},
    {"scrollWidth", ElementProperty::kScrollWidth},
    {"getBoundingClientRect", ElementProperty::kGetBoundingClientRect},
    {"click", ElementProperty::kClick},
    {"scroll", ElementProperty::kScroll},
    {"scrollBy", ElementProperty::kScrollBy},
    {"toBlob", ElementProperty::kToBlob},
    {"getAttribute", ElementProperty::kGetAttribute},
    {"setAttribute", ElementProperty::kSetAttribute},
    {"removeAttribute", ElementProperty::kRemoveAttribute},
    {"children", ElementProperty::kChildren},
    {"attributes", ElementProperty::kAttributes},
    {"scrollTo", ElementProperty::kScrollTo},
    {"hasAttribute", ElementProperty::kHasAttribute}};
  return propertyHandler;
}

JSValueRef ElementInstance::getStringValueProperty(std::string &name) {
  JSStringRef stringRef = JSStringCreateWithUTF8CString(name.c_str());
  NativeString* nativeString = stringRefToNativeString(stringRef);
  NativeString* returnedString = nativeElement->getStringValueProperty(nativeElement, nativeString);
  JSStringRef returnedStringRef = JSStringCreateWithCharacters(returnedString->string, returnedString->length);
  JSStringRelease(stringRef);
  return JSValueMakeString(_hostClass->ctx, returnedStringRef);
}

=======
>>>>>>> 82c846d8
JSValueRef ElementInstance::getProperty(std::string &name, JSValueRef *exception) {
  auto propertyMap = JSElement::getElementPropertyMap();

  if (propertyMap.count(name) == 0) {
    return JSNode::NodeInstance::getProperty(name, exception);
  }

  JSElement::ElementProperty property = propertyMap[name];

  switch (property) {
  case JSElement::ElementProperty::style: {
    if (style == nullptr) {
      style = new CSSStyleDeclaration::StyleDeclarationInstance(CSSStyleDeclaration::instance(context), this);
      JSValueProtect(_hostClass->ctx, style->object);
    }

    return style->object;
  }
  case JSElement::ElementProperty::nodeName:
  case JSElement::ElementProperty::tagName: {
    return JSValueMakeString(_hostClass->ctx, JSStringCreateWithUTF8CString(tagName().c_str()));
  }
  case JSElement::ElementProperty::offsetLeft: {
    getDartMethod()->flushUICommand();
    assert_m(nativeElement->getOffsetLeft != nullptr, "Failed to execute getOffsetLeft(): dart method is nullptr.");
    return JSValueMakeNumber(_hostClass->ctx, nativeElement->getOffsetLeft(nativeElement));
  }
  case JSElement::ElementProperty::offsetTop: {
    getDartMethod()->flushUICommand();
    assert_m(nativeElement->getOffsetTop != nullptr, "Failed to execute getOffsetTop(): dart method is nullptr.");
    return JSValueMakeNumber(_hostClass->ctx, nativeElement->getOffsetTop(nativeElement));
  }
  case JSElement::ElementProperty::offsetWidth: {
    getDartMethod()->flushUICommand();
    assert_m(nativeElement->getOffsetWidth != nullptr, "Failed to execute getOffsetWidth(): dart method is nullptr.");
    return JSValueMakeNumber(_hostClass->ctx, nativeElement->getOffsetWidth(nativeElement));
  }
  case JSElement::ElementProperty::offsetHeight: {
    getDartMethod()->flushUICommand();
    assert_m(nativeElement->getOffsetHeight != nullptr, "Failed to execute getOffsetHeight(): dart method is nullptr.");
    return JSValueMakeNumber(_hostClass->ctx, nativeElement->getOffsetHeight(nativeElement));
  }
  case JSElement::ElementProperty::clientWidth: {
    getDartMethod()->flushUICommand();
    assert_m(nativeElement->getClientWidth != nullptr, "Failed to execute getClientWidth(): dart method is nullptr.");
    return JSValueMakeNumber(_hostClass->ctx, nativeElement->getClientWidth(nativeElement));
  }
  case JSElement::ElementProperty::clientHeight: {
    getDartMethod()->flushUICommand();
    assert_m(nativeElement->getClientHeight != nullptr, "Failed to execute getClientHeight(): dart method is nullptr.");
    return JSValueMakeNumber(_hostClass->ctx, nativeElement->getClientHeight(nativeElement));
  }
  case JSElement::ElementProperty::clientTop: {
    getDartMethod()->flushUICommand();
    assert_m(nativeElement->getClientTop != nullptr, "Failed to execute getClientTop(): dart method is nullptr.");
    return JSValueMakeNumber(_hostClass->ctx, nativeElement->getClientTop(nativeElement));
  }
  case JSElement::ElementProperty::clientLeft: {
    getDartMethod()->flushUICommand();
    assert_m(nativeElement->getClientLeft != nullptr, "Failed to execute getClientLeft(): dart method is nullptr.");
    return JSValueMakeNumber(_hostClass->ctx, nativeElement->getClientLeft(nativeElement));
  }
  case JSElement::ElementProperty::scrollTop: {
    getDartMethod()->flushUICommand();
    assert_m(nativeElement->getScrollTop != nullptr, "Failed to execute getScrollTop(): dart method is nullptr.");
    return JSValueMakeNumber(_hostClass->ctx, nativeElement->getScrollTop(nativeElement));
  }
  case JSElement::ElementProperty::scrollLeft: {
    getDartMethod()->flushUICommand();
    assert_m(nativeElement->getScrollLeft != nullptr, "Failed to execute getScrollLeft(): dart method is nullptr.");
    return JSValueMakeNumber(_hostClass->ctx, nativeElement->getScrollLeft(nativeElement));
  }
  case JSElement::ElementProperty::scrollHeight: {
    getDartMethod()->flushUICommand();
    assert_m(nativeElement->getScrollHeight != nullptr, "Failed to execute getScrollHeight(): dart method is nullptr.");
    return JSValueMakeNumber(_hostClass->ctx, nativeElement->getScrollHeight(nativeElement));
  }
  case JSElement::ElementProperty::scrollWidth: {
    getDartMethod()->flushUICommand();
    assert_m(nativeElement->getScrollWidth != nullptr, "Failed to execute getScrollWidth(): dart method is nullptr.");
    return JSValueMakeNumber(_hostClass->ctx, nativeElement->getScrollWidth(nativeElement));
  }
  case JSElement::ElementProperty::getBoundingClientRect: {
    return prototype<JSElement>()->m_getBoundingClientRect.function();
  }
  case JSElement::ElementProperty::click: {
    return prototype<JSElement>()->m_click.function();
  }
  case JSElement::ElementProperty::scrollTo:
  case JSElement::ElementProperty::scroll: {
    return prototype<JSElement>()->m_scroll.function();
  }
  case JSElement::ElementProperty::scrollBy: {
    return prototype<JSElement>()->m_scrollBy.function();
  }
  case JSElement::ElementProperty::toBlob: {
    return prototype<JSElement>()->m_toBlob.function();
  }
  case JSElement::ElementProperty::getAttribute: {
    return prototype<JSElement>()->m_getAttribute.function();
  }
  case JSElement::ElementProperty::setAttribute: {
    return prototype<JSElement>()->m_setAttribute.function();
  }
  case JSElement::ElementProperty::removeAttribute: {
    return prototype<JSElement>()->m_removeAttribute.function();
  }
  case JSElement::ElementProperty::hasAttribute:
    return prototype<JSElement>()->m_hasAttribute.function();
  case JSElement::ElementProperty::children: {
    JSValueRef arguments[childNodes.size()];

    size_t elementCount = 0;
    for (int i = 0; i < childNodes.size(); i++) {
      if (childNodes[i]->nodeType == NodeType::ELEMENT_NODE) {
        arguments[i] = childNodes[i]->object;
        elementCount++;
      }
    }

    return JSObjectMakeArray(_hostClass->ctx, elementCount, arguments, nullptr);
  }
  case JSElement::ElementProperty::attributes: {
    return (*m_attributes)->jsObject;
  }
  }

  return nullptr;
}

void ElementInstance::setProperty(std::string &name, JSValueRef value, JSValueRef *exception) {
  auto propertyMap = JSElement::getElementPropertyMap();

  if (propertyMap.count(name) > 0) {
    auto property = propertyMap[name];

    switch (property) {
    case JSElement::ElementProperty::scrollTop: {
      getDartMethod()->flushUICommand();
      assert_m(nativeElement->setScrollTop != nullptr, "Failed to execute setScrollTop(): dart method is nullptr.");
      nativeElement->setScrollTop(nativeElement, JSValueToNumber(_hostClass->ctx, value, exception));
      break;
    }
    case JSElement::ElementProperty::scrollLeft: {
      getDartMethod()->flushUICommand();
      assert_m(nativeElement->setScrollLeft != nullptr, "Failed to execute setScrollLeft(): dart method is nullptr.");
      nativeElement->setScrollLeft(nativeElement, JSValueToNumber(_hostClass->ctx, value, exception));
      break;
    }
    default:
      break;
    }
  } else {
    NodeInstance::setProperty(name, value, exception);
  }
}

void ElementInstance::getPropertyNames(JSPropertyNameAccumulatorRef accumulator) {
  NodeInstance::getPropertyNames(accumulator);

  for (auto &property : JSElement::getElementPropertyNames()) {
    JSPropertyNameAccumulatorAddName(accumulator, property);
  }
}

std::string ElementInstance::internalGetTextContent() {
  std::string buffer;

  for (auto &node : childNodes) {
    std::string nodeText = node->internalGetTextContent();
    buffer += nodeText;
  }

  return buffer;
}

JSValueRef JSElement::setAttribute(JSContextRef ctx, JSObjectRef function, JSObjectRef thisObject, size_t argumentCount,
                                   const JSValueRef arguments[], JSValueRef *exception) {
  if (argumentCount != 2) {
    JSC_THROW_ERROR(ctx,
                    ("Failed to execute 'setAttribute' on 'Element': 2 arguments required, but only " +
                     std::to_string(argumentCount) + " present")
                      .c_str(),
                    exception);
    return nullptr;
  }

  const JSValueRef nameValueRef = arguments[0];
  const JSValueRef attributeValueRef = arguments[1];

  if (!JSValueIsString(ctx, nameValueRef)) {
    JSC_THROW_ERROR(ctx, "Failed to execute 'setAttribute' on 'Element': name attribute is not valid.", exception);
    return nullptr;
  }

  JSStringRef nameStringRef = JSValueToStringCopy(ctx, nameValueRef, exception);
  JSStringRef valueStringRef = JSValueToStringCopy(ctx, attributeValueRef, exception);
  std::string &&name = JSStringToStdString(nameStringRef);
  std::transform(name.begin(), name.end(), name.begin(), ::tolower);

  getDartMethod()->flushUICommand();

  auto elementInstance = reinterpret_cast<ElementInstance *>(JSObjectGetPrivate(thisObject));

  JSStringRetain(valueStringRef);

  std::string valueString = JSStringToStdString(valueStringRef);

  auto attributes = *elementInstance->m_attributes;

  if (attributes->hasAttribute(name)) {
    JSStringRef oldValueRef = attributes->getAttribute(name);
    std::string oldValue = JSStringToStdString(oldValueRef);
    JSStringRelease(oldValueRef);
    attributes->setAttribute(name, valueStringRef);
    elementInstance->_didModifyAttribute(name, oldValue, valueString);
  } else {
    attributes->setAttribute(name, valueStringRef);
    std::string empty;
    elementInstance->_didModifyAttribute(name, empty, valueString);
  }

  NativeString args_01{};
  NativeString args_02{};
  buildUICommandArgs(name, valueString, args_01, args_02);

  ::foundation::UICommandTaskMessageQueue::instance(elementInstance->_hostClass->contextId)
    ->registerCommand(elementInstance->eventTargetId, UICommand::setProperty, args_01, args_02, nullptr);

  return nullptr;
}

JSValueRef JSElement::getAttribute(JSContextRef ctx, JSObjectRef function, JSObjectRef thisObject, size_t argumentCount,
                                   const JSValueRef *arguments, JSValueRef *exception) {
  if (argumentCount != 1) {
    JSC_THROW_ERROR(ctx, "Failed to execute 'getAttribute' on 'Element': 1 argument required, but only 0 present",
                    exception);
    return nullptr;
  }

  const JSValueRef nameValueRef = arguments[0];

  if (!JSValueIsString(ctx, nameValueRef)) {
    JSC_THROW_ERROR(ctx, "Failed to execute 'setAttribute' on 'Element': name attribute is not valid.", exception);
    return nullptr;
  }

  JSStringRef nameStringRef = JSValueToStringCopy(ctx, nameValueRef, exception);
  std::string &&name = JSStringToStdString(nameStringRef);
  auto elementInstance = reinterpret_cast<ElementInstance *>(JSObjectGetPrivate(thisObject));
  auto attributes = *elementInstance->m_attributes;

  if (attributes->hasAttribute(name)) {
    return JSValueMakeString(ctx, attributes->getAttribute(name));
  }

  return nullptr;
}

JSValueRef JSElement::hasAttribute(JSContextRef ctx, JSObjectRef function, JSObjectRef thisObject, size_t argumentCount,
                                   const JSValueRef *arguments, JSValueRef *exception) {
  if (argumentCount < 1) {
    JSC_THROW_ERROR(ctx, "Failed to execute 'hasAttribute' on 'Element': 1 argument required, but only 0 present",
                    exception);
    return nullptr;
  }

  const JSValueRef nameValueRef = arguments[0];

  if (!JSValueIsString(ctx, nameValueRef)) {
    JSC_THROW_ERROR(ctx, "Failed to execute 'setAttribute' on 'Element': name attribute is not valid.", exception);
    return nullptr;
  }

  JSStringRef nameStringRef = JSValueToStringCopy(ctx, nameValueRef, exception);
  std::string &&name = JSStringToStdString(nameStringRef);
  auto elementInstance = reinterpret_cast<ElementInstance *>(JSObjectGetPrivate(thisObject));
  auto attributes = *elementInstance->m_attributes;

  return JSValueMakeBoolean(ctx, attributes->hasAttribute(name));
}

JSValueRef JSElement::removeAttribute(JSContextRef ctx, JSObjectRef function, JSObjectRef thisObject,
                                      size_t argumentCount, const JSValueRef *arguments, JSValueRef *exception) {
  if (argumentCount != 1) {
    JSC_THROW_ERROR(ctx, "Failed to execute 'removeAttribute' on 'Element': 1 argument required, but only 0 present",
                    exception);
    return nullptr;
  }

  const JSValueRef nameValueRef = arguments[0];

  if (!JSValueIsString(ctx, nameValueRef)) {
    JSC_THROW_ERROR(ctx, "Failed to execute 'removeAttribute' on 'Element': name attribute is not valid.", exception);
    return nullptr;
  }

  JSStringRef nameStringRef = JSValueToStringCopy(ctx, nameValueRef, exception);
  std::string &&name = JSStringToStdString(nameStringRef);
  auto element = reinterpret_cast<ElementInstance *>(JSObjectGetPrivate(thisObject));
  auto attributes = *element->m_attributes;

  if (attributes->hasAttribute(name)) {
    JSStringRef idRef = attributes->getAttribute(name);
    std::string id = JSStringToStdString(idRef);
    std::string empty;

    (*element->m_attributes)->removeAttribute(name);
    element->_didModifyAttribute(name, id, empty);

    NativeString args_01{};
    buildUICommandArgs(name, args_01);
    ::foundation::UICommandTaskMessageQueue::instance(element->_hostClass->contextId)
      ->registerCommand(element->eventTargetId, UICommand::removeProperty, args_01, nullptr);
  }

  return nullptr;
}

struct ToBlobPromiseContext {
  ToBlobPromiseContext() = delete;
  ToBlobPromiseContext(JSBridge *bridge, JSContext *context, double id, double devicePixelRatio)
    : id(id), devicePixelRatio(devicePixelRatio), bridge(bridge), context(context){};
  double id;
  double devicePixelRatio;
  JSBridge *bridge;
  JSContext *context;
};

JSValueRef JSElement::toBlob(JSContextRef ctx, JSObjectRef function, JSObjectRef thisObject, size_t argumentCount,
                             const JSValueRef *arguments, JSValueRef *exception) {
  const JSValueRef &devicePixelRatioValueRef = arguments[0];

  if (!JSValueIsNumber(ctx, devicePixelRatioValueRef)) {
    JSC_THROW_ERROR(ctx, "Failed to export blob: parameter 2 (devicePixelRatio) is not an number.", exception);
    return nullptr;
  }

  if (getDartMethod()->toBlob == nullptr) {
    JSC_THROW_ERROR(ctx, "Failed to export blob: dart method (toBlob) is not registered.", exception);
    return nullptr;
  }

  auto elementInstance = reinterpret_cast<ElementInstance *>(JSObjectGetPrivate(thisObject));
  auto context = elementInstance->context;
  getDartMethod()->flushUICommand();

  double devicePixelRatio = JSValueToNumber(ctx, devicePixelRatioValueRef, exception);
  auto bridge = static_cast<JSBridge *>(context->getOwner());

  auto toBlobPromiseContext =
    new ToBlobPromiseContext(bridge, context, elementInstance->eventTargetId, devicePixelRatio);

  auto promiseCallback = [](JSContextRef ctx, JSObjectRef function, JSObjectRef thisObject, size_t argumentCount,
                            const JSValueRef arguments[], JSValueRef *exception) -> JSValueRef {
    const JSValueRef resolveValueRef = arguments[0];
    const JSValueRef rejectValueRef = arguments[1];

    auto toBlobPromiseContext = reinterpret_cast<ToBlobPromiseContext *>(JSObjectGetPrivate(function));
    auto callbackContext = std::make_unique<foundation::BridgeCallback::Context>(
      *toBlobPromiseContext->context, resolveValueRef, rejectValueRef, exception);

    auto handleTransientToBlobCallback = [](void *ptr, int32_t contextId, const char *error, uint8_t *bytes,
                                            int32_t length) {
      auto callbackContext = static_cast<BridgeCallback::Context *>(ptr);
      JSContext &_context = callbackContext->_context;
      JSContextRef ctx = callbackContext->_context.context();

      JSValueRef resolveValueRef = callbackContext->_callback;
      JSValueRef rejectValueRef = callbackContext->_secondaryCallback;

      if (!checkContext(contextId, &_context)) return;
      if (error != nullptr) {
        JSStringRef errorStringRef = JSStringCreateWithUTF8CString(error);
        const JSValueRef arguments[] = {JSValueMakeString(ctx, errorStringRef)};
        JSObjectRef rejectObjectRef = JSValueToObject(ctx, rejectValueRef, nullptr);
        JSObjectCallAsFunction(ctx, rejectObjectRef, callbackContext->_context.global(), 1, arguments, nullptr);
      } else {
        std::vector<uint8_t> vec(bytes, bytes + length);
        JSObjectRef resolveObjectRef = JSValueToObject(ctx, resolveValueRef, nullptr);
        JSBlob *Blob = JSBlob::instance(&callbackContext->_context);
        auto blob = new JSBlob::BlobInstance(Blob, std::move(vec));
        const JSValueRef arguments[] = {blob->object};

        JSObjectCallAsFunction(ctx, resolveObjectRef, callbackContext->_context.global(), 1, arguments, nullptr);
      }
    };

    toBlobPromiseContext->bridge->bridgeCallback->registerCallback<void>(
      std::move(callbackContext), [toBlobPromiseContext, handleTransientToBlobCallback](
                                    BridgeCallback::Context *callbackContext, int32_t contextId) {
        getDartMethod()->toBlob(callbackContext, contextId, handleTransientToBlobCallback, toBlobPromiseContext->id,
                                toBlobPromiseContext->devicePixelRatio);
      });

    delete toBlobPromiseContext;

    return nullptr;
  };

  return JSObjectMakePromise(context, toBlobPromiseContext, promiseCallback, exception);
}

JSValueRef JSElement::click(JSContextRef ctx, JSObjectRef function, JSObjectRef thisObject, size_t argumentCount,
                            const JSValueRef *arguments, JSValueRef *exception) {
  auto elementInstance = reinterpret_cast<ElementInstance *>(JSObjectGetPrivate(thisObject));
  getDartMethod()->flushUICommand();
  assert_m(elementInstance->nativeElement->click != nullptr, "Failed to execute click(): dart method is nullptr.");
  elementInstance->nativeElement->click(elementInstance->nativeElement);

  return nullptr;
}

JSValueRef JSElement::scroll(JSContextRef ctx, JSObjectRef function, JSObjectRef thisObject, size_t argumentCount,
                             const JSValueRef *arguments, JSValueRef *exception) {
  const JSValueRef xValueRef = arguments[0];
  const JSValueRef yValueRef = arguments[1];

  double x = 0.0;
  double y = 0.0;

  if (argumentCount > 0 && JSValueIsNumber(ctx, xValueRef)) {
    x = JSValueToNumber(ctx, xValueRef, exception);
  }

  if (argumentCount > 1 && JSValueIsNumber(ctx, yValueRef)) {
    y = JSValueToNumber(ctx, yValueRef, exception);
  }

  auto elementInstance = reinterpret_cast<ElementInstance *>(JSObjectGetPrivate(thisObject));
  getDartMethod()->flushUICommand();
  assert_m(elementInstance->nativeElement->scroll != nullptr, "Failed to execute scroll(): dart method is nullptr.");
  elementInstance->nativeElement->scroll(elementInstance->nativeElement, x, y);

  return nullptr;
}

JSValueRef JSElement::scrollBy(JSContextRef ctx, JSObjectRef function, JSObjectRef thisObject, size_t argumentCount,
                               const JSValueRef *arguments, JSValueRef *exception) {
  const JSValueRef xValueRef = arguments[0];
  const JSValueRef yValueRef = arguments[1];

  double x = 0.0;
  double y = 0.0;

  if (argumentCount > 0 && JSValueIsNumber(ctx, xValueRef)) {
    x = JSValueToNumber(ctx, xValueRef, exception);
  }

  if (argumentCount > 1 && JSValueIsNumber(ctx, yValueRef)) {
    y = JSValueToNumber(ctx, yValueRef, exception);
  }

  auto elementInstance = reinterpret_cast<ElementInstance *>(JSObjectGetPrivate(thisObject));
  getDartMethod()->flushUICommand();
  assert_m(elementInstance->nativeElement->scrollBy != nullptr,
           "Failed to execute scrollBy(): dart method is nullptr.");
  elementInstance->nativeElement->scrollBy(elementInstance->nativeElement, x, y);

  return nullptr;
}

ElementInstance *JSElement::buildElementInstance(JSContext *context, std::string &name) {
  static std::unordered_map<std::string, ElementTagName> m_elementMaps{
    {"a", ElementTagName::kAnchor},      {"animation-player", ElementTagName::kAnimationPlayer},
    {"audio", ElementTagName::kAudio},   {"video", ElementTagName::kVideo},
    {"canvas", ElementTagName::kCanvas}, {"div", ElementTagName::kDiv},
    {"span", ElementTagName::kSpan},     {"strong", ElementTagName::kStrong},
    {"pre", ElementTagName::kPre},       {"p", ElementTagName::kParagraph},
    {"iframe", ElementTagName::kIframe}, {"object", ElementTagName::kObject},
    {"img", ElementTagName::kImage},     {"input", ElementTagName::kInput}};

  ElementTagName tagName;
  if (m_elementMaps.count(name) > 0) {
    tagName = m_elementMaps[name];
  } else {
    tagName = ElementTagName::kDiv;
  }

  switch (tagName) {
  case ElementTagName::kImage:
    return new JSImageElement::ImageElementInstance(JSImageElement::instance(context));
  case ElementTagName::kAnchor:
    return new JSAnchorElement::AnchorElementInstance(JSAnchorElement::instance(context));
  case ElementTagName::kCanvas:
    return new JSCanvasElement::CanvasElementInstance(JSCanvasElement::instance(context));
  case ElementTagName::kInput:
    return new JSInputElement::InputElementInstance(JSInputElement::instance(context));
  case ElementTagName::kAudio:
    return new JSAudioElement::AudioElementInstance(JSAudioElement::instance(context));
  case ElementTagName::kVideo:
    return new JSVideoElement::VideoElementInstance(JSVideoElement::instance(context));
  case ElementTagName::kIframe:
    return new JSIframeElement::IframeElementInstance(JSIframeElement::instance(context));
  case ElementTagName::kObject:
    return new JSObjectElement::ObjectElementInstance(JSObjectElement::instance(context));
  case ElementTagName::kAnimationPlayer:
    return new JSAnimationPlayerElement::AnimationPlayerElementInstance(JSAnimationPlayerElement::instance(context));
  case ElementTagName::kSpan:
  case ElementTagName::kDiv:
  case ElementTagName::kStrong:
  case ElementTagName::kPre:
  case ElementTagName::kParagraph:
  default:
    return new ElementInstance(JSElement::instance(context), name.c_str(), true);
  }
  return nullptr;
}

JSValueRef JSElement::prototypeGetProperty(std::string &name, JSValueRef *exception) {
  auto propertyMap = getElementPropertyMap();
  if (propertyMap.count(name) == 0) return JSNode::prototypeGetProperty(name, exception);
  auto property = propertyMap[name];

  switch (property) {
  case ElementProperty::getBoundingClientRect:
    return m_getBoundingClientRect.function();
  case ElementProperty::click:
    return m_click.function();
  case ElementProperty::scrollTo:
  case ElementProperty::scroll:
    return m_scroll.function();
  case ElementProperty::scrollBy:
    return m_scrollBy.function();
  case ElementProperty::toBlob:
    return m_toBlob.function();
  case ElementProperty::getAttribute:
    return m_getAttribute.function();
  case ElementProperty::setAttribute:
    return m_setAttribute.function();
  case ElementProperty::hasAttribute:
    return m_hasAttribute.function();
  case ElementProperty::removeAttribute:
    return m_removeAttribute.function();
  default:
    break;
  }
  return nullptr;
}

void ElementInstance::_notifyNodeRemoved(JSNode::NodeInstance *insertionNode) {
  if (insertionNode->isConnected()) {
    traverseNode(this, [](JSNode::NodeInstance *node) {
      auto Element = JSElement::instance(node->context);
      if (node->_hostClass == Element) {
        auto element = reinterpret_cast<ElementInstance *>(node);
        element->_notifyChildRemoved();
      }

      return false;
    });
  }
}
void ElementInstance::_notifyChildRemoved() {
  auto attributes = *m_attributes;
  std::string idString = "id";
  if (attributes->hasAttribute(idString)) {
    JSStringRef idRef = attributes->getAttribute(idString);
    std::string id = JSStringToStdString(idRef);
    document->removeElementById(id, this);
  }
}
void ElementInstance::_notifyNodeInsert(JSNode::NodeInstance *insertNode) {
  if (insertNode->isConnected()) {
    traverseNode(this, [](JSNode::NodeInstance *node) {
      auto Element = JSElement::instance(node->context);
      if (node->_hostClass == Element) {
        auto element = reinterpret_cast<ElementInstance *>(node);
        element->_notifyChildInsert();
      }

      return false;
    });
  }
}
void ElementInstance::_notifyChildInsert() {
  std::string idKey = "id";
  auto attributes = *m_attributes;
  if (attributes->hasAttribute(idKey)) {
    JSStringRef idRef = attributes->getAttribute(idKey);
    std::string id = JSStringToStdString(idRef);
    document->addElementById(id, this);
  }
}
void ElementInstance::_didModifyAttribute(std::string &name, std::string &oldId, std::string &newId) {
  if (name == "id") {
    _beforeUpdateId(oldId, newId);
  }
}
void ElementInstance::_beforeUpdateId(std::string &oldId, std::string &newId) {
  if (oldId == newId) return;

  if (!oldId.empty()) {
    document->removeElementById(oldId, this);
  }

  if (!newId.empty()) {
    document->addElementById(newId, this);
  }
}

std::string ElementInstance::tagName() {
  std::string tagName = m_tagName.string();
  std::transform(tagName.begin(), tagName.end(), tagName.begin(), ::toupper);
  return tagName;
}

void ElementInstance::internalSetTextContent(JSStringRef content, JSValueRef *exception) {
  auto node = firstChild();
  while (node != nullptr) {
    internalRemoveChild(node, exception);
    node = firstChild();
  }

  auto TextNode = JSTextNode::instance(_hostClass->context);
  auto textNode = new JSTextNode::TextNodeInstance(TextNode, content);
  internalAppendChild(textNode);
}

BoundingClientRect::BoundingClientRect(JSContext *context, NativeBoundingClientRect *boundingClientRect)
  : HostObject(context, "BoundingClientRect"), nativeBoundingClientRect(boundingClientRect) {}

JSValueRef BoundingClientRect::getProperty(std::string &name, JSValueRef *exception) {
  auto propertyMap = getPropertyMap();

  if (propertyMap.count(name) == 0) return nullptr;
  auto property = propertyMap[name];

  switch (property) {
  case kX:
    return JSValueMakeNumber(ctx, nativeBoundingClientRect->x);
  case kY:
    return JSValueMakeNumber(ctx, nativeBoundingClientRect->y);
  case kWidth:
    return JSValueMakeNumber(ctx, nativeBoundingClientRect->width);
  case kHeight:
    return JSValueMakeNumber(ctx, nativeBoundingClientRect->height);
  case kLeft:
    return JSValueMakeNumber(ctx, nativeBoundingClientRect->left);
  case kTop:
    return JSValueMakeNumber(ctx, nativeBoundingClientRect->top);
  case kRight:
    return JSValueMakeNumber(ctx, nativeBoundingClientRect->right);
  case kBottom:
    return JSValueMakeNumber(ctx, nativeBoundingClientRect->bottom);
  }

  return nullptr;
}

std::array<JSStringRef, 8> &BoundingClientRect::getBoundingClientRectPropertyNames() {
  static std::array<JSStringRef, 8> propertyNames{
    JSStringCreateWithUTF8CString("x"),      JSStringCreateWithUTF8CString("y"),
    JSStringCreateWithUTF8CString("width"),  JSStringCreateWithUTF8CString("height"),
    JSStringCreateWithUTF8CString("top"),    JSStringCreateWithUTF8CString("right"),
    JSStringCreateWithUTF8CString("bottom"), JSStringCreateWithUTF8CString("left"),
  };
  return propertyNames;
}

const std::unordered_map<std::string, BoundingClientRect::BoundingClientRectProperty> &
BoundingClientRect::getPropertyMap() {
  static const std::unordered_map<std::string, BoundingClientRectProperty> propertyMap{
    {"x", BoundingClientRectProperty::kX},         {"y", BoundingClientRectProperty::kY},
    {"width", BoundingClientRectProperty::kWidth}, {"height", BoundingClientRectProperty::kHeight},
    {"top", BoundingClientRectProperty::kTop},     {"left", BoundingClientRectProperty::kLeft},
    {"right", BoundingClientRectProperty::kRight}, {"bottom", BoundingClientRectProperty::kBottom}};
  return propertyMap;
}

void BoundingClientRect::getPropertyNames(JSPropertyNameAccumulatorRef accumulator) {
  for (auto &property : getBoundingClientRectPropertyNames()) {
    JSPropertyNameAccumulatorAddName(accumulator, property);
  }
}

BoundingClientRect::~BoundingClientRect() {
  delete nativeBoundingClientRect;
}

void traverseNode(JSNode::NodeInstance *node, TraverseHandler handler) {
  bool shouldExit = handler(node);
  if (shouldExit) return;

  if (!node->childNodes.empty()) {
    for (auto &n : node->childNodes) {
      traverseNode(n, handler);
    }
  }
}

} // namespace kraken::binding::jsc<|MERGE_RESOLUTION|>--- conflicted
+++ resolved
@@ -187,50 +187,6 @@
   return boundingClientRect->jsObject;
 }
 
-<<<<<<< HEAD
-const std::unordered_map<std::string, JSElement::ElementProperty> &JSElement::getElementPropertyMap() {
-  static const std::unordered_map<std::string, ElementProperty> propertyHandler = {
-    {"style", ElementProperty::kStyle},
-    {"nodeName", ElementProperty::kNodeName},
-    {"tagName", ElementProperty::kTagName},
-    {"offsetLeft", ElementProperty::kOffsetLeft},
-    {"offsetTop", ElementProperty::kOffsetTop},
-    {"offsetWidth", ElementProperty::kOffsetWidth},
-    {"offsetHeight", ElementProperty::kOffsetHeight},
-    {"clientWidth", ElementProperty::kClientWidth},
-    {"clientHeight", ElementProperty::kClientHeight},
-    {"clientTop", ElementProperty::kClientTop},
-    {"clientLeft", ElementProperty::kClientLeft},
-    {"scrollTop", ElementProperty::kScrollTop},
-    {"scrollLeft", ElementProperty::kScrollLeft},
-    {"scrollHeight", ElementProperty::kScrollHeight},
-    {"scrollWidth", ElementProperty::kScrollWidth},
-    {"getBoundingClientRect", ElementProperty::kGetBoundingClientRect},
-    {"click", ElementProperty::kClick},
-    {"scroll", ElementProperty::kScroll},
-    {"scrollBy", ElementProperty::kScrollBy},
-    {"toBlob", ElementProperty::kToBlob},
-    {"getAttribute", ElementProperty::kGetAttribute},
-    {"setAttribute", ElementProperty::kSetAttribute},
-    {"removeAttribute", ElementProperty::kRemoveAttribute},
-    {"children", ElementProperty::kChildren},
-    {"attributes", ElementProperty::kAttributes},
-    {"scrollTo", ElementProperty::kScrollTo},
-    {"hasAttribute", ElementProperty::kHasAttribute}};
-  return propertyHandler;
-}
-
-JSValueRef ElementInstance::getStringValueProperty(std::string &name) {
-  JSStringRef stringRef = JSStringCreateWithUTF8CString(name.c_str());
-  NativeString* nativeString = stringRefToNativeString(stringRef);
-  NativeString* returnedString = nativeElement->getStringValueProperty(nativeElement, nativeString);
-  JSStringRef returnedStringRef = JSStringCreateWithCharacters(returnedString->string, returnedString->length);
-  JSStringRelease(stringRef);
-  return JSValueMakeString(_hostClass->ctx, returnedStringRef);
-}
-
-=======
->>>>>>> 82c846d8
 JSValueRef ElementInstance::getProperty(std::string &name, JSValueRef *exception) {
   auto propertyMap = JSElement::getElementPropertyMap();
 
