--- conflicted
+++ resolved
@@ -120,12 +120,7 @@
 JSElement::JSElement(JSContext *context) : JSNode(context, "Element") {}
 
 JSElement *JSElement::instance(JSContext *context) {
-<<<<<<< HEAD
-  if (!instanceMap.contains(context)) {
-=======
-  auto instanceMap = getInstanceMap();
   if (instanceMap.count(context) == 0) {
->>>>>>> 72f09721
     instanceMap[context] = new JSElement(context);
   }
   return instanceMap[context];
