--- conflicted
+++ resolved
@@ -11,12 +11,7 @@
 std::unordered_map<JSContext *, JSObjectElement *> JSObjectElement::instanceMap{};
 
 JSObjectElement *JSObjectElement::instance(JSContext *context) {
-<<<<<<< HEAD
-  if (!instanceMap.contains(context)) {
-=======
-  auto instanceMap = getInstanceMap();
   if (instanceMap.count(context) == 0) {
->>>>>>> 72f09721
     instanceMap[context] = new JSObjectElement(context);
   }
   return instanceMap[context];
