--- conflicted
+++ resolved
@@ -10,12 +10,7 @@
 namespace kraken::binding::jsc {
 
 JSCanvasElement *JSCanvasElement::instance(JSContext *context) {
-<<<<<<< HEAD
-  if (!instanceMap.contains(context)) {
-=======
-  auto instanceMap = getInstanceMap();
   if (instanceMap.count(context) == 0) {
->>>>>>> 72f09721
     instanceMap[context] = new JSCanvasElement(context);
   }
   return instanceMap[context];
