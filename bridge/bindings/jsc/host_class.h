--- conflicted
+++ resolved
@@ -10,108 +10,6 @@
 #include <unordered_map>
 
 namespace kraken::binding::jsc {
-
-<<<<<<< HEAD
-class HostClass {
-public:
-  static void proxyFinalize(JSObjectRef object);
-  static bool proxyHasInstance(JSContextRef ctx, JSObjectRef constructor, JSValueRef possibleInstance,
-                               JSValueRef *exception);
-  static JSValueRef proxyCallAsFunction(JSContextRef ctx, JSObjectRef function, JSObjectRef thisObject,
-                                        size_t argumentCount, const JSValueRef arguments[], JSValueRef *exception);
-  static JSObjectRef proxyCallAsConstructor(JSContextRef ctx, JSObjectRef constructor, size_t argumentCount,
-                                            const JSValueRef arguments[], JSValueRef *exception);
-  static JSValueRef proxyGetProperty(JSContextRef ctx, JSObjectRef object, JSStringRef propertyName,
-                                     JSValueRef *exception);
-  static JSValueRef proxyInstanceGetProperty(JSContextRef ctx, JSObjectRef object, JSStringRef propertyName,
-                                             JSValueRef *exception);
-  static JSValueRef proxyPrototypeGetProperty(JSContextRef ctx, JSObjectRef object, JSStringRef propertyName,
-                                              JSValueRef *exception);
-  static bool proxyInstanceSetProperty(JSContextRef ctx, JSObjectRef object, JSStringRef propertyName, JSValueRef value,
-                                       JSValueRef *exception);
-  static void proxyInstanceGetPropertyNames(JSContextRef ctx, JSObjectRef object,
-                                            JSPropertyNameAccumulatorRef propertyNames);
-  static void proxyInstanceFinalize(JSObjectRef obj);
-
-  HostClass() = delete;
-  HostClass(JSContext *context, std::string name);
-  HostClass(JSContext *context, HostClass *parentHostClass, std::string name, const JSStaticFunction *staticFunction,
-            const JSStaticValue *staticValue);
-
-  virtual JSValueRef getProperty(std::string &name, JSValueRef *exception);
-  virtual JSValueRef prototypeGetProperty(std::string &name, JSValueRef *exception);
-
-  // Triggered when this HostClass had been finalized by GC.
-  virtual ~HostClass();
-
-  virtual JSObjectRef instanceConstructor(JSContextRef ctx, JSObjectRef constructor, size_t argumentCount,
-                                          const JSValueRef *arguments, JSValueRef *exception);
-
-  // The instance class represent every javascript instance objects created by new expression.
-  class Instance {
-  public:
-    Instance() = delete;
-    explicit Instance(HostClass *hostClass);
-    virtual ~Instance();
-    virtual JSValueRef getProperty(std::string &name, JSValueRef *exception);
-    virtual bool setProperty(std::string &name, JSValueRef value, JSValueRef *exception);
-    virtual void getPropertyNames(JSPropertyNameAccumulatorRef accumulator);
-
-    template <typename T> T *prototype() {
-      return reinterpret_cast<T *>(_hostClass);
-    }
-
-    JSObjectRef object{nullptr};
-    HostClass *_hostClass{nullptr};
-    JSContext *context{nullptr};
-    JSContextRef ctx{nullptr};
-    int32_t contextId;
-  };
-
-  static bool hasProto(JSContextRef ctx, JSObjectRef child, JSValueRef *exception);
-  static JSObjectRef getProto(JSContextRef ctx, JSObjectRef child, JSValueRef *exception);
-  static void setProto(JSContextRef ctx, JSObjectRef prototype, JSObjectRef child, JSValueRef *exception);
-
-  std::string _name{""};
-  JSContext *context{nullptr};
-  int32_t contextId;
-  JSContextRef ctx{nullptr};
-  // The javascript constructor function.
-  JSObjectRef classObject{nullptr};
-  // The class template of javascript instance objects.
-  JSClassRef instanceClass{nullptr};
-  // The prototype object of this class.
-  JSObjectRef prototypeObject{nullptr};
-  JSObjectRef _call{nullptr};
-
-private:
-  void initPrototype() const;
-
-  // The class template of javascript constructor function.
-  JSClassRef jsClass{nullptr};
-  HostClass *_parentHostClass{nullptr};
-};
-
-class JSHostClassHolder {
-public:
-  JSHostClassHolder() = delete;
-  explicit JSHostClassHolder(JSContext *context, JSObjectRef root, const char *key, HostClass::Instance *hostClass)
-    : m_object(hostClass), m_context(context) {
-    JSStringHolder keyStringHolder = JSStringHolder(context, key);
-    JSObjectSetProperty(context->context(), root, keyStringHolder.getString(), hostClass->object,
-                        kJSPropertyAttributeNone, nullptr);
-  }
-  HostClass::Instance *operator*() {
-    return m_object;
-  }
-
-private:
-  HostClass::Instance *m_object;
-  JSContext *m_context{nullptr};
-};
-
-=======
->>>>>>> 23876cb4
 } // namespace kraken::binding::jsc
 
 #endif // KRAKENBRIDGE_HOST_CLASS_H