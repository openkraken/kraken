--- conflicted
+++ resolved
@@ -183,12 +183,7 @@
 
 void JSBridge::evaluateScript(const uint16_t *script, size_t length, const char *url, int startLine) {
   if (!m_context->isValid()) return;
-<<<<<<< HEAD
-  binding::jsc::updateLocation(url);
   m_context->evaluateJavaScript(script, length, url, startLine);
-=======
-  m_context->evaluateJavaScript(script.c_str(), script.size(), url, startLine);
->>>>>>> 1ca9caed
 }
 
 JSBridge::~JSBridge() {
