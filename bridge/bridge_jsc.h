/*
 * Copyright (C) 2019 Alibaba Inc. All rights reserved.
 * Author: Kraken Team.
 */

#ifndef KRAKEN_JS_BRIDGE_H_
#define KRAKEN_JS_BRIDGE_H_

#ifndef KRAKEN_ENABLE_JSA

#include "foundation/bridge_callback.h"
#include "include/kraken_bridge.h"

#include <atomic>
#include <deque>
#include <vector>

namespace kraken {

class JSBridge final {
public:
  static ConsoleMessageHandler consoleMessageHandler;
  JSBridge() = delete;
  JSBridge(int32_t jsContext, const JSExceptionHandler &handler);
  ~JSBridge();

  static std::unordered_map<std::string, NativeString> pluginSourceCode;

  std::deque<JSObjectRef> krakenModuleListenerList;

  int32_t contextId;
  foundation::BridgeCallback *bridgeCallback;
  // the owner pointer which take JSBridge as property.
  void *owner;
  // evaluate JavaScript source codes in standard mode.
  KRAKEN_EXPORT void evaluateScript(const NativeString *script, const char *url, int startLine);
  KRAKEN_EXPORT void evaluateScript(const std::u16string &script, const char *url, int startLine);

  const std::unique_ptr<kraken::binding::jsc::JSContext> &getContext() const {
    return m_context;
  }

  void invokeModuleEvent(NativeString *moduleName, const char *eventType, void *event, NativeString *extra);
  void reportError(const char *errmsg);
  void setDisposeCallback(Task task, void *data);

  std::atomic<bool> event_registered = false;
<<<<<<< HEAD
=======

>>>>>>> 7e508258
private:
  std::unique_ptr<binding::jsc::JSContext> m_context;
  JSExceptionHandler m_handler;
  Task m_disposeCallback{nullptr};
  void *m_disposePrivateData{nullptr};
};

} // namespace kraken

#endif
#endif // KRAKEN_JS_BRIDGE_H_<|MERGE_RESOLUTION|>--- conflicted
+++ resolved
@@ -45,10 +45,6 @@
   void setDisposeCallback(Task task, void *data);
 
   std::atomic<bool> event_registered = false;
-<<<<<<< HEAD
-=======
-
->>>>>>> 7e508258
 private:
   std::unique_ptr<binding::jsc::JSContext> m_context;
   JSExceptionHandler m_handler;
