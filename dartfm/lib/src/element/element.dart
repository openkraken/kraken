--- conflicted
+++ resolved
@@ -568,15 +568,7 @@
       );
       decorateRenderFlex(flexLayout, newStyle);
       return flexLayout;
-<<<<<<< HEAD
-    } else if (display == 'inline' || display == 'inline-block' || display == 'block') {
-=======
-    } else if (
-        display == 'none' ||
-        display == 'inline' ||
-        display == 'inline-block' ||
-        display == 'block') {
->>>>>>> dc0d0ad7
+    } else if (display == 'none' || display == 'inline' || display == 'inline-block' || display == 'block') {
       WrapAlignment alignment = WrapAlignment.start;
       switch (style['textAlign']) {
         case 'right':
