<<<<<<< HEAD
describe('display', () => {
  it('should work with block', async () => {
=======
describe('Display block', () => {
>>>>>>> 97e29d4c

});<|MERGE_RESOLUTION|>--- conflicted
+++ resolved
@@ -1,8 +1,16 @@
-<<<<<<< HEAD
-describe('display', () => {
-  it('should work with block', async () => {
-=======
 describe('Display block', () => {
->>>>>>> 97e29d4c
+  it('should work with basic samples', async () => {
+    const container = document.createElement('div');
+    setStyle(container, {
+      width: '100px',
+      height: '100px',
+      display: 'block',
+      backgroundColor: '#666',
+    });
 
+    document.body.appendChild(container);
+    document.body.appendChild(document.createTextNode('This text should wrap into next line from the box.'));
+
+    await expectAsync(document.body.toBlob(1)).toMatchImageSnapshot();
+  });
 });