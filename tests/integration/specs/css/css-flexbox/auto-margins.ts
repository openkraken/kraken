--- conflicted
+++ resolved
@@ -66,13 +66,9 @@
     BODY.appendChild(div);
     BODY.appendChild(div_1);
 
-<<<<<<< HEAD
     img.onload = async () => {
-      await matchScreenshot();
+      await matchViewportSnapshot();
       done();
     };
-=======
-    await matchViewportSnapshot();
->>>>>>> 1a2bbdba
   });
 });